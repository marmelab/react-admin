import React from 'react';
import {
    BooleanField,
    BooleanInput,
    CheckboxGroupInput,
    ChipField,
    Create,
    Datagrid,
    DateField,
    DateInput,
    DisabledInput,
    Edit,
    EditButton,
    Filter,
    FormTab,
    ImageField,
    ImageInput,
    List,
    LongTextInput,
    NumberField,
    NumberInput,
    ReferenceArrayField,
    ReferenceManyField,
    ReferenceArrayInput,
    Responsive,
    RichTextField,
    SaveButton,
    SelectArrayInput,
    SelectField,
    SelectInput,
    Show,
    ShowButton,
    SimpleForm,
    SimpleList,
    SimpleShowLayout,
    SingleFieldList,
    Tab,
    TabbedForm,
    TabbedShowLayout,
    TextField,
    TextInput,
    Toolbar,
    minValue,
    number,
    required,
    translate,
} from 'admin-on-rest';
import RichTextInput from 'aor-rich-text-input';
import Chip from 'material-ui/Chip';

export PostIcon from 'material-ui/svg-icons/action/book';

const QuickFilter = translate(({ label, translate }) => <Chip style={{ marginBottom: 8 }}>{translate(label)}</Chip>);

const PostFilter = ({ ...props }) => (
    <Filter {...props}>
        <TextInput label="post.list.search" source="q" alwaysOn />
        <TextInput source="title" defaultValue="Qui tempore rerum et voluptates" />
        <ReferenceArrayInput source="tags" reference="tags" defaultValue={[3]}>
            <SelectArrayInput optionText="name" />
        </ReferenceArrayInput>
        <QuickFilter label="resources.posts.fields.commentable" source="commentable" defaultValue />
    </Filter>
);

const titleFieldStyle = { maxWidth: '20em', overflow: 'hidden', textOverflow: 'ellipsis', whiteSpace: 'nowrap' };
export const PostList = ({ ...props }) => (
    <List {...props} filters={<PostFilter />} sort={{ field: 'published_at', order: 'DESC' }}>
        <Responsive
            small={
                <SimpleList
                    primaryText={record => record.title}
                    secondaryText={record => `${record.views} views`}
                    tertiaryText={record => new Date(record.published_at).toLocaleDateString()}
                />
            }
            medium={
                <Datagrid>
                    <TextField source="id" />
                    <TextField source="title" style={titleFieldStyle} />
                    <DateField source="published_at" style={{ fontStyle: 'italic' }} />
                    <BooleanField source="commentable" label="resources.posts.fields.commentable_short" />
                    <NumberField source="views" />
                    <ReferenceArrayField label="Tags" reference="tags" source="tags">
                        <SingleFieldList>
                            <ChipField source="name" />
                        </SingleFieldList>
                    </ReferenceArrayField>
                    <EditButton />
                    <ShowButton />
                </Datagrid>
            }
        />
    </List>
);

const PostTitle = translate(({ record, translate }) => <span>{record ? translate('post.edit.title', { title: record.title }) : ''}</span>);

const PostCreateToolbar = props => <Toolbar {...props} >
    <SaveButton label="post.action.save_and_show" redirect="show" submitOnEnter={true} />
    <SaveButton label="post.action.save_and_add" redirect={false} submitOnEnter={false} raised={false} />
</Toolbar>;

export const PostCreate = ({ ...props }) => (
    <Create {...props}>
<<<<<<< HEAD
        <SimpleForm toolbar={<PostCreateToolbar />} defaultValue={{ average_note: 0 }} validate={(values) => {
            const errors = {};
            ['title', 'teaser'].forEach((field) => {
                if (!values[field]) {
                    errors[field] = ['Required field'];
                }
            });
=======
        <SimpleForm
            defaultValue={{ average_note: 0 }} validate={(values) => {
                const errors = {};
                ['title', 'teaser'].forEach((field) => {
                    if (!values[field]) {
                        errors[field] = ['Required field'];
                    }
                });
>>>>>>> 0578e69b

                if (values.average_note < 0 || values.average_note > 5) {
                    errors.average_note = ['Should be between 0 and 5'];
                }

                return errors;
            }}
        >
            <TextInput source="title" />
            <TextInput source="password" type="password" />
            <TextInput source="teaser" options={{ multiLine: true }} />
            <RichTextInput source="body" />
            <DateInput source="published_at" defaultValue={() => new Date()} />
            <NumberInput source="average_note" />
            <BooleanInput source="commentable" defaultValue />
        </SimpleForm>
    </Create>
);

const emptyKeycode = [];

export const PostEdit = ({ ...props }) => (
    <Edit title={<PostTitle />} {...props}>
        <TabbedForm defaultValue={{ average_note: 0 }}>
            <FormTab label="post.form.summary">
                <DisabledInput source="id" />
                <TextInput source="title" validate={required} />
                <CheckboxGroupInput
                    source="notifications"
                    choices={[
                        { id: 12, name: 'Ray Hakt' },
                        { id: 31, name: 'Ann Gullar' },
                        { id: 42, name: 'Sean Phonee' },
                    ]}
                />
                <LongTextInput source="teaser" validate={required} />
                <ImageInput multiple source="pictures" accept="image/*">
                    <ImageField source="src" title="title" />
                </ImageInput>
            </FormTab>
            <FormTab label="post.form.body">
                <RichTextInput source="body" label="" validate={required} addLabel={false} />
            </FormTab>
            <FormTab label="post.form.miscellaneous">
                <ReferenceArrayInput source="tags" reference="tags" allowEmpty>
                    <SelectArrayInput optionText="name" options={{ fullWidth: true, newChipKeyCodes: emptyKeycode }} />
                </ReferenceArrayInput>
                <DateInput source="published_at" options={{ locale: 'pt' }} />
                <SelectInput
                    source="category" choices={[
                    { name: 'Tech', id: 'tech' },
                    { name: 'Lifestyle', id: 'lifestyle' },
                    ]}
                />
                <NumberInput source="average_note" validate={[number, minValue(0)]} />
                <BooleanInput source="commentable" defaultValue />
                <DisabledInput source="views" />
            </FormTab>
            <FormTab label="post.form.comments">
                <ReferenceManyField reference="comments" target="post_id" addLabel={false}>
                    <Datagrid>
                        <DateField source="created_at" />
                        <TextField source="author.name" />
                        <TextField source="body" />
                        <EditButton />
                    </Datagrid>
                </ReferenceManyField>
            </FormTab>
        </TabbedForm>
    </Edit>
);

export const PostShow = ({ ...props }) => (
    <Show title={<PostTitle />} {...props}>
<<<<<<< HEAD
        <TabbedShowLayout>
            <Tab label="post.form.summary">
                <TextField source="id" />
                <TextField source="title" />
                <TextField source="teaser" stripTags={false} />
            </Tab>
            <Tab label="post.form.body">
                <RichTextField source="body" label="" addLabel={false} />
            </Tab>
            <Tab label="post.form.miscellaneous">
                <ReferenceArrayField reference="tags" source="tags">
                    <SingleFieldList>
                        <ChipField source="name" />
                    </SingleFieldList>
                </ReferenceArrayField>
                <DateField source="published_at" />
                <TextField source="category" />
                <NumberField source="average_note" validate={[number, minValue(0)]} />
                <BooleanField source="commentable" defaultValue />
                <TextField source="views" />
            </Tab>
            <Tab label="post.form.comments">
                <ReferenceManyField label="resources.posts.fields.comments" reference="comments" target="post_id" sort={{ field: 'created_at', order: 'DESC' }}>
                    <Datagrid selectable={false}>
                        <DateField source="created_at" />
                        <TextField source="author.name" />
                        <TextField source="body" />
                        <EditButton />
                    </Datagrid>
                </ReferenceManyField>
            </Tab>
        </TabbedShowLayout>
=======
        <SimpleShowLayout>
            <TextField source="id" />
            <TextField source="title" />
            <TextField source="teaser" />
            <RichTextField source="body" stripTags={false} />
            <DateField source="published_at" style={{ fontStyle: 'italic' }} />
            <TextField source="average_note" />
            <SelectField
                source="category" choices={[
                { name: 'Tech', id: 'tech' },
                { name: 'Lifestyle', id: 'lifestyle' },
                ]}
            />
            <ReferenceManyField label="resources.posts.fields.comments" reference="comments" target="post_id" sort={{ field: 'created_at', order: 'DESC' }}>
                <Datagrid selectable={false}>
                    <DateField source="created_at" />
                    <TextField source="author.name" />
                    <TextField source="body" />
                    <EditButton />
                </Datagrid>
            </ReferenceManyField>
            <ReferenceArrayField reference="tags" source="tags">
                <SingleFieldList>
                    <ChipField source="name" />
                </SingleFieldList>
            </ReferenceArrayField>
            <TextField source="views" />
        </SimpleShowLayout>
>>>>>>> 0578e69b
    </Show>
);<|MERGE_RESOLUTION|>--- conflicted
+++ resolved
@@ -103,24 +103,13 @@
 
 export const PostCreate = ({ ...props }) => (
     <Create {...props}>
-<<<<<<< HEAD
         <SimpleForm toolbar={<PostCreateToolbar />} defaultValue={{ average_note: 0 }} validate={(values) => {
-            const errors = {};
-            ['title', 'teaser'].forEach((field) => {
-                if (!values[field]) {
-                    errors[field] = ['Required field'];
-                }
-            });
-=======
-        <SimpleForm
-            defaultValue={{ average_note: 0 }} validate={(values) => {
                 const errors = {};
                 ['title', 'teaser'].forEach((field) => {
                     if (!values[field]) {
                         errors[field] = ['Required field'];
                     }
                 });
->>>>>>> 0578e69b
 
                 if (values.average_note < 0 || values.average_note > 5) {
                     errors.average_note = ['Should be between 0 and 5'];
@@ -195,15 +184,14 @@
 
 export const PostShow = ({ ...props }) => (
     <Show title={<PostTitle />} {...props}>
-<<<<<<< HEAD
         <TabbedShowLayout>
             <Tab label="post.form.summary">
                 <TextField source="id" />
                 <TextField source="title" />
-                <TextField source="teaser" stripTags={false} />
+                <TextField source="teaser" />
             </Tab>
             <Tab label="post.form.body">
-                <RichTextField source="body" label="" addLabel={false} />
+                <RichTextField source="body" stripTags={false} label="" addLabel={false} />
             </Tab>
             <Tab label="post.form.miscellaneous">
                 <ReferenceArrayField reference="tags" source="tags">
@@ -212,9 +200,12 @@
                     </SingleFieldList>
                 </ReferenceArrayField>
                 <DateField source="published_at" />
-                <TextField source="category" />
-                <NumberField source="average_note" validate={[number, minValue(0)]} />
-                <BooleanField source="commentable" defaultValue />
+                <SelectField source="category" choices={[
+                    { name: 'Tech', id: 'tech' },
+                    { name: 'Lifestyle', id: 'lifestyle' },
+                ]} />
+                <NumberField source="average_note" />
+                <BooleanField source="commentable" />
                 <TextField source="views" />
             </Tab>
             <Tab label="post.form.comments">
@@ -228,35 +219,5 @@
                 </ReferenceManyField>
             </Tab>
         </TabbedShowLayout>
-=======
-        <SimpleShowLayout>
-            <TextField source="id" />
-            <TextField source="title" />
-            <TextField source="teaser" />
-            <RichTextField source="body" stripTags={false} />
-            <DateField source="published_at" style={{ fontStyle: 'italic' }} />
-            <TextField source="average_note" />
-            <SelectField
-                source="category" choices={[
-                { name: 'Tech', id: 'tech' },
-                { name: 'Lifestyle', id: 'lifestyle' },
-                ]}
-            />
-            <ReferenceManyField label="resources.posts.fields.comments" reference="comments" target="post_id" sort={{ field: 'created_at', order: 'DESC' }}>
-                <Datagrid selectable={false}>
-                    <DateField source="created_at" />
-                    <TextField source="author.name" />
-                    <TextField source="body" />
-                    <EditButton />
-                </Datagrid>
-            </ReferenceManyField>
-            <ReferenceArrayField reference="tags" source="tags">
-                <SingleFieldList>
-                    <ChipField source="name" />
-                </SingleFieldList>
-            </ReferenceArrayField>
-            <TextField source="views" />
-        </SimpleShowLayout>
->>>>>>> 0578e69b
     </Show>
 );