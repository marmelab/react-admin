import React from 'react';
import {
    AutocompleteInput,
    Create,
    DateField,
    DateInput,
    DisabledInput,
    Edit,
    EditButton,
    Filter,
    List,
    LongTextInput,
    PhoneField,
    ReferenceField,
    ReferenceInput,
    Responsive,
    SelectInput,
    SimpleList,
    SimpleForm,
    TextField,
    TextInput,
    minLength,
    translate,
    Show,
    ShowButton,
    SimpleShowLayout,
} from 'admin-on-rest'; // eslint-disable-line import/no-unresolved

import PersonIcon from 'material-ui/svg-icons/social/person';
import Avatar from 'material-ui/Avatar';
import { Card, CardActions, CardHeader, CardText } from 'material-ui/Card';
import FlatButton from 'material-ui/FlatButton';
import { Toolbar, ToolbarGroup } from 'material-ui/Toolbar';
import ChevronLeft from 'material-ui/svg-icons/navigation/chevron-left';
import ChevronRight from 'material-ui/svg-icons/navigation/chevron-right';
export CommentIcon from 'material-ui/svg-icons/communication/chat-bubble';

const CommentFilter = ({ ...props }) => (
    <Filter {...props}>
        <ReferenceInput source="post_id" reference="posts">
            <SelectInput optionText="title" />
        </ReferenceInput>
    </Filter>
);

const CommentPagination = translate(
    ({ page, perPage, total, setPage, translate }) => {
        const nbPages = Math.ceil(total / perPage) || 1;
        return (
            nbPages > 1 && (
                <Toolbar>
                    <ToolbarGroup>
                        {page > 1 && (
                            <FlatButton
                                primary
                                key="prev"
                                label={translate('aor.navigation.prev')}
                                icon={<ChevronLeft />}
                                onClick={() => setPage(page - 1)}
                            />
                        )}
                        {page !== nbPages && (
                            <FlatButton
                                primary
                                key="next"
                                label={translate('aor.navigation.next')}
                                icon={<ChevronRight />}
                                onClick={() => setPage(page + 1)}
                                labelPosition="before"
                            />
                        )}
                    </ToolbarGroup>
                </Toolbar>
            )
        );
    }
);

const cardStyle = {
    width: 300,
    minHeight: 300,
    margin: '0.5em',
    display: 'inline-block',
    verticalAlign: 'top',
};

const CommentGrid = translate(({ ids, data, basePath, translate }) => (
    <div style={{ margin: '1em' }}>
<<<<<<< HEAD
    {ids.map(id =>
        <Card key={id} style={cardStyle}>
            <CardHeader
                title={<TextField record={data[id]} source="author.name" />}
                subtitle={<PhoneField record={data[id]} source="author.phone" />}
                avatar={<Avatar icon={<PersonIcon />} />}
            />
            <CardText>
                <TextField record={data[id]} source="body" />
            </CardText>
            <CardText>
                {translate('comment.list.about')}&nbsp;
                <ReferenceField resource="comments" record={data[id]} source="post_id" reference="posts" basePath={basePath}>
                    <TextField source="title" />
                </ReferenceField>
            </CardText>
            <CardActions style={{ textAlign: 'right' }}>
                <DateField record={data[id]} source="created_at" />
                <EditButton resource="posts" basePath={basePath} record={data[id]} />
                <ShowButton resource="posts" basePath={basePath} record={data[id]}/>
            </CardActions>
        </Card>,
    )}
=======
        {ids.map(id => (
            <Card key={id} style={cardStyle}>
                <CardHeader
                    title={<TextField record={data[id]} source="author.name" />}
                    subtitle={
                        <DateField record={data[id]} source="created_at" />
                    }
                    avatar={<Avatar icon={<PersonIcon />} />}
                />
                <CardText>
                    <TextField record={data[id]} source="body" />
                </CardText>
                <CardText>
                    {translate('comment.list.about')}&nbsp;
                    <ReferenceField
                        resource="comments"
                        record={data[id]}
                        source="post_id"
                        reference="posts"
                        basePath={basePath}
                    >
                        <TextField source="title" />
                    </ReferenceField>
                </CardText>
                <CardActions style={{ textAlign: 'right' }}>
                    <EditButton
                        resource="posts"
                        basePath={basePath}
                        record={data[id]}
                    />
                    <ShowButton
                        resource="posts"
                        basePath={basePath}
                        record={data[id]}
                    />
                </CardActions>
            </Card>
        ))}
>>>>>>> d8c387e8
    </div>
));

CommentGrid.defaultProps = {
    data: {},
    ids: [],
};

const CommentMobileList = props => (
    <SimpleList
        primaryText={record => record.author.name}
        secondaryText={record => record.body}
        secondaryTextLines={2}
        tertiaryText={record =>
            new Date(record.created_at).toLocaleDateString()}
        leftAvatar={() => <Avatar icon={<PersonIcon />} />}
        {...props}
    />
);

export const CommentList = ({ ...props }) => (
    <List
        {...props}
        perPage={6}
        filters={<CommentFilter />}
        pagination={<CommentPagination />}
    >
        <Responsive small={<CommentMobileList />} medium={<CommentGrid />} />
    </List>
);

export const CommentEdit = ({ ...props }) => (
    <Edit {...props}>
        <SimpleForm>
            <DisabledInput source="id" />
            <ReferenceInput
                source="post_id"
                reference="posts"
                perPage={5}
                sort={{ field: 'title', order: 'ASC' }}
            >
                <AutocompleteInput optionText="title" />
            </ReferenceInput>
            <TextInput source="author.name" validate={minLength(10)} />
            <DateInput source="created_at" />
            <LongTextInput source="body" validate={minLength(10)} />
        </SimpleForm>
    </Edit>
);

export const CommentCreate = ({ ...props }) => (
    <Create {...props}>
        <SimpleForm defaultValue={{ created_at: new Date() }}>
            <ReferenceInput
                source="post_id"
                reference="posts"
                allowEmpty
                validation={{ required: true }}
            >
                <SelectInput optionText="title" />
            </ReferenceInput>
            <DateInput source="created_at" />
            <LongTextInput source="body" />
        </SimpleForm>
    </Create>
);

export const CommentShow = ({ ...props }) => (
    <Show {...props}>
        <SimpleShowLayout>
            <TextField source="id" />
            <ReferenceField source="post_id" reference="posts">
                <TextField source="title" />
            </ReferenceField>
            <TextField source="author.name" />
            <DateField source="created_at" />
            <TextField source="body" />
        </SimpleShowLayout>
    </Show>
);<|MERGE_RESOLUTION|>--- conflicted
+++ resolved
@@ -10,7 +10,6 @@
     Filter,
     List,
     LongTextInput,
-    PhoneField,
     ReferenceField,
     ReferenceInput,
     Responsive,
@@ -86,31 +85,6 @@
 
 const CommentGrid = translate(({ ids, data, basePath, translate }) => (
     <div style={{ margin: '1em' }}>
-<<<<<<< HEAD
-    {ids.map(id =>
-        <Card key={id} style={cardStyle}>
-            <CardHeader
-                title={<TextField record={data[id]} source="author.name" />}
-                subtitle={<PhoneField record={data[id]} source="author.phone" />}
-                avatar={<Avatar icon={<PersonIcon />} />}
-            />
-            <CardText>
-                <TextField record={data[id]} source="body" />
-            </CardText>
-            <CardText>
-                {translate('comment.list.about')}&nbsp;
-                <ReferenceField resource="comments" record={data[id]} source="post_id" reference="posts" basePath={basePath}>
-                    <TextField source="title" />
-                </ReferenceField>
-            </CardText>
-            <CardActions style={{ textAlign: 'right' }}>
-                <DateField record={data[id]} source="created_at" />
-                <EditButton resource="posts" basePath={basePath} record={data[id]} />
-                <ShowButton resource="posts" basePath={basePath} record={data[id]}/>
-            </CardActions>
-        </Card>,
-    )}
-=======
         {ids.map(id => (
             <Card key={id} style={cardStyle}>
                 <CardHeader
@@ -149,7 +123,6 @@
                 </CardActions>
             </Card>
         ))}
->>>>>>> d8c387e8
     </div>
 ));
 
