--- conflicted
+++ resolved
@@ -243,8 +243,6 @@
 -   `targets`:`string[]`: an array of the indices on which to perform the search. Defaults to an empty array.
 -   `{any}`:`{any}`: any custom option to pass to the search engine.
 
-<<<<<<< HEAD
-=======
 {% raw %}
 ```tsx
 <Search options={{ foo: 'bar' }} />
@@ -263,7 +261,6 @@
 ```
 {% endraw %}
 
->>>>>>> dd6847f6
 ## `wait`
 
 The number of milliseconds to wait before processing the search request, immediately after the user enters their last character.
