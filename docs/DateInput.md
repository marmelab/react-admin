--- conflicted
+++ resolved
@@ -46,11 +46,7 @@
 
 If you need to render a UI despite the browser locale, MUI also proposes a [Date Picker](https://mui.com/x/react-date-pickers/date-picker/) component, which is more customizable than the native date picker, but requires additional packages.
 
-<<<<<<< HEAD
 <video controls autoplay muted loop>
   <source src="./img/date-picker.webm" type="video/webm"/>
   Your browser does not support the video tag.
 </video>
-=======
-![MUI X Date picker](./img/date-picker.gif)
->>>>>>> 6b8386e1
