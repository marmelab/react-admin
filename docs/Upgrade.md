--- conflicted
+++ resolved
@@ -924,15 +924,13 @@
 
 If you were using this prop, you can safely remove it.
 
-<<<<<<< HEAD
 ## TypeScript: `BulkActionProps` Type Has Been Removed
 
 The `BulkActionProps` has been removed as it did not contain any prop. You can safely remove it from your custom bulk actions.
-=======
+
 ## `data-generator-retail` `commands` Have Been Renamed to `orders`
 
 The `data-generator-retail` package has been updated to provide types for all its records. In the process, we renamed the `commands` resource to `orders`. Accordingly, the `nb_commands` property of the `customers` resource has been renamed to `nb_orders` and the `command_id` property of the `invoices` and `reviews` resources has been renamed to `order_id`.
->>>>>>> b3c33818
 
 ## Upgrading to v4
 
