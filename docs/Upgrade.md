---
layout: default
title: "Upgrading to v5"
---

# Upgrading to v5

## React 18

React-admin v5 uses React 18. If you use react-admin as a library in your own application, you'll have to upgrade to React 18 as well.

The React team has published a [migration guide](https://react.dev/blog/2022/03/08/react-18-upgrade-guide) to help you upgrade. On most projects, this should be a matter of updating the root file of your application:

```diff
-import { render } from 'react-dom';
-const container = document.getElementById('app');
-render(<App tab="home" />, container);
+import { createRoot } from 'react-dom/client';
+const container = document.getElementById('app');
+const root = createRoot(container); // createRoot(container!) if you use TypeScript
+root.render(<App tab="home" />);
```

React 18 adds out-of-the-box performance improvements by doing more batching by default.

## IE11 Is No Longer Supported

React-admin v5 uses React 18, which dropped support for Internet Explorer. If you need to support IE11, you'll have to stay on react-admin v4.

## Use `@tanstack/react-query` instead of `react-query`

React-admin now uses `react-query` v5 instead of v3. The library name has changed to `@tanstack/react-query` (but it's almost the same API).

If you used `react-query` directly in your code, you'll have to update it, following their migration guides:

- [From react-query v3 to @tanstack/react-query v4](https://tanstack.com/query/v5/docs/react/guides/migrating-to-react-query-4)
- [From @tanstack/react-query v4 to @tanstack/react-query v5](https://tanstack.com/query/v5/docs/react/guides/migrating-to-v5).

Here is a focus of the most important changes.

The package has been renamed to `@tanstack/react-query` so you'll have to change your imports:

```diff
-import { useQuery } from 'react-query';
+import { useQuery } from '@tanstack/react-query';
```

All react-query hooks, `queryClient` and `queryCache` methods now accept a single object argument:

```diff
- useQuery(key, fn, options)
+ useQuery({ queryKey, queryFn, ...options })
- useInfiniteQuery(key, fn, options)
+ useInfiniteQuery({ queryKey, queryFn, ...options })
- useMutation(fn, options)
+ useMutation({ mutationFn, ...options })
- useIsFetching(key, filters)
+ useIsFetching({ queryKey, ...filters })
- useIsMutating(key, filters)
+ useIsMutating({ mutationKey, ...filters })

- queryClient.isFetching(key, filters)
+ queryClient.isFetching({ queryKey, ...filters })
- queryClient.ensureQueryData(key, filters)
+ queryClient.ensureQueryData({ queryKey, ...filters })
- queryClient.getQueriesData(key, filters)
+ queryClient.getQueriesData({ queryKey, ...filters })
- queryClient.setQueriesData(key, updater, filters, options)
+ queryClient.setQueriesData({ queryKey, ...filters }, updater, options)
- queryClient.removeQueries(key, filters)
+ queryClient.removeQueries({ queryKey, ...filters })
- queryClient.resetQueries(key, filters, options)
+ queryClient.resetQueries({ queryKey, ...filters }, options)
- queryClient.cancelQueries(key, filters, options)
+ queryClient.cancelQueries({ queryKey, ...filters }, options)
- queryClient.invalidateQueries(key, filters, options)
+ queryClient.invalidateQueries({ queryKey, ...filters }, options)
- queryClient.refetchQueries(key, filters, options)
+ queryClient.refetchQueries({ queryKey, ...filters }, options)
- queryClient.fetchQuery(key, fn, options)
+ queryClient.fetchQuery({ queryKey, queryFn, ...options })
- queryClient.prefetchQuery(key, fn, options)
+ queryClient.prefetchQuery({ queryKey, queryFn, ...options })
- queryClient.fetchInfiniteQuery(key, fn, options)
+ queryClient.fetchInfiniteQuery({ queryKey, queryFn, ...options })
- queryClient.prefetchInfiniteQuery(key, fn, options)
+ queryClient.prefetchInfiniteQuery({ queryKey, queryFn, ...options })

- queryCache.find(key, filters)
+ queryCache.find({ queryKey, ...filters })
- queryCache.findAll(key, filters)
+ queryCache.findAll({ queryKey, ...filters })
```

### Codemod

Fortunately, React Query comes with [codemods](https://tanstack.com/query/latest/docs/react/guides/migrating-to-v5#codemod) to make the migration easier.

> **DISCLAIMER**
>
> The codemod is a best efforts attempt to help you migrate the breaking change. Please review the generated code thoroughly! Also, there are edge cases that cannot be found by the codemod, so please keep an eye on the log output.
>
> Applying the codemod might break your code formatting, so please don't forget to run `prettier` and/or `eslint` after you've applied the codemod!

Once you have added `@tanstack/react-query` to your dependencies, you can run a codemod like so:

For `.js` or `.jsx` files:

```sh
npx jscodeshift ./path/to/src/ \
    --extensions=js,jsx \
    --transform=./node_modules/@tanstack/react-query/build/codemods/src/v4/replace-import-specifier.js
```

For `.ts` or `.tsx` files:

```sh
npx jscodeshift ./path/to/src/ \
    --extensions=ts,tsx \
    --parser=tsx \
    --transform=./node_modules/@tanstack/react-query/build/codemods/src/v4/replace-import-specifier.js
```

Here are the available codemods you may need to run on your codebase:

- `v4/replace-import-specifier.js`
- `v4/key-transformation.js`
- `v5/remove-overloads/remove-overloads.js`
- `v5/is-loading/is-loading.js`
- `v5/keep-previous-data/keep-previous-data.js`
- `v5/rename-properties/rename-properties.js`
- `v5/rename-hydrate/rename-hydrate.js`

Check out React Query [codemod documentation](https://tanstack.com/query/latest/docs/react/guides/migrating-to-v5#codemod) for more information.

## `<Admin menu>` Is No Longer Supported

The `<Admin menu>` prop was deprecated since 4.0. It's no longer supported. If you want to customize the application menu, you'll have to do it in a custom Layout instead:

```diff
-import { Admin } from 'react-admin';
+import { Admin, Layout } from 'react-admin';
import { MyMenu } from './MyMenu';

+const MyLayout = ({ children }) => (
+    <Layout menu={MyMenu}>{children}</Layout>
+);

const App = () => (
-   <Admin menu={MyMenu} dataProvider={dataProvider}>
+   <Admin layout={MyLayout} dataProvider={dataProvider}>
        ...
    </Admin>
);
```

## Custom Layout No Longer Receives Props

React-admin used to inject 4 props to [custom layouts](https://marmelab.com/react-admin/Admin.html#layout): `children`, `dashboard`, `menu`, and `title`. In react-admin v5, only the `children` prop is injected.

This means that you'll need to use hooks to get the other props:

```diff
+import { useHasDashboard, useDefaultTitle } from 'react-admin';

-const MyLayout = ({ children, dashboard, title }) => (
+const MyLayout = ({ children }) => {
-   const hasDashboard = !!dashboard;
+   const hasDashboard = useHasDashboard();
+   const title = useDefaultTitle();
    // ...
}

const App = () => (
    <Admin layout={MyLayout} dataProvider={dataProvider}>
        ...
    </Admin>
);
```

As for the `menu` prop, it's no longer injected by react-admin because the `<Admin menu>` prop is no longer supported. But you can still customize the menu of the default Layout as before:

```tsx
import { Layout } from 'react-admin';
import { MyMenu } from './MyMenu';

const MyLayout = ({ children }) => (
    <Layout menu={MyMenu}>{children}</Layout>
);

const App = () => (
    <Admin layout={MyLayout} dataProvider={dataProvider}>
        ...
    </Admin>
);
```

## Custom App Bars No Longer Receive Props

React-admin used to inject 2 props to [custom app bars](https://marmelab.com/react-admin/Layout.html#appbar): `open`, and `title`. These deprecated props are no longer injected in v5. If you need them, you'll have to use hooks:

```diff
+import { useSidebarState, useDefaultTitle } from 'react-admin';

-const MyAppBar = ({ open, title }) => (
+const MyAppBar = () => {
+   const [open] = useSidebarState();
+   const title = useDefaultTitle();
    // ...
}

const MyLayout = ({ children }) => (
    <Layout appBar={MyAppBar}>{children}</Layout>
);
```

## Custom Menu No Longer Receive Props

React-admin used to inject one prop to [custom menus](https://marmelab.com/react-admin/Layout.html#menu): `hasDashboard`. This deprecated prop is no longer injected in v5. If you need it, you'll have to use the `useHasDashboard` hook instead:

```diff
+import { useHasDashboard } from 'react-admin';

-const MyMenu = ({ hasDashboard }) => (
+const MyMenu = () => {
+   const hasDashboard = useHasDashboard();
    // ...
}

const MyLayout = ({ children }) => (
    <Layout menu={MyMenu}>{children}</Layout>
);
```

## Custom Error Page No Longer Receives Title

React-admin injects several props to [custom error pages](https://marmelab.com/react-admin/Layout.html#error), including the default app `title`. This prop is no longer injected in v5. If you need it, you'll have to use the `useDefaultTitle` hook instead:

```diff
+import { useDefaultTitle } from 'react-admin';

-const MyError = ({ error, errorInfo, title }) => (
+const MyError = ({ error, errorInfo }) => {
+   const title = useDefaultTitle();
    // ...
}

const MyLayout = ({ children }) => (
    <Layout error={MyError}>{children}</Layout>
);
```

## Custom Catch All No Longer Receives Title

React-admin used to inject the default app `title` to [custom catch all pages](https://marmelab.com/react-admin/Admin.html#catchall). This prop is no longer injected in v5. If you need it, you'll have to use the `useDefaultTitle` hook instead:

```diff
+import { useDefaultTitle } from 'react-admin';

-const MyCatchAll = ({ title }) => (
+const MyCatchAll = () => {
+   const title = useDefaultTitle();
    // ...
}

const App = () => (
    <Admin catchAll={MyCatchAll} dataProvider={dataProvider}>
        ...
    </Admin>
);
```

## Custom Edit or Show Actions No Longer Receive Any Props

React-admin used to inject the `record` and `resource` props to custom edit or show actions. These props are no longer injected in v5. If you need them, you'll have to use the `useRecordContext` and `useResourceContext` hooks instead. But if you use the standard react-admin buttons like `<ShowButton>`, which already uses these hooks, you don't need inject anything.

```diff
-const MyEditActions = ({ data }) => (
+const MyEditActions = () => (
    <TopToolbar>
-       <ShowButton record={data} />
+       <ShowButton />
    </TopToolbar>
);

const PostEdit = () => (
    <Edit actions={<MyEditActions />} {...props}>
        ...
    </Edit>
);
```

## Removed deprecated hooks

The following deprecated hooks have been removed

- `usePermissionsOptimized`. Use `usePermissions` instead.

## `<List hasCreate>` Is No Longer Supported

To force a List view to display a Create button even though the corresponding resource doesn't have a `create` component, pass a custom actions component to the List component:

```diff
-import { List } from 'react-admin';
+import { List, ListActions } from 'react-admin';

const PostList = () => (
-   <List hasCreate>
+   <List actions={<ListActions hasCreate />}>
        ...
    </List>
);
```

## `<Datagrid rowClick>` is no longer `false` by default

`<Datagrid>` will now make the rows clickable as soon as a Show or Edit view is declared on the resource (using the [resource definition](https://marmelab.com/react-admin/Resource.html)).

If you previously relied on the fact that the rows were not clickable by default, you now need to explicitly disable the `rowClick` feature:

```diff
-<Datagrid>
+<Datagrid rowClick={false}>
   ...
</Datagrid>
```

## Updates to `bulkActionButtons` Syntax

The `bulkActionButtons` prop has been moved from the `<List>` component to the `<Datagrid>` component. 

```diff
const PostList = () => (
-   <List bulkActionButtons={<BulkActionButtons />}>
+   <List>
-      <Datagrid>
+      <Datagrid bulkActionButtons={<BulkActionButtons />}>
           ...
       </Datagrid>
   </List>
);
```

Besides, the buttons passed as `bulkActionButtons` no longer receive any prop. If you need the current filter values or the selected ids, you'll have to use the `useListContext` hook:

```diff
-const BulkResetViewsButton = ({ resource, selectedIds }) => {
+const BulkResetViewsButton = () => {
+   const { resource, selectedIds } = useListContext();
    const notify = useNotify();
    const unselectAll = useUnselectAll(resource);
    const [updateMany, { isPending }] = useUpdateMany();

    const handleClick = () => {
        updateMany(
            resource,
            { ids: selectedIds, data: { views: 0 } },
            {
                onSuccess: () => {
                    notify('Views reset');
                    unselectAll();
                },
                onError: () => notify('Views not reset', { type: 'error' }),
            }
        );
    }
    return (
        <Button
            label="Reset views"
            disabled={isPending}
            onClick={() => updateMany()}
        >
            <VisibilityOff />
        </Button>
    );
};
```

## Dark Theme Is Available By Default

In addition to the light theme, React-admin v5 includes a [dark theme](https://marmelab.com/react-admin/AppTheme.html#light-and-dark-themes), renders a theme switcher in the app bar, and chooses the default theme based on the user OS preferences.

If you don't need the dark mode feature, you'll have to explicitly disable it:

```diff
-<Admin>
+<Admin darkTheme={null}>
   ...
</Admin>
```

## Inputs Have Full Width By Default

In the default theme, all inputs now have full width. This makes forms better looking by default, and facilitates custom form layouts as you can nest inputs under `<Grid>`.

If this breaks your existing form layouts, you can revert to the previous style by resetting the `fullWidth` default prop in the application theme. To do so:

- If you didn't use a custom theme, create one based on the default theme:

```diff
-import { Admin } from 'react-admin';
+import { Admin, defaultTheme } from 'react-admin';
+import { deepmerge } from '@mui/utils';
import { dataProvider } from './dataProvider';

+const theme = deepmerge(defaultTheme, {
+   components: { 
+       MuiFormControl: { defaultProps: { fullWidth: undefined } },
+       MuiTextField: { defaultProps: { fullWidth: undefined } },
+       MuiAutocomplete: { defaultProps: { fullWidth: undefined } },
+       RaSimpleFormIterator: { defaultProps: { fullWidth: undefined } },
+       RaTranslatableInputs: { defaultProps: { fullWidth: undefined } },
+   }
+});

const MyApp = () => (
-   <Admin dataProvider={dataProvider}>
+   <Admin dataProvider={dataProvider} theme={theme}>
        ...
    </Admin>
);
```

- If you used a custom theme, update it to include the following lines:

```diff
const myTheme = {
    // ...
    components: {
        // ...
+       MuiFormControl: { defaultProps: { fullWidth: undefined } },
+       MuiTextField: { defaultProps: { fullWidth: undefined } },
+       MuiAutocomplete: { defaultProps: { fullWidth: undefined } },
+       RaSimpleFormIterator: { defaultProps: { fullWidth: undefined } },
+       RaTranslatableInputs: { defaultProps: { fullWidth: undefined } },
    },
};
```

## Links are now underlined by default

In the default theme, links are now underlined by default.

If you use the `<Link>` component from `react-admin`, and you want to remove the underline, set the `underline` prop to `none`:

```diff
import { Link } from 'react-admin';

const MyComponent = () => (
-   <Link to="/foo">Foo</Link>
+   <Link to="/foo" underline="none">Foo</Link>
);
```

Some react-admin component use `<Link>` under the hood, and will also render underlined links:

- `<Count>`
- `<EmailField>`
- `<FileField>`
- `<ReferenceField>`
- `<ReferenceManyCount>`
- `<UrlField>`

`<SingleFieldList>` still disables the underline by default.

To remove the underline in these components, use the `sx` prop. For instance, to remove the underline in `<ReferenceField>`:

{% raw %}
```diff
const CompanyField = () => (
-   <ReferenceField source="company_id" reference="companies" />
+   <ReferenceField source="company_id" reference="companies" sx={{
+      '& a': { textDecoration: 'none' }
+   }} />
)
```
{% endraw %}

## `useTheme` no longer accepts a theme object as an optional argument

The useTheme hook no longer accepts a `RaTheme` object as an argument to return a `RaTheme` object; instead, it now only takes an optional default value for the theme **preference** (`ThemeType`, like `"light"` and `"dark"`), and returns the current theme **preference** (`ThemeType`, like `"light"` and `"dark"`) and a setter for the **preference**.

If you're using a theme object to have `useTheme` determine the default value it should use, you should pass the value instead:

```diff
const myThemeObject = {
    ...
    palette: {
        type: "light",
        ...
    }
    ...
};

- const [themeObject, setTheme] = useTheme(myThemeObject)
+ const [themePreference, setTheme] = useTheme(myThemeObject.palette.type)
// Alternatively
+ const [themePreference, setTheme] = const useTheme("light")
// Alternatively, since you usually don't need a default value for the theme preference
+ const [themePreference, setTheme] = useTheme();
```

## `ToggleThemeButton` no longer accepts themes as props

In previous versions, `<ToggleThemeButton>` used to accept `lighTheme` and `darkTheme` props. These props are no longer supported in v5. Instead, you should set the themes in the `<Admin>` component. And by the way, react-admin is smart enough to include the `ToggleThemeButton` in the app bar if you set the themes in `<Admin>`, so you probably don't need to include the button manually anymore. 

```diff
-import { Admin, Layout, AppBar, ToggleThemeButton } from 'react-admin';
+import { Admin } from 'react-admin';
import { dataProvider } from './dataProvider';
import { lightTheme, darkTheme } from './themes';

-const MyAppBar = () => <AppBar toolbar={<ToggleThemeButton lightTheme={lightTheme} darkTheme={darkTheme} />} />
-const MyLayout = (props) => <Layout {...props} appBar={<MyAppBar />} />;

const App = () => (
-   <Admin dataProvider={dataProvider} layout={MyLayout}>
+   <Admin dataProvider={dataProvider} lightTheme={lightTheme} darkTheme={darkTheme}>
       ...
    </Admin>
);
```

## `<SimpleFormIterator>` no longer clones its children

We've changed the implementation of `<SimpleFormIterator>`, the companion child of `<ArrayInput>`. This internal change is mostly backwards compatible, with one exception: defining the `disabled` prop on the `<ArrayInput>` component does not disable the children inputs anymore. If you relied on this behavior, you now have to specify the `disabled` prop on each input:

```diff
<ArrayInput disabled={someCondition}>
   <SimpleFormIterator>
-      <TextInput source="lastName" />
-      <TextInput source="firstName" />
+      <TextInput source="lastName" disabled={someCondition} />
+      <TextInput source="firstName" disabled={someCondition} />
   </SimpleFormIterator>
</ArrayInput>
```

## `<Datagrid expand>` Components No Longer Receive Any Props

An undocumented features allowed datagrid expand panels to read the current resource, record, and id from their props. This is no longer the case in v5, as expand panels are now rendered without props by `<Datagrid>`. 

If you used these props in your expand components, you'll have to use the `useRecordContext` hook instead:

```diff
-const PostExpandPanel = ({ record, resource, id }) => {
+const PostExpandPanel = () => {
+   const record = useRecordContext();
+   const resource = useResourceContext();
+   const id = record?.id;
    // ...
}
```

## `<FormDataConsumer>` no longer passes a `getSource` function

When using `<FormDataConsumer>` inside an `<ArrayInput>`, the child function no longer receives a `getSource` callback. We've made all Input components able to work seamlessly inside an `<ArrayInput>`, so it's no longer necessary to transform their source with `getSource`:

```diff
import { Edit, SimpleForm, TextInput, ArrayInput, SelectInput, FormDataConsumer } from 'react-admin';

const PostEdit = () => (
    <Edit>
        <SimpleForm>
            <ArrayInput source="authors">
                <SimpleFormIterator>
                    <TextInput source="name" />
                    <FormDataConsumer>
                        {({
                            formData, // The whole form data
                            scopedFormData, // The data for this item of the ArrayInput
-                           getSource,
                        }) =>
                            scopedFormData && getSource && scopedFormData.name ? (
                                <SelectInput
-                                    source={getSource('role')}
+                                    source="role" // Will translate to "authors[0].role"
                                    choices={[{ id: 1, name: 'Head Writer' }, { id: 2, name: 'Co-Writer' }]}
                                />
                            ) : null
                        }
                    </FormDataConsumer>
                </SimpleFormIterator>
            </ArrayInput>
        </SimpleForm>
    </Edit>
);
```

## `setFilters` Is No Longer Debounced By Default

If you're using the `useListContext` hook to filter a list, you might have used the `setFilters` function to update the filters. In react-admin v5, the `setFilters` function is no longer debounced by default. If you want to debounce the filters, you'll have to pass `true` as the third argument:

```diff
import { useListContext } from 'react-admin';

const MyFilter = () => {
    const { filterValues, setFilters } = useListContext();
    const handleChange = (event) => {
-       setFilters({ ...filterValues, [event.target.name]: event.target.value });
+       setFilters({ ...filterValues, [event.target.name]: event.target.value }, undefined, true);
    };

    return (
        <form>
            <input name="country" value={filterValues.country} onChange={handleChange} />
            <input name="city" value={filterValues.city} onChange={handleChange} />
            <input name="zipcode" value={filterValues.zipcode} onChange={handleChange} />
        </form>
    );
};
```

## Fields Components Requires The `source` Prop

The `FieldProps` interface now requires the `source` prop to be defined. As a consequence, all the default fields components also require the `source` prop to be defined.
This impacts custom fields that typed their props with the `FieldProps` interface. If your custom field is not meant to be used in a `<Datagrid>`, you may declare the `source` prop optional:

```diff
import { FieldProps, useRecordContext } from 'react-admin';

-const AvatarField = (props: FieldProps) => {
+const AvatarField = (props: Omit<FieldProps, 'source'>) => {
    const record = useRecordContext();
    if (!record) return null;
    return (
        <Avatar
            src={record.avatar}
            alt={`${record.first_name} ${record.last_name}`}
            {...props}
        />
    );
}
```

## `warnWhenUnsavedChanges` Changes

The `warnWhenUnsavedChanges` feature is a little more restrictive than before:

- It will open a confirmation dialog (and block the navigation) if a navigation is fired when the form is currently submitting (submission will continue in the background).
- [Due to browser constraints](https://stackoverflow.com/questions/38879742/is-it-possible-to-display-a-custom-message-in-the-beforeunload-popup), the message displayed in the confirmation dialog when closing the browser's tab cannot be customized (it is managed by the browser).

This behavior allows to prevent unwanted data loss in more situations. No changes are required in the code.

However, the `warnWhenUnsavedChanges` now requires a [Data Router](https://reactrouter.com/en/6.22.3/routers/picking-a-router) (a new type of router from react-router) to work. React-admin uses such a data router by default, so the feature works out of the box in v5. 

However, if you use a [custom router](./Routing.md#using-a-custom-router) and the `warnWhenUnsavedChanges` prop, the "warn when unsaved changes" feature will be disabled.

To re-enable it, you'll have to migrate your custom router to use the data router. For instance, if you were using `react-router`'s `BrowserRouter`, you will need to migrate to `createBrowserRouter` and wrap your app in a `RouterProvider`:

```diff
import * as React from 'react';
import { Admin, Resource } from 'react-admin';
import { createRoot } from 'react-dom/client';
-import { BrowserRouter } from 'react-router-dom';
+import { createBrowserRouter, RouterProvider } from 'react-router-dom';

import dataProvider from './dataProvider';
import posts from './posts';

const App = () => (
-    <BrowserRouter>
        <Admin dataProvider={dataProvider}>
            <Resource name="posts" {...posts} />
        </Admin>
-    </BrowserRouter>
);

+const router = createBrowserRouter([{ path: '*', element: <App /> }]);

const container = document.getElementById('root');
const root = createRoot(container);

root.render(
    <React.StrictMode>
-        <App />
+        <RouterProvider router={router} />
    </React.StrictMode>
);
```

**Tip:** Check out the [Migrating to RouterProvider](https://reactrouter.com/en/main/upgrading/v6-data) documentation to learn more about the migration steps and impacts.

## `<Admin history>` Prop Was Removed

The `<Admin history>` prop was deprecated since version 4. It is no longer supported.

The most common use-case for this prop was inside unit tests (and stories), to pass a `MemoryRouter` and control the `initialEntries`.

To that purpose, `react-admin` now exports a `TestMemoryHistory` component that you can use in your tests:

```diff
import { render, screen } from '@testing-library/react';
-import { createMemoryHistory } from 'history';
-import { CoreAdminContext } from 'react-admin';
+import { CoreAdminContext, TestMemoryRouter } from 'react-admin';
import * as React from 'react';

describe('my test suite', () => {
    it('my test', async () => {
-       const history = createMemoryHistory({ initialEntries: ['/'] });
        render(
+           <TestMemoryRouter initialEntries={['/']}>
-             <CoreAdminContext history={history}>
+             <CoreAdminContext>
                <div>My Component</div>
              </CoreAdminContext>
+           </TestMemoryRouter>
        );
        await screen.findByText('My Component');
    });
});
```

### Codemod

To help you migrate your tests, we've created a codemod that will replace the `<Admin history>` prop with the `<TestMemoryRouter>` component.

> **DISCLAIMER**
>
> This codemod was used to migrate the react-admin test suite, but it was never designed to cover all cases, and was not tested against other code bases. You can try using it as basis to see if it helps migrating your code base, but please review the generated changes thoroughly!
>
> Applying the codemod might break your code formatting, so please don't forget to run `prettier` and/or `eslint` after you've applied the codemod!

For `.js` or `.jsx` files:

```sh
npx jscodeshift ./path/to/src/ \
    --extensions=js,jsx \
    --transform=./node_modules/ra-core/codemods/replace-Admin-history.ts
```

For `.ts` or `.tsx` files:

```sh
npx jscodeshift ./path/to/src/ \
    --extensions=ts,tsx \
    --parser=tsx \
    --transform=./node_modules/ra-core/codemods/replace-Admin-history.ts
```

## `<HistoryRouter>` Was Removed

Along with the removal of the `<Admin history>` prop, we also removed the (undocumented) `<HistoryRouter>` component.

Just like for `<Admin history>`, the most common use-case for this component was inside unit tests (and stories), to control the `initialEntries`.

Here too, you can use `TestMemoryHistory` as a replacement:

```diff
import { render, screen } from '@testing-library/react';
-import { createMemoryHistory } from 'history';
-import { CoreAdminContext, HistoryRouter } from 'react-admin';
+import { CoreAdminContext, TestMemoryRouter } from 'react-admin';
import * as React from 'react';

describe('my test suite', () => {
    it('my test', async () => {
-       const history = createMemoryHistory({ initialEntries: ['/'] });
        render(
-           <HistoryRouter history={history}>            
+           <TestMemoryRouter initialEntries={['/']}>
              <CoreAdminContext>
                <div>My Component</div>
              </CoreAdminContext>
-           </HistoryRouter>
+           </TestMemoryRouter>
        );
        await screen.findByText('My Component');
    });
});
```

## TypeScript: `useRecordContext` Returns `undefined` When No Record Is Available

The `useRecordContext` hook reads the current record from the `RecordContext`. This context may be empty (e.g. while the record is being fetched). The return type for `useRecordContext` has been modified to `Record | undefined` instead of `Record` to denote this possibility.

As a consequence, the TypeScript compilation of your project may fail if you don't check the existence of the record before reading it.

To fix this error, your code should handle the case where `useRecordContext` returns `undefined`:

```diff
const MyComponent = () => {
    const record = useRecordContext();
+   if (!record) return null;
    return (
        <div>
            <h1>{record.title}</h1>
            <p>{record.body}</p>
        </div>
    );
};
```

## TypeScript: Page Contexts Are Now Types Instead of Interfaces

The return type of page controllers is now a type. If you were using an interface extending one of:

- `ListControllerResult`,
- `InfiniteListControllerResult`,
- `EditControllerResult`,
- `ShowControllerResult`, or
- `CreateControllerResult`,

you'll have to change it to a type:

```diff
import { ListControllerResult } from 'react-admin';

-interface MyListControllerResult extends ListControllerResult {
+type MyListControllerResult = ListControllerResult & {
    customProp: string;
};
```

## TypeScript: Stronger Types For Page Contexts

The return type of page context hooks is now smarter. This concerns the following hooks:

- `useListContext`,
- `useEditContext`,
- `useShowContext`, and
- `useCreateContext`

Depending on the fetch status of the data, the type of the `data`, `error`, and `isPending` properties will be more precise:

- Loading: `{ data: undefined, error: undefined, isPending: true }`
- Success: `{ data: <Data>, error: undefined, isPending: false }`
- Error: `{ data: undefined, error: <Error>, isPending: false }`
- Error After Refetch: `{ data: <Data>, error: <Error>, isPending: false }`

This means that TypeScript may complain if you use the `data` property without checking if it's defined first. You'll have to update your code to handle the different states:

```diff
const MyCustomList = () => {
    const { data, error, isPending } = useListContext();
    if (isPending) return <Loading />;
+   if (error) return <Error />;
    return (
        <ul>
            {data.map(record => (
                <li key={record.id}>{record.name}</li>
            ))}
        </ul>
    );
};
```

Besides, these hooks will now throw an error when called outside of a page context. This means that you can't use them in a custom component that is not a child of a `<List>`, `<ListBase>`, `<Edit>`, `<EditBase>`, `<Show>`, `<ShowBase>`, `<Create>`, or `<CreateBase>` component.

## TypeScript: `EditProps` and `CreateProps` now expect a `children` prop

`EditProps` and `CreateProps` now expect a `children` prop, just like `ListProps` and `ShowProps`. If you were using these types in your custom components, you'll have to update them:

```diff
-const ReviewEdit = ({ id }: EditProps) => (
+const ReviewEdit = ({ id }: Omit<EditProps, 'children'>) => (
   <Edit id={id}>
        <SimpleForm>
            ...
```

## List Components Can No Longer Be Used In Standalone

An undocumented feature allowed some components designed for list pages to be used outside of a list page, by relying on their props instead of the `ListContext`. This feature was removed in v5.

This concerns the following components:

- `<BulkActionsToolbar>`
- `<BulkDeleteWithConfirmButton>`
- `<BulkDeleteWithUndoButton>`
- `<BulkExportButton>`
- `<BulkUpdateWithConfirmButton>`
- `<BulkUpdateWithUndoButton>`
- `<EditActions>`
- `<ExportButton>`
- `<FilterButton>`
- `<FilterForm>`
- `<ListActions>`
- `<Pagination>`
- `<UpdateWithConfirmButton>`
- `<UpdateWithUndoButton>`

To continue using these components, you'll have to wrap them in a `<ListContextProvider>` component:

```diff
const MyPagination = ({
    page,
    perPage,
    total,
    setPage,
    setPerPage,
}) => {
    return (
-       <Pagination page={page} perPage={perPage} total={total} setPage={setPage} setPerPage={setPerPage} />
+       <ListContextProvider value={{ page, perPage, total, setPage, setPerPage }}>
+           <Pagination />
+       </ListContextProvider>
    );
};
```

The following components are not affected and can still be used in standalone mode:

- `<Datagrid>`
- `<SimpleList>`
- `<SingleFieldList>`

## Inputs No Longer Require To Be Touched To Display A Validation Error

In previous versions, validation errors were only displayed after the input was touched or the form was submitted. In v5, validation errors are fully entrusted to the form library (`react-hook-form`), which is responsible to decide when to display them.

**Tip:** You can use the [`mode`](https://react-hook-form.com/docs/useform#mode) prop to configure the validation strategy to your needs (`onSubmit`, `onBlur`, `onChange`, or `onTouched`).

For most use-cases this will have no impact, because `react-hook-form` works the same way (it will wait for an input to be touched before triggering its validation).

But this should help with some advanced cases, for instance if some validation errors need to be displayed on untouched fields.

It will also improve the user experience, as the form `isValid` state will be consistent with error messages displayed on inputs, regardless of whether they have been touched or not.

## `<InputHelperText touched>` Prop Was Removed

The `<InputHelperText>` component no longer accepts a `touched` prop. This prop was used to display validation errors only if the input was touched. This behavior is now handled by `react-hook-form`.

If you were using this prop, you can safely remove it.

<<<<<<< HEAD
## `useCheckAuth` No Longer Accepts A `disableNotification` Param

The `useCheckAuth` hook no longer accepts the deprecated `disableNotification` param. To disable the "Authentication required" notification when calling `checkAuth`, `authProvider.checkAuth()` should return a rejected promise with the value `{ message: false }`:

```ts
const authProvider: AuthProvider = {
    //...
    checkAuth: () => Promise.reject({ message: false }),
}
```

## `useLogoutIfAccessDenied` No Longer Accepts A `disableNotification` Param

The `useLogoutIfAccessDenied` hook no longer accepts the deprecated `disableNotification` param. To disable the "Authentication required" notification when `checkError` is called, `authProvider.checkError()` should return a rejected promise with the value `{ message: false }`:

```ts
const authProvider: AuthProvider = {
    //...
    checkError: () => Promise.reject({ message: false }),
}
```

Or the `useLogoutIfAccessDenied` hook could be called with an error param as follows:

```ts
const logoutIfAccessDenied = useLogoutIfAccessDenied();
logoutIfAccessDenied(new Error('Denied'));
```
## `onError` Type From `ra-core` Was Removed

The `onError` type from `ra-core` was removed. Use `OnError` instead.

## `linkToRecord` Helper Was Removed

The `linkToRecord` helper was removed. Use [`useCreatePath`](https://marmelab.com/react-admin/Routing.html#linking-to-a-page) instead.

## `resolveRedirectTo` Helper Was Removed

The `resolveRedirectTo` helper was removed. Use [`useCreatePath`](./Routing.html#linking-to-a-page) instead.

## `formClassName` Prop Of `FieldProps` Type Was Removed

The deprecated `formClassName` prop of `FieldProps` type has been removed as it is no longer used.

## `formClassName` Prop Of `CommonInputProps` Type Was Removed

The deprecated `formClassName` prop of `CommonInputProps` type has been removed as it is no longer used.

## `PublicFieldProps` Interface Was Removed

`PublicFieldProps` interface has been removed. Use `FieldProps` instead.

## `InjectedFieldProps` Interface Was Removed

`InjectedFieldProps` interface has been removed. Use `FieldProps` instead.

## `<ThemeProvider theme>` Is No Longer Supported

The deprecated `<ThemeProvider theme>` prop was removed. Use the `ThemesContext.Provider` instead:

```diff
-import { ThemeProvider } from 'react-admin';
+import { ThemeProvider, ThemesContext } from 'react-admin';
 
 export const ThemeWrapper = ({ children }) => {
     return (
-        <ThemeProvider
-            theme={{
-                palette: { mode: 'dark' },
+        <ThemesContext.Provider
+            value={{
+                darkTheme: { palette: { mode: 'dark' } },
+                lightTheme: { palette: { mode: 'light' } },
             }}
         >
-            {children}
-        </ThemeProvider>
+            <ThemeProvider>{children}</ThemeProvider>
+        </ThemesContext.Provider>
     );
 };
```

## `<PaginationLimit>` Component Was Removed

The deprecated `<PaginationLimit>` component was removed.
=======
## `data-generator-retail` `commands` Have Been Renamed to `orders`

The `data-generator-retail` package has been updated to provide types for all its records. In the process, we renamed the `commands` resource to `orders`. Accordingly, the `nb_commands` property of the `customers` resource has been renamed to `nb_orders` and the `command_id` property of the `invoices` and `reviews` resources has been renamed to `order_id`.
>>>>>>> b3c33818

## Upgrading to v4

If you are on react-admin v3, follow the [Upgrading to v4](https://marmelab.com/react-admin/doc/4.16/Upgrade.html) guide before upgrading to v5.<|MERGE_RESOLUTION|>--- conflicted
+++ resolved
@@ -924,7 +924,6 @@
 
 If you were using this prop, you can safely remove it.
 
-<<<<<<< HEAD
 ## `useCheckAuth` No Longer Accepts A `disableNotification` Param
 
 The `useCheckAuth` hook no longer accepts the deprecated `disableNotification` param. To disable the "Authentication required" notification when calling `checkAuth`, `authProvider.checkAuth()` should return a rejected promise with the value `{ message: false }`:
@@ -1011,11 +1010,9 @@
 ## `<PaginationLimit>` Component Was Removed
 
 The deprecated `<PaginationLimit>` component was removed.
-=======
 ## `data-generator-retail` `commands` Have Been Renamed to `orders`
 
 The `data-generator-retail` package has been updated to provide types for all its records. In the process, we renamed the `commands` resource to `orders`. Accordingly, the `nb_commands` property of the `customers` resource has been renamed to `nb_orders` and the `command_id` property of the `invoices` and `reviews` resources has been renamed to `order_id`.
->>>>>>> b3c33818
 
 ## Upgrading to v4
 
