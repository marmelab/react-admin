--- conflicted
+++ resolved
@@ -924,17 +924,15 @@
 
 If you were using this prop, you can safely remove it.
 
-<<<<<<< HEAD
+## `data-generator-retail` `commands` Have Been Renamed to `orders`
+
+The `data-generator-retail` package has been updated to provide types for all its records. In the process, we renamed the `commands` resource to `orders`. Accordingly, the `nb_commands` property of the `customers` resource has been renamed to `nb_orders` and the `command_id` property of the `invoices` and `reviews` resources has been renamed to `order_id`.
+
 ## Inputs default ids are auto-generated
 
 In previous versions, the input default id was the source of the input. In v5, inputs defaults ids are auto-generated with [React useId()](https://react.dev/reference/react/useId).
 
 **Tip:** You still can pass an id as prop of any [react-admin input](./Inputs.md) or use a [reference](https://fr.react.dev/reference/react/useRef).
-=======
-## `data-generator-retail` `commands` Have Been Renamed to `orders`
-
-The `data-generator-retail` package has been updated to provide types for all its records. In the process, we renamed the `commands` resource to `orders`. Accordingly, the `nb_commands` property of the `customers` resource has been renamed to `nb_orders` and the `command_id` property of the `invoices` and `reviews` resources has been renamed to `order_id`.
->>>>>>> b3c33818
 
 ## Upgrading to v4
 
