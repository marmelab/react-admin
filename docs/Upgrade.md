---
layout: default
title: "Upgrading to v5"
---

# Upgrading to v5

## React 18

React-admin v5 uses React 18. If you use react-admin as a library in your own application, you'll have to upgrade to React 18 as well.

The React team has published a [migration guide](https://react.dev/blog/2022/03/08/react-18-upgrade-guide) to help you upgrade. On most projects, this should be a matter of updating the root file of your application:

```diff
-import { render } from 'react-dom';
-const container = document.getElementById('app');
-render(<App tab="home" />, container);
+import { createRoot } from 'react-dom/client';
+const container = document.getElementById('app');
+const root = createRoot(container); // createRoot(container!) if you use TypeScript
+root.render(<App tab="home" />);
```

React 18 adds out-of-the-box performance improvements by doing more batching by default.

## IE11 Is No Longer Supported

React-admin v5 uses React 18, which dropped support for Internet Explorer. If you need to support IE11, you'll have to stay on react-admin v4.

## Use `@tanstack/react-query` instead of `react-query`

React-admin now uses `react-query` v5 instead of v3. The library name has changed to `@tanstack/react-query` (but it's almost the same API).

If you used `react-query` directly in your code, you'll have to update it, following their migration guides:

- [From react-query v3 to @transtack/query v4](https://tanstack.com/query/v5/docs/react/guides/migrating-to-react-query-4)
- [From @transtack/query v4 to @transtack/query v5](https://tanstack.com/query/v5/docs/react/guides/migrating-to-v5).

Here is a focus of the most important changes.

The package has been renamed to `@tanstack/react-query` so you'll have to change your imports:

```diff
-import { useQuery } from 'react-query';
+import { useQuery } from '@tanstack/react-query';
```

All react-query hooks, `queryClient` and `queryCache` methods now accept a single object argument:

```diff
- useQuery(key, fn, options)
+ useQuery({ queryKey, queryFn, ...options })
- useInfiniteQuery(key, fn, options)
+ useInfiniteQuery({ queryKey, queryFn, ...options })
- useMutation(fn, options)
+ useMutation({ mutationFn, ...options })
- useIsFetching(key, filters)
+ useIsFetching({ queryKey, ...filters })
- useIsMutating(key, filters)
+ useIsMutating({ mutationKey, ...filters })

- queryClient.isFetching(key, filters)
+ queryClient.isFetching({ queryKey, ...filters })
- queryClient.ensureQueryData(key, filters)
+ queryClient.ensureQueryData({ queryKey, ...filters })
- queryClient.getQueriesData(key, filters)
+ queryClient.getQueriesData({ queryKey, ...filters })
- queryClient.setQueriesData(key, updater, filters, options)
+ queryClient.setQueriesData({ queryKey, ...filters }, updater, options)
- queryClient.removeQueries(key, filters)
+ queryClient.removeQueries({ queryKey, ...filters })
- queryClient.resetQueries(key, filters, options)
+ queryClient.resetQueries({ queryKey, ...filters }, options)
- queryClient.cancelQueries(key, filters, options)
+ queryClient.cancelQueries({ queryKey, ...filters }, options)
- queryClient.invalidateQueries(key, filters, options)
+ queryClient.invalidateQueries({ queryKey, ...filters }, options)
- queryClient.refetchQueries(key, filters, options)
+ queryClient.refetchQueries({ queryKey, ...filters }, options)
- queryClient.fetchQuery(key, fn, options)
+ queryClient.fetchQuery({ queryKey, queryFn, ...options })
- queryClient.prefetchQuery(key, fn, options)
+ queryClient.prefetchQuery({ queryKey, queryFn, ...options })
- queryClient.fetchInfiniteQuery(key, fn, options)
+ queryClient.fetchInfiniteQuery({ queryKey, queryFn, ...options })
- queryClient.prefetchInfiniteQuery(key, fn, options)
+ queryClient.prefetchInfiniteQuery({ queryKey, queryFn, ...options })

- queryCache.find(key, filters)
+ queryCache.find({ queryKey, ...filters })
- queryCache.findAll(key, filters)
+ queryCache.findAll({ queryKey, ...filters })
```

### Codemod

Fortunately, React Query comes with [codemods](https://tanstack.com/query/latest/docs/react/guides/migrating-to-v5#codemod) to make the migration easier.

> **DISCLAIMER**
>
> The codemod is a best efforts attempt to help you migrate the breaking change. Please review the generated code thoroughly! Also, there are edge cases that cannot be found by the codemod, so please keep an eye on the log output.
>
> Applying the codemod might break your code formatting, so please don't forget to run `prettier` and/or `eslint` after you've applied the codemod!

Once you have added `@tanstack/react-query` to your dependencies, you can run a codemod like so:

For `.js` or `.jsx` files:

```sh
npx jscodeshift ./path/to/src/ \
    --extensions=js,jsx \
    --transform=./node_modules/@tanstack/react-query/build/codemods/src/v4/replace-import-specifier.js
```

For `.ts` or `.tsx` files:

```sh
npx jscodeshift ./path/to/src/ \
    --extensions=ts,tsx \
    --parser=tsx \
    --transform=./node_modules/@tanstack/react-query/build/codemods/src/v4/replace-import-specifier.js
```

Here are the available codemods you may need to run on your codebase:

- `v4/replace-import-specifier.js`
- `v4/key-transformation.js`
- `v5/remove-overloads/remove-overloads.js`
- `v5/is-loading/is-loading.js`
- `v5/keep-previous-data/keep-previous-data.js`
- `v5/rename-properties/rename-properties.js`
- `v5/rename-hydrate/rename-hydrate.js`

Check out React Query [codemod documentation](https://tanstack.com/query/latest/docs/react/guides/migrating-to-v5#codemod) for more information.

## `<Admin menu>` Is No Longer Supported

The `<Admin menu>` prop was deprecated since 4.0. It's no longer supported. If you want to customize the application menu, you'll have to do it in a custom Layout instead:

```diff
-import { Admin } from 'react-admin';
+import { Admin, Layout } from 'react-admin';
import { MyMenu } from './MyMenu';

+const MyLayout = ({ children }) => (
+    <Layout menu={MyMenu}>{children}</Layout>
+);

const App = () => (
-   <Admin menu={MyMenu} dataProvider={dataProvider}>
+   <Admin layout={MyLayout} dataProvider={dataProvider}>
        ...
    </Admin>
);
```

## Custom Layout No Longer Receives Props

React-admin used to inject 4 props to [custom layouts](https://marmelab.com/react-admin/Admin.html#layout): `children`, `dashboard`, `menu`, and `title`. In react-admin v5, only the `children` prop is injected.

This means that you'll need to use hooks to get the other props:

```diff
+import { useHasDashboard, useDefaultTitle } from 'react-admin';

-const MyLayout = ({ children, dashboard, title }) => (
+const MyLayout = ({ children }) => {
-   const hasDashboard = !!dashboard;
+   const hasDashboard = useHasDashboard();
+   const title = useDefaultTitle();
    // ...
}

const App = () => (
    <Admin layout={MyLayout} dataProvider={dataProvider}>
        ...
    </Admin>
);
```

As for the `menu` prop, it's no longer injected by react-admin because the `<Admin menu>` prop is no longer supported. But you can still customize the menu of the default Layout as before:

```tsx
import { Layout } from 'react-admin';
import { MyMenu } from './MyMenu';

const MyLayout = ({ children }) => (
    <Layout menu={MyMenu}>{children}</Layout>
);

const App = () => (
    <Admin layout={MyLayout} dataProvider={dataProvider}>
        ...
    </Admin>
);
```

## Custom App Bars No Longer Receive Props

React-admin used to inject 2 props to [custom app bars](https://marmelab.com/react-admin/Layout.html#appbar): `open`, and `title`. These deprecated props are no longer injected in v5. If you need them, you'll have to use hooks:

```diff
+import { useSidebarState, useDefaultTitle } from 'react-admin';

-const MyAppBar = ({ open, title }) => (
+const MyAppBar = () => {
+   const [open] = useSidebarState();
+   const title = useDefaultTitle();
    // ...
}

const MyLayout = ({ children }) => (
    <Layout appBar={MyAppBar}>{children}</Layout>
);
```

## Custom Menu No Longer Receive Props

React-admin used to inject one prop to [custom menus](https://marmelab.com/react-admin/Layout.html#menu): `hasDashboard`. This deprecated prop is no longer injected in v5. If you need it, you'll have to use the `useHasDashboard` hook instead:

```diff
+import { useHasDashboard } from 'react-admin';

-const MyMenu = ({ hasDashboard }) => (
+const MyMenu = () => {
+   const hasDashboard = useHasDashboard();
    // ...
}

const MyLayout = ({ children }) => (
    <Layout menu={MyMenu}>{children}</Layout>
);
```

## Custom Error Page No Longer Receives Title

React-admin injects several props to [custom error pages](https://marmelab.com/react-admin/Layout.html#error), including the default app `title`. This prop is no longer injected in v5. If you need it, you'll have to use the `useDefaultTitle` hook instead:

```diff
+import { useDefaultTitle } from 'react-admin';

-const MyError = ({ error, errorInfo, title }) => (
+const MyError = ({ error, errorInfo }) => {
+   const title = useDefaultTitle();
    // ...
}

const MyLayout = ({ children }) => (
    <Layout error={MyError}>{children}</Layout>
);
```

## Custom Catch All No Longer Receives Title

React-admin used to inject the default app `title` to [custom catch all pages](https://marmelab.com/react-admin/Admin.html#catchall). This prop is no longer injected in v5. If you need it, you'll have to use the `useDefaultTitle` hook instead:

```diff
+import { useDefaultTitle } from 'react-admin';

-const MyCatchAll = ({ title }) => (
+const MyCatchAll = () => {
+   const title = useDefaultTitle();
    // ...
}

const App = () => (
    <Admin catchAll={MyCatchAll} dataProvider={dataProvider}>
        ...
    </Admin>
);
```

## Removed deprecated hooks

The following deprecated hooks have been removed

- `usePermissionsOptimized`. Use `usePermissions` instead.

## `<Datagrid rowClick>` is no longer `false` by default

`<Datagrid>` will now make the rows clickable as soon as a Show or Edit view is declared on the resource (using the [resource definition](https://marmelab.com/react-admin/Resource.html)).

If you previously relied on the fact that the rows were not clickable by default, you now need to explicitly disable the `rowClick` feature:

```diff
-<Datagrid>
+<Datagrid rowClick={false}>
   ...
</Datagrid>
```

## Dark Theme Is Available By Default

In addition to the light theme, React-admin v5 includes a [dark theme](https://marmelab.com/react-admin/AppTheme.html#light-and-dark-themes), renders a theme switcher in the app bar, and chooses the default theme based on the user OS preferences.

If you don't need the dark mode feature, you'll have to explicitly disable it:

```diff
-<Admin>
+<Admin darkTheme={null}>
   ...
</Admin>
```

## Links are now underlined by default

In the default theme, links are now underlined by default.

If you use the `<Link>` component from `react-admin`, and you want to remove the underline, set the `underline` prop to `none`:

```diff
import { Link } from 'react-admin';

const MyComponent = () => (
-   <Link to="/foo">Foo</Link>
+   <Link to="/foo" underline="none">Foo</Link>
);
```

Some react-admin component use `<Link>` under the hood, and will also render underlined links:

- `<Count>`
- `<EmailField>`
- `<FileField>`
- `<ReferenceField>`
- `<ReferenceManyCount>`
- `<UrlField>`

`<SingleFieldList>` still disables the underline by default.

To remove the underline in these components, use the `sx` prop. For instance, to remove the underline in `<ReferenceField>`:

{% raw %}
```diff
const CompanyField = () => (
-   <ReferenceField source="company_id" reference="companies" />
+   <ReferenceField source="company_id" reference="companies" sx={{
+      '& a': { textDecoration: 'none' }
+   }} />
)
```
{% endraw %}

## `useTheme` no longer accepts a theme object as an optional argument

The useTheme hook no longer accepts a `RaTheme` object as an argument to return a `RaTheme` object; instead, it now only takes an optional default value for the theme **preference** (`ThemeType`, like `"light"` and `"dark"`), and returns the current theme **preference** (`ThemeType`, like `"light"` and `"dark"`) and a setter for the **preference**.

If you're using a theme object to have `useTheme` determine the default value it should use, you should pass the value instead:

```diff
const myThemeObject = {
    ...
    palette: {
        type: "light",
        ...
    }
    ...
};

- const [themeObject, setTheme] = useTheme(myThemeObject)
+ const [themePreference, setTheme] = useTheme(myThemeObject.palette.type)
// Alternatively
+ const [themePreference, setTheme] = const useTheme("light")
// Alternatively, since you usually don't need a default value for the theme preference
+ const [themePreference, setTheme] = useTheme();
```

## `ToggleThemeButton` no longer accepts themes as props

In previous versions, `<ToggleThemeButton>` used to accept `lighTheme` and `darkTheme` props. These props are no longer supported in v5. Instead, you should set the themes in the `<Admin>` component. And by the way, react-admin is smart enough to include the `ToggleThemeButton` in the app bar if you set the themes in `<Admin>`, so you probably don't need to include the button manually anymore. 

```diff
-import { Admin, Layout, AppBar, ToggleThemeButton } from 'react-admin';
+import { Admin } from 'react-admin';
import { dataProvider } from './dataProvider';
import { lightTheme, darkTheme } from './themes';

-const MyAppBar = () => <AppBar toolbar={<ToggleThemeButton lightTheme={lightTheme} darkTheme={darkTheme} />} />
-const MyLayout = (props) => <Layout {...props} appBar={<MyAppBar />} />;

const App = () => (
-   <Admin dataProvider={dataProvider} layout={MyLayout}>
+   <Admin dataProvider={dataProvider} lightTheme={lightTheme} darkTheme={darkTheme}>
       ...
    </Admin>
);
```

## `<SimpleFormIterator>` no longer clones its children

We've changed the implementation of `<SimpleFormIterator>`, the companion child of `<ArrayInput>`. This internal change is mostly backwards compatible, with one exception: defining the `disabled` prop on the `<ArrayInput>` component does not disable the children inputs anymore. If you relied on this behavior, you now have to specify the `disabled` prop on each input:

```diff
<ArrayInput disabled={someCondition}>
   <SimpleFormIterator>
-      <TextInput source="lastName" />
-      <TextInput source="firstName" />
+      <TextInput source="lastName" disabled={someCondition} />
+      <TextInput source="firstName" disabled={someCondition} />
   </SimpleFormIterator>
</ArrayInput>
```

## `<FormDataConsumer>` no longer passes a `getSource` function

When using `<FormDataConsumer>` inside an `<ArrayInput>`, the child function no longer receives a `getSource` callback. We've made all Input components able to work seamlessly inside an `<ArrayInput>`, so it's no longer necessary to transform their source with `getSource`:

```diff
import { Edit, SimpleForm, TextInput, ArrayInput, SelectInput, FormDataConsumer } from 'react-admin';

const PostEdit = () => (
    <Edit>
        <SimpleForm>
            <ArrayInput source="authors">
                <SimpleFormIterator>
                    <TextInput source="name" />
                    <FormDataConsumer>
                        {({
                            formData, // The whole form data
                            scopedFormData, // The data for this item of the ArrayInput
-                           getSource,
                        }) =>
                            scopedFormData && getSource && scopedFormData.name ? (
                                <SelectInput
-                                    source={getSource('role')}
+                                    source="role" // Will translate to "authors[0].role"
                                    choices={[{ id: 1, name: 'Head Writer' }, { id: 2, name: 'Co-Writer' }]}
                                />
                            ) : null
                        }
                    </FormDataConsumer>
                </SimpleFormIterator>
            </ArrayInput>
        </SimpleForm>
    </Edit>
);
```

<<<<<<< HEAD
## `setFilters` Is No Longer Debounced By Default

If you're using the `useListContext` hook to filter a list, you might have used the `setFilters` function to update the filters. In react-admin v5, the `setFilters` function is no longer debounced by default. If you want to debounce the filters, you'll have to pass `true` as the third argument:

```diff
import { useListContext } from 'react-admin';

const MyFilter = () => {
    const { filterValues, setFilters } = useListContext();
    const handleChange = (event) => {
-       setFilters({ ...filterValues, [event.target.name]: event.target.value });
+       setFilters({ ...filterValues, [event.target.name]: event.target.value }, undefined, true);
    };

    return (
        <form>
            <input name="country" value={filterValues.country} onChange={handleChange} />
            <input name="city" value={filterValues.city} onChange={handleChange} />
            <input name="zipcode" value={filterValues.zipcode} onChange={handleChange} />
        </form>
    );
};
=======
## Fields Components Requires The `source` Prop

The `FieldProps` interface now requires the `source` prop to be defined. As a consequence, all the default fields components also require the `source` prop to be defined.
This impacts custom fields that typed their props with the `FieldProps` interface. If your custom field is not meant to be used in a `<Datagrid>`, you may declare the `source` prop optional:

```diff
import { FieldProps, useRecordContext } from 'react-admin';

-const AvatarField = (props: FieldProps) => {
+const AvatarField = (props: Omit<FieldProps, 'source'>) => {
    const record = useRecordContext();
    if (!record) return null;
    return (
        <Avatar
            src={record.avatar}
            alt={`${record.first_name} ${record.last_name}`}
            {...props}
        />
    );
}
>>>>>>> f568a024
```

## Upgrading to v4

If you are on react-admin v3, follow the [Upgrading to v4](https://marmelab.com/react-admin/doc/4.16/Upgrade.html) guide before upgrading to v5.<|MERGE_RESOLUTION|>--- conflicted
+++ resolved
@@ -436,7 +436,6 @@
 );
 ```
 
-<<<<<<< HEAD
 ## `setFilters` Is No Longer Debounced By Default
 
 If you're using the `useListContext` hook to filter a list, you might have used the `setFilters` function to update the filters. In react-admin v5, the `setFilters` function is no longer debounced by default. If you want to debounce the filters, you'll have to pass `true` as the third argument:
@@ -459,7 +458,8 @@
         </form>
     );
 };
-=======
+```
+
 ## Fields Components Requires The `source` Prop
 
 The `FieldProps` interface now requires the `source` prop to be defined. As a consequence, all the default fields components also require the `source` prop to be defined.
@@ -480,7 +480,6 @@
         />
     );
 }
->>>>>>> f568a024
 ```
 
 ## Upgrading to v4
