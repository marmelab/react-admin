--- conflicted
+++ resolved
@@ -101,12 +101,8 @@
 | `label`            | Optional | `string`                                    | -                                  | Useful only when `ReferenceArrayInput` is in a Filter array, the label is used as the Filter label.                 |
 | `page`             | Optional | `number`                                    | 1                                  | The current page number                                                                                             |
 | `perPage`          | Optional | `number`                                    | 25                                 | Number of suggestions to show                                                                                       |
+| `queryOptions`     | Optional | [`UseQueryOptions`](https://tanstack.com/query/v4/docs/reference/useQuery?from=reactQueryV3&original=https://react-query-v3.tanstack.com/reference/useQuery) | `{}` | `react-query` client options     |
 | `sort`             | Optional | `{ field: String, order: 'ASC' or 'DESC' }` | `{ field: 'id', order: 'DESC' }`   | How to order the list of suggestions                                                                                |
-<<<<<<< HEAD
-| `enableGetChoices` | Optional | `({q: string}) => boolean`                  | `() => true`                       | Function taking the `filterValues` and returning a boolean to enable the `getList` call.                            |
-| `queryOptions`     | Optional | [`UseQueryOptions`](https://tanstack.com/query/v4/docs/reference/useQuery?from=reactQueryV3&original=https://react-query-v3.tanstack.com/reference/useQuery)                       | `{}`                             | `react-query` client options                                                                   |
-=======
->>>>>>> 4f89c66a
 
 **Note**: `<ReferenceArrayInput>` doesn't accept the [common input props](./Inputs.md#common-input-props) ; it is the responsability of children to apply them.
 
@@ -250,6 +246,22 @@
 ```
 
 This prop is mostly useful when using [`<SelectArrayInput>`](./SelectArrayInput.md) or [`<CheckboxGroupInput>`](./CheckboxGroupInput.md) as child, as the default `<AutocompleteArrayInput>` child allows to filter the possible choices with a search input.
+
+## `queryOptions`
+
+Use the `queryOptions` prop to pass options to the `dataProvider.getList()` query that fetches the possible choices.
+
+For instance, to pass [a custom `meta`](./Actions.md#meta-parameter):
+
+{% raw %}
+```jsx
+<ReferenceArrayInput 
+    source="tag_ids"
+    reference="tags"
+    queryOptions={{ meta: { foo: 'bar' } }}
+/>
+```
+{% endraw %}
 
 ## `reference`
 
