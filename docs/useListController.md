---
layout: default
title: "useListController"
---

# `useListController`

The `useListController` hook fetches the data, prepares callbacks for modifying the pagination, filters, sort and selection, and returns them. Its return value match the `ListContext` shape. `useListController` is used internally by the `<List>` and `<ListBase>` components.

You can use it to create a custom List view, although its component counterpart, [`<ListBase>`](./ListBase.md), is probably better in most cases. 

## Usage

It's common to call `useListController()` without parameters, and to put the result in a `ListContext` to make it available to the rest of the component tree.

```jsx
import { 
    useListController,
    ListContextProvider
} from 'react-admin';

const MyList = () => {
    const listContext = useListController();
    return (
        <ListContextProvider value={listContext}>
            {children}
        </ListContextProvider>
    );
};
```

## Input Format

`useListController` expects one object as parameter. All keys are optional.

* [`customStoreKey`](#customStoreKey): additional key used to differenciate the list from another of the same resource
* [`debounce`](./List.md#debounce): debounce time in ms for the setFilters callbacks
* [`disableAuthentication`](./List.md#disableauthentication): set to true to allow anonymous access to the list
* [`disableSyncWithLocation`](./List.md#disablesyncwithlocation): set to true to have more than one list per page
* [`exporter`](./List.md#exporter): exporter function
* [`filter`](./List.md#filter-permanent-filter): permanent filter, forced over the user filter
* [`filterDefaultValues`](./List.md#filterdefaultvalues): default values for the filter form
* [`perPage`](./List.md#perpage-pagination-size): number of results per page
* [`queryOptions`](./List.md#queryoptions): react-query options for the useQuery call
* [`resource`](./List.md#resource): resource name, e.g. 'posts' ; defaults to the current resource context
* [`sort`](./List.md#sort-default-sort-field--order), current sort value, e.g. { field: 'published_at', order: 'DESC' }
* [`storeKey`](#storeKey): key used to differenciate the list from another of the same resource

Here are their default values:

```jsx
import {  
    useListController,
    defaultExporter,
    ListContextProvider
} from 'react-admin';

const MyList = ({
    customStoreKey = '',
    debounce = 500,
    disableAuthentication = false,
    disableSyncWithLocation = false,
    exporter = defaultExporter,
    filter = undefined,
    filterDefaultValues = undefined,
    perPage = 10,
    queryOptions = undefined,
    resource = '',
    sort = { field: 'id', order: 'DESC' },
    storeKey = undefined,
}) => {
    const listContext = useListController({
        debounce,
        disableAuthentication,
        disableSyncWithLocation,
        exporter,
        filter,
        filterDefaultValues,
        perPage,
        queryOptions,
        resource,
        sort,
        storeKey,
    });
    return (
        <ListContextProvider value={listContext}>
            {children}
        </ListContextProvider>
    );
};
```

<<<<<<< HEAD
## `storeKey`
=======
## `customStoreKey`
>>>>>>> db57dd69

To display multiple lists of the same resource and keep distinct store states for each of them (filters, pagination, selection), specify unique keys with the `customStoreKey` property.

## Return Value

The return value of `useListController` has the following shape:

```js
const {
    // fetched data
    data, // an array of the list records, e.g. [{ id: 123, title: 'hello world' }, { ... }]
    total, // the total number of results for the current filters, excluding pagination. Useful to build the pagination controls, e.g. 23      
    isFetching, // boolean that is true while the data is being fetched, and false once the data is fetched
    isLoading, // boolean that is true until the data is available for the first time
    // pagination
    page, // the current page. Starts at 1
    perPage, // the number of results per page. Defaults to 25
    setPage, // a callback to change the page, e.g. setPage(3)
    setPerPage, // a callback to change the number of results per page, e.g. setPerPage(25)
    hasPreviousPage, // boolean, true if the current page is not the first one
    hasNextPage, // boolean, true if the current page is not the last one
    // sorting
    sort, // a sort object { field, order }, e.g. { field: 'date', order: 'DESC' }
    setSort, // a callback to change the sort, e.g. setSort({ field: 'name', order: 'ASC' })
    // filtering
    filterValues, // a dictionary of filter values, e.g. { title: 'lorem', nationality: 'fr' }
    displayedFilters, // a dictionary of the displayed filters, e.g. { title: true, nationality: true }
    setFilters, // a callback to update the filters, e.g. setFilters(filters, displayedFilters)
    showFilter, // a callback to show one of the filters, e.g. showFilter('title', defaultValue)
    hideFilter, // a callback to hide one of the filters, e.g. hideFilter('title')
    // record selection
    selectedIds, // an array listing the ids of the selected rows, e.g. [123, 456]
    onSelect, // callback to change the list of selected rows, e.g. onSelect([456, 789])
    onToggleItem, // callback to toggle the selection of a given record based on its id, e.g. onToggleItem(456)
    onUnselectItems, // callback to clear the selection, e.g. onUnselectItems();
    // misc
    defaultTitle, // the translated title based on the resource, e.g. 'Posts'
    resource, // the resource name, deduced from the location. e.g. 'posts'
    refetch, // callback for fetching the list data again
} = listContext;
```<|MERGE_RESOLUTION|>--- conflicted
+++ resolved
@@ -33,7 +33,7 @@
 
 `useListController` expects one object as parameter. All keys are optional.
 
-* [`customStoreKey`](#customStoreKey): additional key used to differenciate the list from another of the same resource
+* [`storeKey`](#storeKey): additional key used to differenciate the list from another of the same resource
 * [`debounce`](./List.md#debounce): debounce time in ms for the setFilters callbacks
 * [`disableAuthentication`](./List.md#disableauthentication): set to true to allow anonymous access to the list
 * [`disableSyncWithLocation`](./List.md#disablesyncwithlocation): set to true to have more than one list per page
@@ -90,13 +90,9 @@
 };
 ```
 
-<<<<<<< HEAD
 ## `storeKey`
-=======
-## `customStoreKey`
->>>>>>> db57dd69
 
-To display multiple lists of the same resource and keep distinct store states for each of them (filters, pagination, selection), specify unique keys with the `customStoreKey` property.
+To display multiple lists of the same resource and keep distinct store states for each of them (filters, pagination, selection), specify unique keys with the `storeKey` property.
 
 ## Return Value
 
