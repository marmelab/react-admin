---
layout: default
title: "The ReferenceField Component"
storybook_path: ra-ui-materialui-fields-referencefield--basic
---

# `<ReferenceField>`

`<ReferenceField>` is useful for displaying many-to-one and one-to-one relationships, e.g. the details of a user when rendering a post authored by that user.

<iframe src="https://www.youtube-nocookie.com/embed/UeM31-65Wc4" title="YouTube video player" frameborder="0" allow="accelerometer; autoplay; clipboard-write; encrypted-media; gyroscope; picture-in-picture; web-share" allowfullscreen style="aspect-ratio: 16 / 9;width:100%;margin-bottom:1em;"></iframe>

## Usage

For instance, let's consider a model where a `post` has one author from the `users` resource, referenced by a `user_id` field.

```
┌──────────────┐       ┌────────────────┐
│ posts        │       │ users          │
│--------------│       │----------------│
│ id           │   ┌───│ id             │
│ user_id      │╾──┘   │ name           │
│ title        │       │ date_of_birth  │
│ published_at │       └────────────────┘
└──────────────┘
```

In that case, use `<ReferenceField>` to display the post author's as follows:

```jsx
import { Show, SimpleShowLayout, ReferenceField, TextField, DateField } from 'react-admin';

export const PostShow = () => (
    <Show>
        <SimpleShowLayout>
            <TextField source="id" />
            <TextField source="title" />
            <DateField source="published_at" />
            <ReferenceField source="user_id" reference="users" label="Author" />
        </SimpleShowLayout>
    </Show>
);
```

`<ReferenceField>` fetches the data, puts it in a [`RecordContext`](./useRecordContext.md), and renders the [`recordRepresentation`](./Resource.md#recordrepresentation) (the record `id` field by default) wrapped in a link to the related user `<Edit>` page.

![ReferenceField](./img/reference_field_show.png)

So it's a good idea to configure the `<Resource recordRepresentation>` to render related records in a meaningful way. For instance, for the `users` resource, if you want the `<ReferenceField>` to display the full name of the author:

```jsx
<Resource
    name="users"
    list={UserList}
    recordRepresentation={(record) => `${record.first_name} ${record.last_name}`}
/>
```

Alternately, if you pass a child component, `<ReferenceField>` will render it instead of the `recordRepresentation`. Usual child components for `<ReferenceField>` are other `<Field>` components (e.g. [`<TextField>`](./TextField.md)).

```jsx
<ReferenceField source="user_id" reference="users">
    <TextField source="name" />
</ReferenceField>
```

This component fetches a referenced record (`users` in this example) using the `dataProvider.getMany()` method, and passes it to its child.

It uses `dataProvider.getMany()` instead of `dataProvider.getOne()` [for performance reasons](#performance). When using several `<ReferenceField>` in the same page (e.g. in a `<DataTable>`), this allows to call the `dataProvider` once instead of once per row.

## Props

| Prop        | Required | Type                | Default  | Description                                                                                                         |
| ----------- | -------- | ------------------- | -------- | ------------------------------------------------------------------------------------------------------------------- |
| `source`    | Required | `string`            | -        | Name of the property to display |
| `reference` | Required | `string`            | -        | The name of the resource for the referenced records, e.g. 'posts' |
| `children`  | Optional&nbsp;* | `ReactNode`         | -        | One or more Field elements used to render the referenced record |
| `render`  | Optional&nbsp;* | (referenceFieldContext) => `ReactNode`         | -        | A function used to render the referenced record, receive the reference field context as its argument |
| `empty`     | Optional | `ReactNode`         | -        | What to render when the field has no value or when the reference is missing |
| `label`     | Optional | `string | Function` | `resources. [resource]. fields.[source]`   | Label to use for the field when rendered in layout components  |
| `link`      | Optional | `string | Function` | `edit`   | Target of the link wrapping the rendered child. Set to `false` to disable the link. |
| `offline`   | Optional | `ReactNode`         | -        | What to render when there is no network connectivity when loading the record |
| `queryOptions`     | Optional | [`UseQuery Options`](https://tanstack.com/query/v5/docs/react/reference/useQuery)                       | `{}`                             | `react-query` client options                                                                   |
| `sortBy`    | Optional | `string | Function` | `source` | Name of the field to use for sorting when used in a Datagrid |

`*` You must provide either `children` or `render`.

`<ReferenceField>` also accepts the [common field props](./Fields.md#common-field-props).

## `children`

By default, `<ReferenceField>` renders the `recordRepresentation` of the referenced record (the `id` field by default). You can customize this by passing one or more child components. Since `<referenceField>` creates a `RecordContext` for the referenced record, you can use any field component as a child, such as `<TextField>`, `<DateField>`, `<FunctionField>`, etc.

```tsx
<ReferenceField source="user_id" reference="users">
    <TextField source="first_name" />
    <TextField source="last_name" />
</ReferenceField>
```

<<<<<<< HEAD
Alternatively, you can use [the `render` prop](#render) to render the referenced record in a custom way. 
=======
Alternatively, you can use [the `render` prop](#render) to render the referenced record in a custom way.
>>>>>>> 4231cabf

## `empty`

`<ReferenceField>` can display a custom message when the referenced record is missing, thanks to the `empty` prop.

```jsx
<ReferenceField source="user_id" reference="users" empty="Missing user" />
```

`<ReferenceField>` renders the `empty` element when:

- the referenced record is missing (no record in the `users` table with the right `user_id`), or
- the field is empty (no `user_id` in the record).

When `empty` is a string, `<ReferenceField>` renders it as a `<Typography>` and passes the text through the i18n system, so you can use translation keys to have one message for each language supported by the interface:

```jsx
<ReferenceField source="user_id" reference="users" empty="resources.users.missing" />
```

You can also pass a React element to the `empty` prop:

```jsx
<ReferenceField source="user_id" reference="users" empty={<span>Missing user</span>} />
```

## `label`

By default, `<SimpleShowLayout>`, `<Datagrid>` and other layout components infer the label of a field based on its `source`. For a `<ReferenceField>`, this may not be what you expect:

```jsx
{/* default label is 'User Id', or the translation of 'resources.posts.fields.user_id' if it exists */}
<ReferenceField source="user_id" reference="users" />
```

That's why you often need to set an explicit `label` on a `<ReferenceField>`:

```jsx
<ReferenceField label="Author name" source="user_id" reference="users" />
```

**Tip**: Having to specify the `label` prop on the field for it to be used by the Datagrid is no longer necessary with [`<DataTable>`](./DataTable.md), the successor of the `<Datagrid>` component. Instead, `<DataTable>` properly separates the props for the column header and the field itself, thanks to the [`<DataTable.Col>`](./DataTable.md#datatablecol) component.

React-admin uses [the i18n system](./Translation.md) to translate the label, so you can use translation keys to have one label for each language supported by the interface:

```jsx
<ReferenceField label="resources.posts.fields.author" source="user_id" reference="users" />
```

## `link`

To change the link from the `<Edit>` page to the `<Show>` page, set the `link` prop to "show".

```jsx
<ReferenceField source="user_id" reference="users" link="show" />
```

You can also prevent `<ReferenceField>` from adding a link to children by setting `link` to `false`.

```jsx
// No link
<ReferenceField source="user_id" reference="users" link={false} />
```

You can also use a custom `link` function to get a custom path for the children. This function must accept `record` and `reference` as arguments.

```jsx
// Custom path
<ReferenceField 
    source="user_id"
    reference="users"
    link={(record, reference) => `/my/path/to/${reference}/${record.id}`}
/>
```

## `offline`

When the user is offline, `<ReferenceField>` is smart enough to display the referenced record if it was previously fetched. However, if the referenced record has never been fetched before, `<ReferenceField>` displays an error message explaining that the app has lost network connectivity.

You can customize this error message by passing a React element or a string to the `offline` prop:

```jsx
<ReferenceField source="user_id" reference="users" offline={<span>No network, could not fetch data</span>} >
    ...
</ReferenceField>
<ReferenceField source="user_id" reference="users" offline="No network, could not fetch data" >
    ...
</ReferenceField>
```

## `queryOptions`

Use the `queryOptions` prop to pass options to [the `dataProvider.getMany()` query](./useGetOne.md#aggregating-getone-calls) that fetches the referenced record.

For instance, to pass [a custom `meta`](./Actions.md#meta-parameter):

{% raw %}

```jsx
<ReferenceField 
    source="user_id"
    reference="users"
    queryOptions={{ meta: { foo: 'bar' } }}
>
    <TextField source="name" />
</ReferenceField>
```

{% endraw %}

## `reference`

The resource to fetch for the related record.

For instance, if the `posts` resource has a `user_id` field, set the `reference` to `users` to fetch the user related to each post.

```jsx
<ReferenceField source="user_id" reference="users" />
```

## `render`

Alternatively to `children`, you can pass a `render` prop to `<ReferenceField>`. It will receive the `ReferenceFieldContext` as its argument, and should return a React node.

This allows to inline the render logic for the list of related records.

```jsx
<ReferenceField
    source="user_id"
    reference="users"
    render={({ error, isPending, referenceRecord }) => {
        if (isPending) {
            return <p>Loading...</p>;
        }
        if (error) {
            return <p className="error">{error.message}</p>;
        }
        return <p>{referenceRecord.name}</p>;
    }}
/>
```

## `sortBy`

By default, when used in a `<Datagrid>`, and when the user clicks on the column header of a `<ReferenceField>`, react-admin sorts the list by the field `source`. To specify another field name to sort by, set the `sortBy` prop.

```jsx
<ReferenceField source="user_id" reference="users" sortBy="user.name" />
```

**Tip**: Having to specify the `sortBy` prop on the field for it to be used by the Datagrid is no longer necessary with [`<DataTable>`](./DataTable.md), the successor of the `<Datagrid>` component. Instead, `<DataTable>` properly separates the props for the column header and the field itself, thanks to the [`<DataTable.Col>`](./DataTable.md#datatablecol) component.

## `sx`: CSS API

The `<ReferenceField>` component accepts the usual `className` prop. You can also override many styles of the inner components thanks to the `sx` property (see [the `sx` documentation](./SX.md) for syntax and examples). This property accepts the following subclasses:

| Rule name                  | Description                   |
|----------------------------|-------------------------------|
| `& .RaReferenceField-link` | Applied to each child element |

To override the style of all instances of `<ReferenceField>` using the [application-wide style overrides](./AppTheme.md#theming-individual-components), use the `RaReferenceField` key.

## Performance

<iframe src="https://www.youtube-nocookie.com/embed/egBhWqF3sWc" title="YouTube video player" frameborder="0" allow="accelerometer; autoplay; clipboard-write; encrypted-media; gyroscope; picture-in-picture; web-share" allowfullscreen style="aspect-ratio: 16 / 9;width:100%;margin-bottom:1em;"></iframe>

When used in a `<DataTable>`, `<ReferenceField>` fetches the referenced record only once for the entire table.

![ReferenceField](./img/reference-field.png)

For instance, with this code:

```jsx
import { List, DataTable, ReferenceField, EditButton } from 'react-admin';

export const PostList = () => (
    <List>
        <DataTable>
            <DataTable.Col source="id" />
            <DataTable.Col label="User" source="user_id">
                <ReferenceField source="user_id" reference="users" />
            </DataTable.Col>
            <DataTable.Col source="title" />
            <DataTable.Col>
                <EditButton />
            </DataTable.Col>
        </DataTable>
    </List>
);
```

React-admin accumulates and deduplicates the ids of the referenced records to make *one* `dataProvider.getMany()` call for the entire list, instead of n `dataProvider.getOne()` calls. So for instance, if the API returns the following list of posts:

```js
[
    {
        id: 123,
        title: 'Totally agree',
        user_id: 789,
    },
    {
        id: 124,
        title: 'You are right my friend',
        user_id: 789
    },
    {
        id: 125,
        title: 'Not sure about this one',
        user_id: 735
    }
]
```

Then react-admin renders the `<PostList>` with a loader for the `<ReferenceField>`, fetches the API for the related users in one call (`dataProvider.getMany('users', { ids: [789,735] }`), and re-renders the list once the data arrives. This accelerates the rendering and minimizes network load.

## Prefetching

When you know that a page will contain a `<ReferenceField>`, you can configure the main page query to prefetch the referenced records to avoid a flicker when the data arrives. To do so, pass a `meta.prefetch` parameter to the page query.

For example, the following code prefetches the authors referenced by the posts:

{% raw %}

```jsx
const PostList = () => (
    <List queryOptions={{ meta: { prefetch: ['author'] } }}>
        <DataTable>
            <DataTable.Col source="title" />
            <DataTable.Col source="author_id">
                {/** renders without an additional request */}
                <ReferenceField source="author_id" reference="authors" />
            </DataTable.Col>
        </DataTable>
    </List>
);
```

{% endraw %}

**Note**: For prefetching to function correctly, your data provider must support [Prefetching Relationships](./DataProviders.md#prefetching-relationships). Refer to your data provider's documentation to verify if this feature is supported.

**Note**: Prefetching is a frontend performance feature, designed to avoid flickers and repaints. It doesn't always prevent `<ReferenceField>` to fetch the data. For instance, when coming to a show view from a list view, the main record is already in the cache, so the page renders immediately, and both the page controller and the `<ReferenceField>` controller fetch the data in parallel. The prefetched data from the page controller arrives after the first render of the `<ReferenceField>`, so the data provider fetches the related data anyway. But from a user perspective, the page displays immediately, including the `<ReferenceField>`. If you want to avoid the `<ReferenceField>` to fetch the data, you can use the React Query Client's `staleTime` option.

## Rendering More Than One Field

You often need to render more than one field of the reference table (e.g. if the `users` table has a `first_name` and a `last_name` field).

Given that `<ReferenceField>` can accept more than one child, you can use as many `<Field>` as you like:

```jsx
import { Show, SimpleShowLayout, ReferenceField, TextField, DateField, FunctionField } from 'react-admin';

export const PostShow = () => (
    <Show>
        <SimpleShowLayout>
            <TextField source="id" />
            <TextField source="title" />
            <DateField source="published_at" />
            <ReferenceField label="Author" source="user_id" reference="users">
                <TextField source="first_name" />{' '}
                <TextField source="last_name" />
            </ReferenceField>
        </SimpleShowLayout>
    </Show>
);
```

You can also use several `<ReferenceField>` for the same resource in a given view - react-admin will deduplicate them and only make one call to the distant table. This is useful e.g. is you want to have one label per field:

```jsx
import { Show, SimpleShowLayout, ReferenceField, TextField, DateField } from 'react-admin';

export const PostShow = () => (
    <Show>
        <SimpleShowLayout>
            <TextField source="id" />
            <TextField source="title" />
            <DateField source="published_at" />
            <ReferenceField label="First name" source="user_id" reference="users">
                <TextField source="first_name" />
            </ReferenceField>
            <ReferenceField label="Last name" source="user_id" reference="users">
                <TextField source="last_name" />
            </ReferenceField>
        </SimpleShowLayout>
    </Show>
);
```

You can also use a [`<FunctionField>`](./FunctionField.md) to render a string composed of several fields.

```jsx
import { Show, SimpleShowLayout, ReferenceField, TextField, DateField, FunctionField } from 'react-admin';

export const PostShow = () => (
    <Show>
        <SimpleShowLayout>
            <TextField source="id" />
            <TextField source="title" />
            <DateField source="published_at" />
            <ReferenceField label="Name" source="user_id" reference="users">
                <FunctionField render={record => `${record.first_name} ${record.last_name}`} />
            </ReferenceField>
        </SimpleShowLayout>
    </Show>
);
```

## Removing The Link

You can prevent `<ReferenceField>` from adding a link to its children by setting `link` to `false`.

```jsx
// No link
<ReferenceField source="user_id" reference="users" link={false} />
```

## Access Control

If your authProvider implements [the `canAccess` method](./AuthProviderWriting.md#canaccess) and you don't provide the [`link`](#link) prop, React-Admin will verify whether users have access to the Show and Edit views.

For instance, given the following `ReferenceField`:

```jsx
<ReferenceField source="user_id" reference="users" />
```

React-Admin will call `canAccess` with the following parameters:

- If the `users` resource has a Show view: `{ action: "show", resource: 'posts', record: Object }`
- If the `users` resource has an Edit view: `{ action: "edit", resource: 'posts', record: Object }`<|MERGE_RESOLUTION|>--- conflicted
+++ resolved
@@ -70,18 +70,18 @@
 
 ## Props
 
-| Prop        | Required | Type                | Default  | Description                                                                                                         |
-| ----------- | -------- | ------------------- | -------- | ------------------------------------------------------------------------------------------------------------------- |
-| `source`    | Required | `string`            | -        | Name of the property to display |
-| `reference` | Required | `string`            | -        | The name of the resource for the referenced records, e.g. 'posts' |
-| `children`  | Optional&nbsp;* | `ReactNode`         | -        | One or more Field elements used to render the referenced record |
-| `render`  | Optional&nbsp;* | (referenceFieldContext) => `ReactNode`         | -        | A function used to render the referenced record, receive the reference field context as its argument |
-| `empty`     | Optional | `ReactNode`         | -        | What to render when the field has no value or when the reference is missing |
-| `label`     | Optional | `string | Function` | `resources. [resource]. fields.[source]`   | Label to use for the field when rendered in layout components  |
-| `link`      | Optional | `string | Function` | `edit`   | Target of the link wrapping the rendered child. Set to `false` to disable the link. |
-| `offline`   | Optional | `ReactNode`         | -        | What to render when there is no network connectivity when loading the record |
-| `queryOptions`     | Optional | [`UseQuery Options`](https://tanstack.com/query/v5/docs/react/reference/useQuery)                       | `{}`                             | `react-query` client options                                                                   |
-| `sortBy`    | Optional | `string | Function` | `source` | Name of the field to use for sorting when used in a Datagrid |
+| Prop           | Required        | Type                                                                              | Default   | Description                                                                                          |
+| -------------- | --------------- | --------------------------------------------------------------------------------- | --------- | ---------------------------------------------------------------------------------------------------- |
+| `source`       | Required        | `string`                                                                          | -         | Name of the property to display                                                                      |
+| `reference`    | Required        | `string`                                                                          | -         | The name of the resource for the referenced records, e.g. 'posts'                                    |
+| `children`     | Optional&nbsp;* | `ReactNode`                                                                       | -         | One or more Field elements used to render the referenced record                                      |
+| `render`       | Optional&nbsp;* | (referenceFieldContext) => `ReactNode`                                            | -         | A function used to render the referenced record, receive the reference field context as its argument |
+| `empty`        | Optional        | `ReactNode`                                                                       | -         | What to render when the field has no value or when the reference is missing                          |
+| `label`        | Optional        | `string                                                                           | Function` | `resources. [resource]. fields.[source]`                                                             | Label to use for the field when rendered in layout components                       |
+| `link`         | Optional        | `string                                                                           | Function` | `edit`                                                                                               | Target of the link wrapping the rendered child. Set to `false` to disable the link. |
+| `offline`      | Optional        | `ReactNode`                                                                       | -         | What to render when there is no network connectivity when loading the record                         |
+| `queryOptions` | Optional        | [`UseQuery Options`](https://tanstack.com/query/v5/docs/react/reference/useQuery) | `{}`      | `react-query` client options                                                                         |
+| `sortBy`       | Optional        | `string                                                                           | Function` | `source`                                                                                             | Name of the field to use for sorting when used in a Datagrid                        |
 
 `*` You must provide either `children` or `render`.
 
@@ -98,11 +98,7 @@
 </ReferenceField>
 ```
 
-<<<<<<< HEAD
 Alternatively, you can use [the `render` prop](#render) to render the referenced record in a custom way. 
-=======
-Alternatively, you can use [the `render` prop](#render) to render the referenced record in a custom way.
->>>>>>> 4231cabf
 
 ## `empty`
 
@@ -260,7 +256,7 @@
 The `<ReferenceField>` component accepts the usual `className` prop. You can also override many styles of the inner components thanks to the `sx` property (see [the `sx` documentation](./SX.md) for syntax and examples). This property accepts the following subclasses:
 
 | Rule name                  | Description                   |
-|----------------------------|-------------------------------|
+| -------------------------- | ----------------------------- |
 | `& .RaReferenceField-link` | Applied to each child element |
 
 To override the style of all instances of `<ReferenceField>` using the [application-wide style overrides](./AppTheme.md#theming-individual-components), use the `RaReferenceField` key.
