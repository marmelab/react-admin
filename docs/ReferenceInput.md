--- conflicted
+++ resolved
@@ -30,6 +30,7 @@
 | Prop               | Required | Type                                        | Default                          | Description                                                                              |
 |--------------------|----------|---------------------------------------------|----------------------------------|------------------------------------------------------------------------------------------|
 | `source`           | Required | `string`                                    | -                                | Name of the entity property to use for the input value                                   |
+| `label`            | Optional | `string`                                    | -                                | Useful only when `ReferenceInput` is in a Filter array, the label is used as the Filter label.|
 | `reference`        | Required | `string`                                    | ''                               | Name of the reference resource, e.g. 'posts'.                                            |
 | `children`         | Optional | `ReactNode`                                 | `<AutocompleteInput />`          | The actual selection component                                                           |
 | `filter`           | Optional | `Object`                                    | `{}`                             | Permanent filters to use for getting the suggestion list                                 |
@@ -70,7 +71,6 @@
 
 The choices context value can be accessed with the [`useChoicesContext`](./useChoicesContext.md) hook.
 
-<<<<<<< HEAD
 ## `enableGetChoices`
 
 You can make the `getList()` call lazy by using the `enableGetChoices` prop. This prop should be a function that receives the `filterValues` as parameter and return a boolean. This can be useful when using an `AutocompleteInput` on a resource with a lot of data. The following example only starts fetching the options when the query has at least 2 characters:
@@ -81,19 +81,6 @@
      reference="posts"
      enableGetChoices={({ q }) => q.length >= 2} />
 ```
-=======
-| Prop               | Required | Type                                        | Default                          | Description                                                                                                       |
-|--------------------|----------|---------------------------------------------|----------------------------------|-------------------------------------------------------------------------------------------------------------------|
-| `filter`           | Optional | `Object`                                    | `{}`                             | Permanent filters to use for getting the suggestion list                                                          |
-| `label`            | Optional | `string`                                    | -                                | Useful only when `ReferenceInput` is in a Filter array, the label is used as the Filter label.                         |
-| `page`             | Optional | `number`                                    | 1                                | The current page number                                                                                           |
-| `perPage`          | Optional | `number`                                    | 25                               | Number of suggestions to show                                                                                     |
-| `reference`        | Required | `string`                                    | ''                               | Name of the reference resource, e.g. 'posts'.                                                                     |
-| `sort`             | Optional | `{ field: String, order: 'ASC' or 'DESC' }` | `{ field: 'id', order: 'DESC' }` | How to order the list of suggestions                                                                              |
-| `enableGetChoices` | Optional | `({q: string}) => boolean`                  | `() => true`                     | Function taking the `filterValues` and returning a boolean to enable the `getList` call.                          |
-
-**Note**: `<ReferenceInput>` doesn't accept the [common input props](./Inputs.md#common-input-props) ; it is the responsability of children to apply them.
->>>>>>> a5e897fd
 
 ## `filter`
 
