---
layout: default
title: "My First Project Tutorial"
---

# React-Admin Tutorial

This 15 minutes tutorial will expose how to create a new admin app based on an existing REST API.

<video width="800" height="600" controls>
  <source src="http://static.marmelab.com/react-admin/react-admin.mp4" type="video/mp4">
Your browser does not support the video tag.
</video>

## Setting Up

React-admin uses React. We'll use Facebook's [create-react-app](https://github.com/facebookincubator/create-react-app) to create an empty React app, and install the `react-admin` package:

```sh
npm install -g create-react-app
create-react-app test-admin
cd test-admin/
yarn add react-admin
yarn start
```

You should be up and running with an empty React application on port 3000.

## Using an API As Data Source

React-admin runs in the browser, and uses APIs for fetching and storing data.

We'll be using [JSONPlaceholder](http://jsonplaceholder.typicode.com/), a fake REST API designed for testing and prototyping, as the datasource for the admin. Here is what it looks like:

```
curl http://jsonplaceholder.typicode.com/posts/12
```

```json
{
  "id": 12,
  "title": "in quibusdam tempore odit est dolorem",
  "body": "itaque id aut magnam\npraesentium quia et ea odit et ea voluptas et\nsapiente quia nihil amet occaecati quia id voluptatem\nincidunt ea est distinctio odio",
  "userId": 2
}
```

JSONPlaceholder provides endpoints for posts, comments, and users. The admin we'll build should allow to Create, Retrieve, Update, and Delete (CRUD) these resources.

## Making Contact With The API Using a Data Provider

Bootstrap the admin app by replacing the `src/App.js` by the following code:

```jsx
// in src/App.js
import React from 'react';
import { Admin, Resource } from '@yeutech/react-admin';
import jsonServerProvider from '@yeutech/ra-data-json-server';

const dataProvider = jsonServerProvider('http://jsonplaceholder.typicode.com');
const App = () => <Admin dataProvider={dataProvider} />;

export default App;
```

The `App` component now renders an `<Admin>` component, which is the root component of a react-admin application. This component expects a `dataProvider` prop - a function capable of fetching data from an API. Since there is no standard for data exchanges between computers, you will probably have to write a custom provider to connect react-admin to your own APIs - but we'll dive into Data Providers later. For now, let's take advantage of the `ra-data-json-server` data provider, which speaks the same REST dialect as JSONPlaceholder.

```sh
yarn add ra-data-json-server
```

That's enough for react-admin to run an empty app. Now it's time to add features!

## Mapping API Endpoints With Resources

The `<Admin>` component expects one or more `<Resource>` child components. Each resource maps a name to an endpoint in the API. Edit the `App.js` file to add a `posts` resource:

<<<<<<< HEAD
=======
const dataProvider = jsonServerProvider('http://jsonplaceholder.typicode.com');
const App = () => <Admin dataProvider={dataProvider} />;

export default App;
```

The `App` component now renders an `<Admin>` component, which is the root component of a react-admin application. This component expects a `dataProvider` prop - a function capable of fetching data from an API. Since there is no standard for data exchanges between computers, you will probably have to write a custom provider to connect react-admin to your own APIs - but we'll dive into Data Providers later. For now, let's take advantage of the `ra-data-json-server` data provider, which speaks the same REST dialect as JSONPlaceholder.

```sh
yarn add ra-data-json-server
```

That's enough for react-admin to run an empty app. Now it's time to add features!

## Mapping API Endpoints With Resources

The `<Admin>` component expects one or more `<Resource>` child components. Each resource maps a name to an endpoint in the API. Edit the `App.js` file to add a `posts` resource:

>>>>>>> e7d9fb05
```jsx
// in src/App.js
import { PostList } from './posts';

const App = () => (
    <Admin dataProvider={dataProvider}>
        <Resource name="posts" list={PostList} />
    </Admin>
);
```

<<<<<<< HEAD
The line `<Resource name="posts" />` informs react-admin to fetch the "posts" records from the [http://jsonplaceholder.typicode.com/posts](http://jsonplaceholder.typicode.com/posts) URL.

## Displaying A List Of Records

=======
**Tip**: We'll define the `<PostList>` component in the next section.

The line `<Resource name="posts" />` informs react-admin to fetch the "posts" records from the [http://jsonplaceholder.typicode.com/posts](http://jsonplaceholder.typicode.com/posts) URL.


## Displaying A List Of Records

>>>>>>> e7d9fb05
`<Resource>` also defines the React components to use for each CRUD operation (`list`, `create`, `edit`, and `show`). The `list={PostList}` prop means that react-admin should use the `<PostList>` component to display the list of posts. Create that component as follows:

```jsx
// in src/posts.js
import React from 'react';
import { List, Datagrid, TextField } from '@yeutech/react-admin';

export const PostList = (props) => (
    <List {...props}>
        <Datagrid>
            <TextField source="id" />
            <TextField source="title" />
            <TextField source="body" />
        </Datagrid>
    </List>
);
```

The main component of the post list is a `<List>` component, responsible for grabbing the information from the API, displaying the page title, and handling pagination. This list then delegates the display of the actual list of posts to its child. In this case, that's a `<Datagrid>` component, which renders a table with one row for each record. The datagrid uses its child components (here, a list of `<TextField>`) to determine the columns to render. Each Field component maps a different field in the API response, specified by the `source` prop.

That's enough to display the post list:

![Simple posts list](./img/simple-post-list.png)

If you look at your browser network tab in the developer tools, you'll notice that the application fetched the `http://jsonplaceholder.typicode.com/posts` URL, then used the results to build the datagrid. That's basically how react-admin works.

The list is already functional: you can reorder it by clicking on column headers, or change pages by using the bottom pagination controls. The `ra-data-json-server` data provider translates these actions to a query string that JSONPlaceholder understands.
<<<<<<< HEAD

## Using Field Types

You've just met the `<TextField>` component. React-admin provides more Field components, mapping various data types: number, date, image, HTML, array, reference, etc.

=======

## Using Field Types

You've just met the `<TextField>` component. React-admin provides more Field components, mapping various data types: number, date, image, HTML, array, reference, etc.

>>>>>>> e7d9fb05
For instance, [the `/users` endpoint in JSONPlaceholder](http://jsonplaceholder.typicode.com/users) contains emails.

```
curl http://jsonplaceholder.typicode.com/users/2
```

```json
{
  "id": 2,
  "name": "Ervin Howell",
  "username": "Antonette",
  "email": "Shanna@melissa.tv",
}
```

Let's create a new `users` resource to fetch that endpoint. Add it in `src/App.js`:

```jsx
// in src/App.js
import { PostList } from './posts';
import { UserList } from './users';

const App = () => (
    <Admin dataProvider={dataProvider}>
        <Resource name="posts" list={PostList} />
        <Resource name="users" list={UserList} />
    </Admin>
);
```

Now, create a `users.js` file exporting a `UserList`, using `<EmailField>` to map the `email` field:

```jsx
// in src/users.js
import React from 'react';
import { List, Datagrid, EmailField, TextField } from '@yeutech/react-admin';

export const UserList = (props) => (
    <List title="All users" {...props}>
        <Datagrid>
            <TextField source="id" />
            <TextField source="name" />
            <TextField source="username" />
            <EmailField source="email" />
        </Datagrid>
    </List>
);
```

![Simple user datagrid](./img/simple-user-list.png)

<<<<<<< HEAD
The sidebar now gives access to the second resource, "users". You can click on it, it's working! The users list shows email addresses as a `<a href="mailto:">` tags. 
=======
The sidebar now gives access to the second resource, "users". You can click on it, it's working! The users list shows email addresses as a `<a href="mailto:">` tags.
>>>>>>> e7d9fb05

In react-admin, fields are simple React components. At runtime, they receive the `record` fetched from the API (e.g. `{ "id": 2, "name": "Ervin Howell", "username": "Antonette", "email": "Shanna@melissa.tv" }`), and the `source` field they should display (e.g. `email`).

That means that writing a custom Field component is really simple. For instance, to create an `UrlField`:

```jsx
// in src/MyUrlField.js
import React from 'react';
import PropTypes from 'prop-types';

const UrlField = ({ record = {}, source }) =>
    <a href={record[source]}>
        {record[source]}
    </a>;

UrlField.propTypes = {
    record: PropTypes.object,
    source: PropTypes.string.isRequired,
};

export default UrlField;
```

## Handling Relationships

In JSONPlaceholder, each `post` record includes a `userId` field, which points to a `user`:

```json
{
    "id": 1,
    "title": "sunt aut facere repellat provident occaecati excepturi optio reprehenderit",
    "body": "quia et suscipit\nsuscipit recusandae consequuntur expedita et cum\nreprehenderit molestiae ut ut quas totam\nnostrum rerum est autem sunt rem eveniet architecto",
    "userId": 1
}
```

React-admin knows how to take advantage of these foreign keys to fetch references. For instance, to include the user name in the posts list, use the `<ReferenceField>`:

```jsx
// in src/posts.js
import React from 'react';
import { List, Datagrid, TextField, EmailField, ReferenceField } from '@yeutech/react-admin';

export const PostList = (props) => (
    <List {...props}>
        <Datagrid>
            <TextField source="id" />
            <ReferenceField label="User" source="userId" reference="users">
                <TextField source="name" />
            </ReferenceField>
            <TextField source="title" />
            <TextField source="body" />
        </Datagrid>
    </List>
);
```

When displaying the posts list, the app now fetches related user records, and displays their `name` as a `<TextField>`. Notice the `label` property: you can use it on any field component to customize the field label.

![reference posts in comment list](./img/reference-posts.png)

**Tip**: The `<ReferenceField>` component alone doesn't display anything. It just fetches the reference data, and passes it as a `record` to its child component. Just like the `<List>` component, all `<Reference>` components are only responsible for fetching and preparing data, and delegate rendering to their children.
<<<<<<< HEAD

**Tip**: Look at the network tab of your browser again: admin-on-rest deduplicates requests for users, and aggregates them in order to make only *one* HTTP request to the `/users` endpoint for the whole datagrid. That's one of many optimizations that keep the UI fast and responsive.

## Adding Creation and Editing Capabilities

=======

**Tip**: Look at the network tab of your browser again: admin-on-rest deduplicates requests for users, and aggregates them in order to make only *one* HTTP request to the `/users` endpoint for the whole datagrid. That's one of many optimizations that keep the UI fast and responsive.

## Adding Creation and Editing Capabilities

>>>>>>> e7d9fb05
An admin interface isn't just about displaying remote data, it should also allow creating and editing records. React-admin provides `<Create>` and `<Edit>` components for that purpose. Add them to the `posts.js` script:

```jsx
// in src/posts.js
import React from 'react';
import { List, Edit, Create, Datagrid, ReferenceField, TextField, EditButton, DisabledInput, LongTextInput, ReferenceInput, SelectInput, SimpleForm, TextInput } from '@yeutech/react-admin';

export const PostList = (props) => (
    <List {...props}>
        <Datagrid>
            <TextField source="id" />
            <ReferenceField label="User" source="userId" reference="users">
                <TextField source="name" />
            </ReferenceField>
            <TextField source="title" />
            <TextField source="body" />
            <EditButton />
        </Datagrid>
    </List>
);

const PostTitle = ({ record }) => {
    return <span>Post {record ? `"${record.title}"` : ''}</span>;
};

export const PostEdit = (props) => (
    <Edit title={<PostTitle />} {...props}>
        <SimpleForm>
            <DisabledInput source="id" />
            <ReferenceInput label="User" source="userId" reference="users">
                <SelectInput optionText="name" />
            </ReferenceInput>
            <TextInput source="title" />
            <LongTextInput source="body" />
        </SimpleForm>
    </Edit>
);

export const PostCreate = (props) => (
    <Create {...props}>
        <SimpleForm>
            <ReferenceInput label="User" source="userId" reference="users">
                <SelectInput optionText="name" />
            </ReferenceInput>
            <TextInput source="title" />
            <LongTextInput source="body" />
        </SimpleForm>
    </Create>
);
```

If you've understood the `<List>` component, the `<Edit>` and `<Create>` components will be no surprise. They are responsible for fetching the record (or initializing an empty record in the case of `<Create>`), and displaying the page title. They pass the record down to the `<SimpleForm>` component, which is responsible for the form layout, default values, and validation. Just like `<Datagrid>`, `<SimpleForm>` uses its children to determine the form inputs to display. It expects *input components* as children. `<DisabledInput>`, `<TextInput>`, `<LongTextInput>`, and `<ReferenceInput>` are such inputs.

As for the `<ReferenceInput>`, it takes the same props as the `<ReferenceField>` (used earlier in the list page). `<ReferenceInput>` uses these props to fetch the API for possible references related to the current record (in this case, possible `users` for the current `post`). It then passes these possible references to the child component (`<SelectInput>`), which is responsible for displaying them (via their `name` in that case), and letting the user select one. `<SelectInput>` renders as a `<select>` tag in HTML.

**Tip**: The `<Edit>` and the `<Create>` components use almost the same child form, except for the additional `id` input in `<Edit>`. In most cases, the forms for creating and editing a record are a bit different. But if they are the same, you can share a common form component between the two.

Notice the additional `<EditButton>` field in the `<PostList>` children: that's what gives access to the post editing page. Also, the `<Edit>` component uses a custom `<PostTitle>` component as title, which shows the way to customize the title for a given page.

To use the new `<PostEdit>` and `<PostCreate>` components in the posts resource, just add them as `edit` and `create` attributes in the `<Resource>` component:

```jsx
// in src/App.js
import { PostList, PostEdit, PostCreate } from './posts';
import { UserList } from './users';

const App = () => (
    <Admin dataProvider={dataProvider}>
        <Resource name="posts" list={PostList} edit={PostEdit} create={PostCreate} />
        // ...
    </Admin>
);
```

React-admin automatically adds a "create" button on top of the posts list to give access to the `<PostCreate>` component. And the `<EditButton>` renders in each line of the list to give access to the `<PostEdit>` component.

![post list with access to edit and create](./img/editable-post.png)

The form rendered in the create and edit pages is already functional. It issues `POST` and `PUT` requests to the REST API upon submission.

![post edition form](./img/post-edition.png)

**Note**: JSONPlaceholder is a read-only API; although it seems to accept `POST` and `PUT` requests, it doesn't take into account the creations and edits - that's why, in this particular case, you will see errors after creation, and you won't see your edits after you save them. It's just an artifact of JSONPlaceholder.

React-admin uses *optimistic rendering*. That means that, when you edit a record and hit the "Save" button, the UI displays a confirmation and displays the updated data *before sending the update query to server*. Not only does this make the interface ultra fast, it also allows the "Undo" feature. It's already functional in the admin at that point. Try editing a record, then hit the "Undo" link in the black confirmation bar before it slides out. You'll see that the app does not send the `UPDATE` query to the API, and displays the non-modified data.

**Note**: When you add the ability to edit an item, you also add the ability to delete it. The "Delete" button in the edit view is fully working out of the box.

## Adding Search And Filters To The List

Let's get back to the post list for a minute. It offers sorting and pagination, but one feature is missing: the ability to search content.

React-admin can use Input components to create a multi-criteria search engine in the list view. First, create a `<Filter>` component just like you would write a `<SimpleForm>` component, using input components as children. Then, add it to the list using the `filters` prop:

```jsx
// in src/posts.js
import { Filter, ReferenceInput, SelectInput, TextInput } from '@yeutech/react-admin';

const PostFilter = (props) => (
    <Filter {...props}>
        <TextInput label="Search" source="q" alwaysOn />
        <ReferenceInput label="User" source="userId" reference="users" allowEmpty>
            <SelectInput optionText="name" />
        </ReferenceInput>
    </Filter>
);

export const PostList = (props) => (
    <List {...props} filters={<PostFilter />}>
        // ...
    </List>
);
```

The first filter, 'q', takes advantage of a full-text functionality offered by JSONPlaceholder. It is `alwaysOn`, so it always appears on the screen. The second filter, 'userId', can be added by way of the "add filter" button, located on the top of the list. As it's a `<ReferenceInput>`, it's already populated with possible users. It can be turned off by the end user.

![posts search engine](./img/filters.gif)

Filters are "search-as-you-type", meaning that when the user enters new values in the filter form, the list refreshes (via an API request) immediately.

## Customizing the Menu Icons

The sidebar menu shows the same icon for both posts and users. Customizing the menu icon is just a matter of passing an `icon` attribute to each `<Resource>`:

```jsx
// in src/App.js
import PostIcon from '@material-ui/icons/Book';
import UserIcon from '@material-ui/icons/Group';

const App = () => (
    <Admin dataProvider={dataProvider}>
        <Resource name="posts" list={PostList} edit={PostEdit} create={PostCreate} icon={PostIcon} />
        <Resource name="users" list={UserList} icon={UserIcon} />
    </Admin>
);
```

![custom menu icons](./img/custom-menu.gif)

## Using a Custom Home Page

By default, react-admin displays the list page of the first resource as home page. If you want to display a custom component instead, pass it in the `dashboard` prop of the `<Admin>` component.

```jsx
// in src/Dashboard.js
import React from 'react';
import Card, { CardHeader, CardContent } from 'material-ui/Card';

export default () => (
    <Card>
        <CardHeader title="Welcome to the administration" />
        <CardContent>Lorem ipsum sic dolor amet...</CardContent>
    </Card>
);
```

```jsx
// in src/App.js
import Dashboard from './Dashboard';

const App = () => (
    <Admin dashboard={Dashboard} dataProvider={dataProvider}>
        // ...
    </Admin>
);
```

![Custom home page](./img/dashboard.png)

## Adding a Login Page

Most admin apps require authentication. React-admin can check user credentials before displaying a page, and redirect to a login form when the REST API returns a 403 error code.

*What* those credentials are, and *how* to get them, are questions that you, as a developer, must answer. React-admin makes no assumption about your authentication strategy (basic auth, OAuth, custom route, etc), but gives you the hooks to plug your logic at the right place - by calling an `authProvider` function.

For this tutorial, since there is no public authentication API we can use, let's use a fake authentication provider that accepts every login request, and stores the `username` in `localStorage`. Each page change will require that `localStorage` contains a `username` item.

The `authProvider` is a simple function, which must return a `Promise`:

```jsx
// in src/authProvider.js
import { AUTH_LOGIN, AUTH_LOGOUT, AUTH_ERROR, AUTH_CHECK } from '@yeutech/react-admin';

export default (type, params) => {
    // called when the user attempts to log in
    if (type === AUTH_LOGIN) {
        const { username } = params;
        localStorage.setItem('username', username);
        // accept all username/password combinations
        return Promise.resolve();
    }
    // called when the user clicks on the logout button
    if (type === AUTH_LOGOUT) {
        localStorage.removeItem('username');
        return Promise.resolve();
    }
    // called when the API returns an error
    if (type === AUTH_ERROR) {
        const { status } = params;
        if (status === 401 || status === 403) {
            localStorage.removeItem('username');
            return Promise.reject();
        }
        return Promise.resolve();
    }
    // called when the user navigates to a new location
    if (type === AUTH_CHECK) {
<<<<<<< HEAD
        return localStorage.getItem('username') 
=======
        return localStorage.getItem('username')
>>>>>>> e7d9fb05
            ? Promise.resolve()
            : Promise.reject();
    }
    return Promise.reject('Unknown method');
};
```

**Tip**: As the `dataProvider` response is asynchronous, you can easily fetch an authentication server in there.

To enable this authentication strategy, pass the client as the `authProvider` prop in the `<Admin>` component:

```jsx
// in src/App.js
import Dashboard from './Dashboard';
import authProvider from './authProvider';

const App = () => (
    <Admin dashboard={Dashboard} authProvider={authProvider} dataProvider={dataProvider}>
        // ...
    </Admin>
);
```

Once the app reloads, it's now behind a login form that accepts everyone:

![Login form](./img/login.gif)

## Supporting Mobile Devices

The react-admin layout is already responsive. Try to resize your browser to see how the sidebar switches to a drawer on smaller screens.

But a responsive layout is not enough to make a responsive app. Datagrid components work well on desktop, but are absolutely not adapted to mobile devices. If your admin must be used on mobile devices, you'll have to provide an alternative component for small screens.

First, you should know that you don't have to use the `<Datagrid>` component as `<List>` child. You can use any other component you like. For instance, the `<SimpleList>` component:

```jsx
// in src/posts.js
import React from 'react';
import { List, SimpleList } from '@yeutech/react-admin';

export const PostList = (props) => (
    <List {...props}>
        <SimpleList
            primaryText={record => record.title}
            secondaryText={record => `${record.views} views`}
            tertiaryText={record => new Date(record.published_at).toLocaleDateString()}
        />
    </List>
);
```

The `<SimpleList>` component uses [material-ui's `<List>` and `<ListItem>` components](http://www.material-ui.com/#/components/list), and expects functions as `primaryText`, `secondaryText`, and `tertiaryText` props.

<img src="./img/mobile-post-list.png" alt="Mobile post list" style="display:block;margin:2em auto;box-shadow:none;filter:drop-shadow(13px 12px 7px rgba(0,0,0,0.5));" />

**Note:** We switched to a custom API for those screenshots in order to demonstrate how to use some of the `SimpleList` component props.

That works fine on mobile, but now the desktop user experience is worse. The best compromise would be to use `<SimpleList>` on small screens, and `<Datagrid>` on other screens. That's where the `<Responsive>` component comes in:

```jsx
// in src/posts.js
import React from 'react';
import { List, Responsive, SimpleList, Datagrid, TextField, ReferenceField, EditButton } from '@yeutech/react-admin';

export const PostList = (props) => (
    <List {...props}>
        <Responsive
            small={
                <SimpleList
                    primaryText={record => record.title}
                    secondaryText={record => `${record.views} views`}
                    tertiaryText={record => new Date(record.published_at).toLocaleDateString()}
                />
            }
            medium={
                <Datagrid>
                    <TextField source="id" />
                    <ReferenceField label="User" source="userId" reference="users">
                        <TextField source="name" />
                    </ReferenceField>
                    <TextField source="title" />
                    <TextField source="body" />
                    <EditButton />
                </Datagrid>
            }
        />
    </List>
);
```

This works exactly the way you expect. The lesson here is that react-admin takes care of responsive web design for the layout, but it's your job to use `<Responsive>` in pages.

![Responsive List](./img/responsive-list.gif)

## Connecting To A Real API

Here is the elephant in the room of this tutorial. In real world projects, the dialect of your API (REST? GraphQL? Something else?) won't match the JSONPLaceholder dialect. Writing a Data Provider is probably the first thing you'll have to do to make react-admin work. Depending on your API, this can require a few hours of additional work.

React-admin delegates every data query to a Data Provider function. This function must simply return a promise for the result. This gives extreme freedom to map any API dialect, add authentication headers, use endpoints from several domains, etc.

For instance, let's imagine you have to use the `my.api.url` REST API, which expects the following parameters:

| Action              | Expected API request |
|---------------------|---------------------- |
| Get list            | `GET http://my.api.url/posts?sort=['title','ASC']&range=[0, 24]&filter={title:'bar'}` |
| Get one record      | `GET http://my.api.url/posts/123` |
| Get several records | `GET http://my.api.url/posts?filter={ids:[123,456,789]}` |
| Update a record     | `PUT http://my.api.url/posts/123` |
| Create a record     | `POST http://my.api.url/posts/123` |
| Delete a record     | `DELETE http://my.api.url/posts/123` |

React-admin defines custom verbs for each of the actions of this list. Just like HTTP verbs (`GET`, `POST`, etc.), react-admin verbs qualify a request to a data provider. React-admin verbs are called `GET_LIST`, `GET_ONE`, `GET_MANY`, `CREATE`, `UPDATE`, and `DELETE`. The Data Provider will have to map each of these verbs to one (or many) HTTP request(s).

The code for a Data Provider for the `my.api.url` API is as follows:

```jsx
// in src/dataProvider
import {
    GET_LIST,
    GET_ONE,
    GET_MANY,
    GET_MANY_REFERENCE,
    CREATE,
    UPDATE,
    DELETE,
    fetchUtils,
} from '@yeutech/react-admin';
import { stringify } from 'query-string';

const API_URL = 'my.api.url';

/**
 * @param {String} type One of the constants appearing at the top if this file, e.g. 'UPDATE'
 * @param {String} resource Name of the resource to fetch, e.g. 'posts'
 * @param {Object} params The Data Provider request params, depending on the type
 * @returns {Object} { url, options } The HTTP request parameters
 */
const convertDataProviderRequestToHTTP = (type, resource, params) => {
    switch (type) {
    case GET_LIST: {
        const { page, perPage } = params.pagination;
        const { field, order } = params.sort;
        const query = {
            sort: JSON.stringify([field, order]),
            range: JSON.stringify([(page - 1) * perPage, page * perPage - 1]),
            filter: JSON.stringify(params.filter),
        };
        return { url: `${API_URL}/${resource}?${stringify(query)}` };
    }
    case GET_ONE:
        return { url: `${API_URL}/${resource}/${params.id}` };
    case GET_MANY: {
        const query = {
            filter: JSON.stringify({ id: params.ids }),
        };
        return { url: `${API_URL}/${resource}?${stringify(query)}` };
    }
    case GET_MANY_REFERENCE: {
        const { page, perPage } = params.pagination;
        const { field, order } = params.sort;
        const query = {
            sort: JSON.stringify([field, order]),
            range: JSON.stringify([(page - 1) * perPage, (page * perPage) - 1]),
            filter: JSON.stringify({ ...params.filter, [params.target]: params.id }),
        };
        return { url: `${API_URL}/${resource}?${stringify(query)}` };
    }
    case UPDATE:
        return {
            url: `${API_URL}/${resource}/${params.id}`,
<<<<<<< HEAD
            options: { method = 'PUT', body = JSON.stringify(params.data) },
=======
            options: { method: 'PUT', body: JSON.stringify(params.data) },
>>>>>>> e7d9fb05
        };
    case CREATE:
        return {
            url: `${API_URL}/${resource}`,
<<<<<<< HEAD
            options: { method = 'POST', body = JSON.stringify(params.data) },
=======
            options: { method: 'POST', body: JSON.stringify(params.data) },
>>>>>>> e7d9fb05
        };
    case DELETE:
        return {
            url: `${API_URL}/${resource}/${params.id}`,
<<<<<<< HEAD
            options: { method = 'DELETE' },
=======
            options: { method: 'DELETE' },
>>>>>>> e7d9fb05
        };
    default:
        throw new Error(`Unsupported fetch action type ${type}`);
    }
};

/**
 * @param {Object} response HTTP response from fetch()
 * @param {String} type One of the constants appearing at the top if this file, e.g. 'UPDATE'
 * @param {String} resource Name of the resource to fetch, e.g. 'posts'
 * @param {Object} params The Data Provider request params, depending on the type
 * @returns {Object} Data Provider response
 */
const convertHTTPResponseToDataProvider = (response, type, resource, params) => {
    const { headers, json } = response;
    switch (type) {
    case GET_LIST:
        return {
            data: json.map(x => x),
            total: parseInt(headers.get('content-range').split('/').pop(), 10),
        };
    case CREATE:
        return { data: { ...params.data, id: json.id } };
    default:
        return { data: json };
    }
};

/**
 * @param {string} type Request type, e.g GET_LIST
 * @param {string} resource Resource name, e.g. "posts"
 * @param {Object} payload Request parameters. Depends on the request type
 * @returns {Promise} the Promise for response
 */
export default (type, resource, params) => {
    const { fetchJson } = fetchUtils;
    const { url, options } = convertDataProviderRequestToHTTP(type, resource, params);
    return fetchJson(url, options)
        .then(response => convertHTTPResponseToDataProvider(response, type, resource, params));
};
```

**Tip**: `fetchJson()` is just a shortcut for `fetch().then(r => r.json())`, plus a control of the HTTP response code to throw an `HTTPError` in case of 4xx or 5xx response. Feel free to use `fetch()` directly if it doesn't suit your needs.

Using this provider instead of the previous `jsonServerProvider` is just a matter of switching a function:

```jsx
// in src/app.js
import dataProvider from './dataProvider';

const App = () => (
    <Admin dataProvider={dataProvider}>
        // ...
    </Admin>
);
```

## Conclusion

React-admin was built with customization in mind. You can replace any react-admin component with a component of your own, for instance to display a custom list layout, or a different edit form for a given resource.

Now that you've completed the tutorial, continue reading the [react-admin documentation](http://marmelab.com/react-admin/), and read the [Material UI components documentation](http://www.material-ui.com/#/).<|MERGE_RESOLUTION|>--- conflicted
+++ resolved
@@ -75,27 +75,6 @@
 
 The `<Admin>` component expects one or more `<Resource>` child components. Each resource maps a name to an endpoint in the API. Edit the `App.js` file to add a `posts` resource:
 
-<<<<<<< HEAD
-=======
-const dataProvider = jsonServerProvider('http://jsonplaceholder.typicode.com');
-const App = () => <Admin dataProvider={dataProvider} />;
-
-export default App;
-```
-
-The `App` component now renders an `<Admin>` component, which is the root component of a react-admin application. This component expects a `dataProvider` prop - a function capable of fetching data from an API. Since there is no standard for data exchanges between computers, you will probably have to write a custom provider to connect react-admin to your own APIs - but we'll dive into Data Providers later. For now, let's take advantage of the `ra-data-json-server` data provider, which speaks the same REST dialect as JSONPlaceholder.
-
-```sh
-yarn add ra-data-json-server
-```
-
-That's enough for react-admin to run an empty app. Now it's time to add features!
-
-## Mapping API Endpoints With Resources
-
-The `<Admin>` component expects one or more `<Resource>` child components. Each resource maps a name to an endpoint in the API. Edit the `App.js` file to add a `posts` resource:
-
->>>>>>> e7d9fb05
 ```jsx
 // in src/App.js
 import { PostList } from './posts';
@@ -107,20 +86,13 @@
 );
 ```
 
-<<<<<<< HEAD
+**Tip**: We'll define the `<PostList>` component in the next section.
+
 The line `<Resource name="posts" />` informs react-admin to fetch the "posts" records from the [http://jsonplaceholder.typicode.com/posts](http://jsonplaceholder.typicode.com/posts) URL.
 
+
 ## Displaying A List Of Records
 
-=======
-**Tip**: We'll define the `<PostList>` component in the next section.
-
-The line `<Resource name="posts" />` informs react-admin to fetch the "posts" records from the [http://jsonplaceholder.typicode.com/posts](http://jsonplaceholder.typicode.com/posts) URL.
-
-
-## Displaying A List Of Records
-
->>>>>>> e7d9fb05
 `<Resource>` also defines the React components to use for each CRUD operation (`list`, `create`, `edit`, and `show`). The `list={PostList}` prop means that react-admin should use the `<PostList>` component to display the list of posts. Create that component as follows:
 
 ```jsx
@@ -148,19 +120,11 @@
 If you look at your browser network tab in the developer tools, you'll notice that the application fetched the `http://jsonplaceholder.typicode.com/posts` URL, then used the results to build the datagrid. That's basically how react-admin works.
 
 The list is already functional: you can reorder it by clicking on column headers, or change pages by using the bottom pagination controls. The `ra-data-json-server` data provider translates these actions to a query string that JSONPlaceholder understands.
-<<<<<<< HEAD
 
 ## Using Field Types
 
 You've just met the `<TextField>` component. React-admin provides more Field components, mapping various data types: number, date, image, HTML, array, reference, etc.
 
-=======
-
-## Using Field Types
-
-You've just met the `<TextField>` component. React-admin provides more Field components, mapping various data types: number, date, image, HTML, array, reference, etc.
-
->>>>>>> e7d9fb05
 For instance, [the `/users` endpoint in JSONPlaceholder](http://jsonplaceholder.typicode.com/users) contains emails.
 
 ```
@@ -212,11 +176,7 @@
 
 ![Simple user datagrid](./img/simple-user-list.png)
 
-<<<<<<< HEAD
-The sidebar now gives access to the second resource, "users". You can click on it, it's working! The users list shows email addresses as a `<a href="mailto:">` tags. 
-=======
 The sidebar now gives access to the second resource, "users". You can click on it, it's working! The users list shows email addresses as a `<a href="mailto:">` tags.
->>>>>>> e7d9fb05
 
 In react-admin, fields are simple React components. At runtime, they receive the `record` fetched from the API (e.g. `{ "id": 2, "name": "Ervin Howell", "username": "Antonette", "email": "Shanna@melissa.tv" }`), and the `source` field they should display (e.g. `email`).
 
@@ -279,19 +239,11 @@
 ![reference posts in comment list](./img/reference-posts.png)
 
 **Tip**: The `<ReferenceField>` component alone doesn't display anything. It just fetches the reference data, and passes it as a `record` to its child component. Just like the `<List>` component, all `<Reference>` components are only responsible for fetching and preparing data, and delegate rendering to their children.
-<<<<<<< HEAD
 
 **Tip**: Look at the network tab of your browser again: admin-on-rest deduplicates requests for users, and aggregates them in order to make only *one* HTTP request to the `/users` endpoint for the whole datagrid. That's one of many optimizations that keep the UI fast and responsive.
 
 ## Adding Creation and Editing Capabilities
 
-=======
-
-**Tip**: Look at the network tab of your browser again: admin-on-rest deduplicates requests for users, and aggregates them in order to make only *one* HTTP request to the `/users` endpoint for the whole datagrid. That's one of many optimizations that keep the UI fast and responsive.
-
-## Adding Creation and Editing Capabilities
-
->>>>>>> e7d9fb05
 An admin interface isn't just about displaying remote data, it should also allow creating and editing records. React-admin provides `<Create>` and `<Edit>` components for that purpose. Add them to the `posts.js` script:
 
 ```jsx
@@ -499,11 +451,7 @@
     }
     // called when the user navigates to a new location
     if (type === AUTH_CHECK) {
-<<<<<<< HEAD
-        return localStorage.getItem('username') 
-=======
         return localStorage.getItem('username')
->>>>>>> e7d9fb05
             ? Promise.resolve()
             : Promise.reject();
     }
@@ -674,29 +622,17 @@
     case UPDATE:
         return {
             url: `${API_URL}/${resource}/${params.id}`,
-<<<<<<< HEAD
-            options: { method = 'PUT', body = JSON.stringify(params.data) },
-=======
             options: { method: 'PUT', body: JSON.stringify(params.data) },
->>>>>>> e7d9fb05
         };
     case CREATE:
         return {
             url: `${API_URL}/${resource}`,
-<<<<<<< HEAD
-            options: { method = 'POST', body = JSON.stringify(params.data) },
-=======
             options: { method: 'POST', body: JSON.stringify(params.data) },
->>>>>>> e7d9fb05
         };
     case DELETE:
         return {
             url: `${API_URL}/${resource}/${params.id}`,
-<<<<<<< HEAD
-            options: { method = 'DELETE' },
-=======
             options: { method: 'DELETE' },
->>>>>>> e7d9fb05
         };
     default:
         throw new Error(`Unsupported fetch action type ${type}`);
