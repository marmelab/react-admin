--- conflicted
+++ resolved
@@ -274,11 +274,7 @@
 
 ## Customizing Styles
 
-<<<<<<< HEAD
-The `MyUrlField` component is a perfect opportunity to illustrate how to customize styles. React-admin relies on [MUI](https://mui.com/), a set of React components modeled after Google's [Material Design UI Guidelines](https://material.io/). MUI uses [JSS](https://github.com/cssinjs/jss), a CSS-in-JS solution, for styling components. Let's take advantage of the capabilities of JSS to remove the underline from the link and add an icon:
-=======
 The `MyUrlField` component is a perfect opportunity to illustrate how to customize styles. React-admin relies on [MUI](https://mui.com/), a set of React components modeled after Google's [Material Design UI Guidelines](https://material.io/). MUI uses [MUI System](https://mui.com/system/basics/) by adding an `sx` prop as a superset of CSS for styling components; it can also use CSS-in-JS `styled()` API from underlying [emotion](https://github.com/emotion-js/emotion) library. Let's take advantage of the capabilities of MUI System to remove the underline from the link and add an icon:
->>>>>>> ca6a8204
 
 ```jsx
 // in src/MyUrlField.js
@@ -310,15 +306,9 @@
 
 In CSS-in-JS, you define styles as a JavaScript object, using the JS variants of the CSS property names (e.g. `textDecoration` instead of `text-decoration`). To pass these styles to the component, use `styled()` to wrap the original component with styles; or you can pass it directly to the `sx` prop of a supporting element.
 
-<<<<<<< HEAD
-**Tip**: There is much more to JSS than what this tutorial covers. Read the [MUI documentation](https://mui.com/styles/basics) to learn more about theming, vendor prefixes, responsive utilities, etc.
-
-**Tip**: MUI supports other CSS-in-JS solutions, including [Styled components](https://mui.com/styles/basics/#styled-components-api).
-=======
-**Tip**: There is much more to MUI System than what this tutorial covers. Read the [material-ui documentation](https://mui.com/system/basics/) to learn more about theming, vendor prefixes, responsive utilities, etc.
-
-**Tip**: Material-ui supports other CSS-in-JS solutions, including [Styled components](https://mui.com/system/styled/).
->>>>>>> ca6a8204
+**Tip**: There is much more to MUI System than what this tutorial covers. Read the [MUI documentation](https://mui.com/system/basics/) to learn more about theming, vendor prefixes, responsive utilities, etc.
+
+**Tip**: MUI supports other CSS-in-JS solutions, including [Styled components](https://mui.com/system/styled/).
 
 ## Handling Relationships
 
