---
layout: default
title: "Including the Admin in Another App"
---

# Including react-admin on another React app

The `<Admin>` tag is a great shortcut got be up and running with react-admin in minutes. However, in many cases, you will want to embed the admin in another application, or customize the admin deeply. Fortunately, you can do all the work that `<Admin>` does on any React application.

Beware that you need to know about [redux](http://redux.js.org/), [react-router](https://github.com/reactjs/react-router), and [redux-saga](https://github.com/yelouafi/redux-saga) to go further.

**Tip**: Before going for the Custom App route, explore all the options of [the `<Admin>` component](./Admin.md). They allow you to add custom routes, custom reducers, custom sagas, and customize the layout.

Here is the main code for bootstrapping a barebones react-admin application with 3 resources: `posts`, `comments`, and `users`:

```jsx
// in src/App.js
import React from 'react';
import PropTypes from 'prop-types';
import { render } from 'react-dom';

// redux, react-router, redux-form, saga, and material-ui
// form the 'kernel' on which react-admin runs
import { combineReducers, createStore, compose, applyMiddleware } from 'redux';
import { Provider } from 'react-redux';
import createHistory from 'history/createHashHistory';
import { Switch, Route } from 'react-router-dom';
import { ConnectedRouter, routerReducer, routerMiddleware } from 'react-router-redux';
import { reducer as formReducer } from 'redux-form';
import createSagaMiddleware from 'redux-saga';
import { MuiThemeProvider } from 'material-ui/styles';
import AppBar from 'material-ui/AppBar';
import Toolbar from 'material-ui/Toolbar';
import Typography from 'material-ui/Typography';

// prebuilt react-admin features
import {
    adminReducer,
    i18nReducer,
    adminSaga,
    TranslationProvider,
<<<<<<< HEAD
    declareResources,
} from '@yeutech/react-admin';
import simpleRestClient from '@yeutech/ra-data-simple-rest';
import defaultMessages from '@yeutech/ra-language-intl/translation/en.json';
=======
} from 'react-admin';
import simpleRestClient from 'ra-data-simple-rest';
import defaultMessages from 'ra-language-english';
>>>>>>> e7d9fb05

// your app components
import Dashboard from './Dashboard';
import { PostList, PostCreate, PostEdit, PostShow } from './Post';
import { CommentList, CommentEdit, CommentCreate } from './Comment';
import { UserList, UserEdit, UserCreate } from './User';
// your app labels
import messages from './i18n';

// create a Redux app
const reducer = combineReducers({
    admin: adminReducer,
    i18n: i18nReducer('en', messages['en']),
    form: formReducer,
    routing: routerReducer,
});
const sagaMiddleware = createSagaMiddleware();
const history = createHistory();
const store = createStore(reducer, undefined, compose(
    applyMiddleware(sagaMiddleware, routerMiddleware(history)),
    window.devToolsExtension ? window.devToolsExtension() : f => f,
));

// side effects
const dataProvider = simpleRestClient('http://path.to.my.api/');
const authProvider = () => Promise.resolve();
const i18nProvider = locale => {
    if (locale !== 'en') {
        return messages[locale];
    }
    return defaultMessages;
};
sagaMiddleware.run(adminSaga(dataProvider, authProvider, i18nProvider));

// bootstrap redux and the routes
const App = () => (
    <Provider store={store}>
        <TranslationProvider>
            <ConnectedRouter history={history}>
                <MuiThemeProvider>
                    <AppBar position="static" color="default">
                        <Toolbar>
                            <Typography variant="title" color="inherit">
                                My admin
                            </Typography>
                        </Toolbar>
                    </AppBar>
                    <Switch>
                        <Route exact path="/" component={Dashboard} />
                        <Route exact path="/posts" hasCreate render={(routeProps) => <PostList resource="posts" {...routeProps} />} />
                        <Route exact path="/posts/create" render={(routeProps) => <PostCreate resource="posts" {...routeProps} />} />
                        <Route exact path="/posts/:id" hasShow render={(routeProps) => <PostEdit resource="posts" {...routeProps} />} />
                        <Route exact path="/posts/:id/show" hasEdit render={(routeProps) => <PostShow resource="posts" {...routeProps} />} />
                        <Route exact path="/comments" hasCreate render={(routeProps) => <CommentList resource="comments" {...routeProps} />} />
                        <Route exact path="/comments/create" render={(routeProps) => <CommentCreate resource="comments" {...routeProps} />} />
                        <Route exact path="/comments/:id" render={(routeProps) => <CommentEdit resource="comments" {...routeProps} />} />
                        <Route exact path="/users" hasCreate render={(routeProps) => <UsersList resource="users" {...routeProps} />} />
                        <Route exact path="/users/create" render={(routeProps) => <UsersCreate resource="users" {...routeProps} />} />
                        <Route exact path="/users/:id" render={(routeProps) => <UsersEdit resource="users" {...routeProps} />} />
                    </Switch>
                </MuiThemeProvider>
            </ConnectedRouter>
        </TranslationProvider>
    </Provider>
);
```

This application has no sidebar, no theming, no [auth control](./Authentication.md#restricting-access-to-a-custom-page) - it's up to you to add these. From then on, you can customize pretty much anything you want.<|MERGE_RESOLUTION|>--- conflicted
+++ resolved
@@ -39,16 +39,9 @@
     i18nReducer,
     adminSaga,
     TranslationProvider,
-<<<<<<< HEAD
-    declareResources,
 } from '@yeutech/react-admin';
 import simpleRestClient from '@yeutech/ra-data-simple-rest';
 import defaultMessages from '@yeutech/ra-language-intl/translation/en.json';
-=======
-} from 'react-admin';
-import simpleRestClient from 'ra-data-simple-rest';
-import defaultMessages from 'ra-language-english';
->>>>>>> e7d9fb05
 
 // your app components
 import Dashboard from './Dashboard';
