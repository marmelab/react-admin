---
layout: default
title: "The List View"
---

# The List View

The List view displays a list of records fetched from the API. The entry point for this view is the `<List>` component, which takes care of fetching the data. Then, it passes the data to an iterator view - usually `<Datagrid>`, which then delegates the rendering of each record property to [`<Field>`](./Fields.md) components.

![The List View](./img/list-view.png)

## The `<List>` Component

The `<List>` component renders the list layout (title, buttons, filters, pagination), and fetches the list of records from the REST API. It then delegates the rendering of the list of records to its child component. Usually, it's a `<Datagrid>`, responsible for displaying a table with one row for each post.

**Tip**: In Redux terms, `<List>` is a connected component, and `<Datagrid>` is a dumb component.

Here are all the props accepted by the `<List>` component:

* [`title`](#page-title)
* [`actions`](#actions)
* [`exporter`](#exporter)
* [`bulkActionButtons`](#bulk-action-buttons)
* [`filters`](#filters) (a React element used to display the filter form)
* [`perPage`](#records-per-page)
* [`sort`](#default-sort-field)
* [`filter`](#permanent-filter) (the permanent filter used in the REST request)
* [`filterDefaultValues`](#filter-default-values) (the default values for `alwaysOn` filters)
* [`pagination`](#pagination)
* [`aside`](#aside-component)

Here is the minimal code necessary to display a list of posts:

```jsx
// in src/App.js
import React from 'react';
import { Admin, Resource } from 'react-admin';
import jsonServerProvider from 'ra-data-json-server';

import { PostList } from './posts';

const App = () => (
    <Admin dataProvider={jsonServerProvider('http://jsonplaceholder.typicode.com')}>
        <Resource name="posts" list={PostList} />
    </Admin>
);

export default App;

// in src/posts.js
import React from 'react';
import { List, Datagrid, TextField } from 'react-admin';

export const PostList = (props) => (
    <List {...props}>
        <Datagrid>
            <TextField source="id" />
            <TextField source="title" />
            <TextField source="body" />
        </Datagrid>
    </List>
);
```

That's enough to display the post list:

![Simple posts list](./img/simple-post-list.png)

### Page Title

The default title for a list view is "[resource] list" (e.g. "Posts list"). Use the `title` prop to customize the List view title:

```jsx
// in src/posts.js
export const PostList = (props) => (
    <List {...props} title="List of posts">
        ...
    </List>
);
```

The title can be either a string, or an element of your own.

### Actions

You can replace the list of default actions by your own element using the `actions` prop:

```jsx
import Button from '@material-ui/core/Button';
import { CreateButton, ExportButton, RefreshButton } from 'react-admin';
import Toolbar from '@material-ui/core/Toolbar';

const PostActions = ({
    basePath,
    currentSort,
    displayedFilters,
    exporter,
    filters,
    filterValues,
    onUnselectItems,
    resource,
    selectedIds,
    showFilter,
    total
}) => (
    <Toolbar>
        {filters && React.cloneElement(filters, {
            resource,
            showFilter,
            displayedFilters,
            filterValues,
            context: 'button',
        })}
        <CreateButton basePath={basePath} />
        <ExportButton
            disabled={total === 0}
            resource={resource}
            sort={currentSort}
            filter={filterValues}
            exporter={exporter}
        />
        {/* Add your custom actions */}
        <Button color="primary" onClick={customAction}>Custom Action</Button>
    </Toolbar>
);

export const PostList = (props) => (
    <List {...props} actions={<PostActions />}>
        ...
    </List>
);
```

You can also use such a custom `ListActions` prop to omit or reorder buttons based on permissions. Just pass the `permissions` down from the `List` component:

```jsx
export const PostList = ({ permissions, ...props }) => (
    <List {...props} actions={<PostActions permissions={permissions} {...props} />}>
        ...
    </List>
);
```

### Exporter

Among the default list actions, react-admin includes an `<ExportButton>`. This button is disabled when there is no record in the current `<List>`.

By default, clicking this button will:

1. Call the `dataProvider` with the current sort and filter (but without pagination),
2. Transform the result into a CSV string,
3. Download the CSV file.

The columns of the CSV file match all the fields of the records in the `dataProvider` response. That means that the export doesn't take into account the selection and ordering of fields in your `<List>` via `Field` components. If you want to customize the result, pass a custom `exporter` function to the `<List>`. This function will receive the data from the `dataProvider` (after step 1), and replace steps 2-3 (i.e. it's in charge of transforming, converting, and downloading the file).

**Tip**: For CSV conversion, you can import [jsonexport](https://github.com/kauegimenes/jsonexport#browser-import-examples), a CSV to JSON converter which is already a react-admin dependency. And for CSV download, take advantage of react-admin's `downloadCSV` function.

**Tip**: You may also remove the `<ExportButton>` by passing `false` to the `exporter` prop: `exporter={false}`

Here is an example for a Posts exporter, omitting, adding, and reordering fields:

```jsx
// in PostList.js
import { List, downloadCSV } from 'react-admin';
import jsonExport from 'jsonexport/dist';

const exporter = posts => {
    const postsForExport = posts.map(post => {
        const { backlinks, author, ...postForExport } = post; // omit backlinks and author
        postForExport.author_name = post.author.name; // add a field
        return postForExport;
    });
    jsonExport(postsForExport, {
        headers: ['id', 'title', 'author_name', 'body'] // order fields in the export
    }, (err, csv) => {
        downloadCSV(csv, 'posts'); // download as 'posts.csv` file
    });
})

const PostList = props => (
    <List {...props} exporter={exporter}>
        ...
    </List>
)
```

In many cases, you'll need more than simple object manipulation. You'll need to *augment* your objects based on relationships. For instance, the export for comments should include the title of the related post - but the export only exposes a `post_id` by default. For that purpose, the exporter receives a `fetchRelatedRecords` function as second parameter. It fetches related records using your `dataProvider` and the `GET_MANY` verb, and returns a promise.

Here is an example for a Comments exporter, fetching related Posts:

```jsx
// in CommentList.js
import { List, downloadCSV } from 'react-admin';
import jsonExport from 'jsonexport/dist';

const exporter = (records, fetchRelatedRecords) => {
    // will call dataProvider(GET_MANY, 'posts', { ids: records.map(record => record.post_id) }), ignoring duplicate and empty post_id
    fetchRelatedRecords(records, 'post_id', 'posts').then(posts => {
        const data = records.map(record => ({
                ...record,
                post_title: posts[record.post_id].title,
        }));
        jsonExport(data, {
            headers: ['id', 'post_id', 'post_title', 'body'],
        }, (err, csv) => {;
            downloadCSV(csv, 'comments');
        });
    });
};

const CommentList = props => (
    <List {...props} exporter={exporter}>
        ...
    </List>
)
```

**Tip**: If you need to call another verb in the exporter, take advantage of the third parameter passed to the function: it's the `dataProvider` function.

**Tip**: The `<ExportButton>` limits the main request to the `dataProvider` to 1,000 records. If you want to increase or decrease this limit, pass a `maxResults` prop to the `<ExportButton>` in a custom `<ListActions>` component, as explained in the previous section.

**Tip**: For complex (or large) exports, fetching all the related records and assembling them client-side can be slow. In that case, create the CSV on the server side, and replace the `<ExportButton>` component by a custom one, fetching the CSV route.

### Bulk Action Buttons

Bulk action buttons are buttons that affect several records at once, like mass deletion for instance. In the `<Datagrid>` component, the bulk actions toolbar appears when a user ticks the checkboxes in the first column of the table. The user can then choose a button from the bulk actions toolbar. By default, all list views have a single bulk action button, the bulk delete button. You can add other bulk action buttons by passing a custom element as the `bulkActionButtons` prop of the `<List>` component:

```jsx
import React, { Fragment } from 'react';
import Button from '@material-ui/core/Button';
import { BulkDeleteButton } from 'react-admin';
import ResetViewsButton from './ResetViewsButton';

const PostBulkActionButtons = props => (
    <Fragment>
        <ResetViewsButton label="Reset Views" {...props} />
        {/* Add the default bulk delete action */}
        <BulkDeleteButton {...props} />
    </Fragment>
);

export const PostList = (props) => (
    <List {...props} bulkActionButtons={<PostBulkActionButtons />}>
        ...
    </List>
);
```

![Bulk Action Buttons](./img/bulk-actions-toolbar.gif)

**Tip**: You can also disable bulk actions altogether by passing `false` to the `bulkActionButtons` prop. When using a `Datagrid` inside a `List` with disabled bulk actions, the checkboxes column won't be added.

Bulk action button components receive several props allowing them to perform their job:

* `resource`: the currently displayed resource (eg `posts`, `comments`, etc.)
* `basePath`: the current router base path for the resource (eg `/posts`, `/comments`, etc.)
* `filterValues`: the filter values. This can be useful if you want to apply your action on all items matching the filter.
* `selectedIds`: the identifiers of the currently selected items.

Here is an example leveraging the `useUpdateMany` hook, which sets the `views` property of all posts to `0`:

```jsx
// in ./ResetViewsButton.js
import React from 'react';
import {
    Button,
    useUpdateMany,
    useRefresh,
    useNotify,
    useUnselectAll,
} from 'react-admin';

const ResetViewsButton = ({ selectedIds }) => {
    const refresh = useRefresh();
    const notify = useNotify();
    const unselectAll = useUnselectAll();
    const [updateMany, { loading }] = useUpdateMany(
        'posts',
        selectedIds,
        { views: 0 },
        {
            onSuccess: () => {
                refresh();
                notify('Posts updated');
                unselectAll(resource);
            },
            onFailure: error => notify('Error: posts not updated', 'warning'),
        }
    );

    return (
        <Button
            label="simple.action.resetViews"
            disabled={loading}
            onClick={updateMany}
        >
            <VisibilityOff />
        </Button>
    );
};

export default ResetViewsButton;
```

But most of the time, bulk actions are mini-applications with a standalone user interface (in a Dialog). Here is the same `ResetViewsAction` implemented behind a confirmation dialog:

```jsx
// in ./ResetViewsButton.js
import React, { Fragment, useState } from 'react';
import {
    Button,
    Confirm,
    useUpdateMany,
    useRefresh,
    useNotify,
    useUnselectAll,
} from 'react-admin';

const ResetViewsButton = ({ selectedIds }) => {
    const [open, setOpen] = useState(false);
    const refresh = useRefresh();
    const notify = useNotify();
    const unselectAll = useUnselectAll();
    const [updateMany, { loading }] = useUpdateMany(
        'posts',
        selectedIds,
        { views: 0 },
        {
            onSuccess: () => {
                refresh();
                notify('Posts updated');
                unselectAll(resource);
            },
            onFailure: error => notify('Error: posts not updated', 'warning'),
        }
    );
    const handleClick = () => setOpen(true);
    const handleDialogClose = () => setOpen(false);

    const handleConfirm = () => {
        updateMany();
        setOpen(false);
    };

    return (
        <Fragment>
            <Button label="Reset Views" onClick={handleClick} />
            <Confirm
                isOpen={open}
                loading={loading}
                title="Update View Count"
                content="Are you sure you want to reset the views for these items?"
                onConfirm={handleConfirm}
                onClose={handleDialogClose}
            />
        </Fragment>
    );
}

export default ResetViewsButton;
```

**Tip**: `<Confirm>` leverages material-ui's `<Dialog>` component to implement a confirmation popup. Feel free to use it in your admins!

**Tip**: `<Confirm>` text props such as `title` and `content` are translatable. You can pass use translation keys in these props.

**Tip**: You can customize the text of the two `<Confirm>` component buttons using the `cancel` and `confirm` props which accept translation keys. You can customize the icons by setting the `ConfirmIcon` and `CancelIcon` props, which accept a SvgIcon type.

**Tip**: React-admin doesn't use the `<Confirm>` component internally, because deletes and updates are applied locally immediately, then dispatched to the server after a few seconds, unless the user chooses to undo the modification. That's what we call optimistic rendering. You can do the same for the `ResetViewsButton` by setting `undoable: true` in the last argument of `useUpdateMany()`, as follows:

```diff
// in ./ResetViewsButton.js
const ResetViewsButton = ({ selectedIds }) => {
    const refresh = useRefresh();
    const notify = useNotify();
    const unselectAll = useUnselectAll();
    const [updateMany, { loading }] = useUpdateMany(
        'posts',
        selectedIds,
        { views: 0 },
        {
            onSuccess: () => {
                refresh();
-               notify('Posts updated');
+               notify('Posts updated', 'info', '{}, true); // the last argument forces the display of 'undo' in the notification
                unselectAll(resource);
            },
            onFailure: error => notify('Error: posts not updated', 'warning'),
+           undoable: true
        }
    );

    return (
        <Button
            label="simple.action.resetViews"
            disabled={loading}
            onClick={updateMany}
        >
            <VisibilityOff />
        </Button>
    );
};
```

### Filters

You can add a filter component to the list using the `filters` prop:

```jsx
const PostFilter = (props) => (
    <Filter {...props}>
        <TextInput label="Search" source="q" alwaysOn />
        <TextInput label="Title" source="title" defaultValue="Hello, World!" />
    </Filter>
);

export const PostList = (props) => (
    <List {...props} filters={<PostFilter />}>
        ...
    </List>
);
```

The filter component must be a `<Filter>` with `<Input>` children.

**Tip**: `<Filter>` is a special component, which renders in two ways:

* as a filter button (to add new filters)
* as a filter form (to enter filter values)

It does so by inspecting its `context` prop.

**Tip**: Don't mix up this `filters` prop, expecting a React element, with the `filter` props, which expects an object to define permanent filters (see below).

The `Filter` component accepts the usual `className` prop but you can override many class names injected to the inner components by React-admin thanks to the `classes` property (as most Material UI components, see their [documentation about it](https://material-ui.com/customization/components/#overriding-styles-with-classes)). This property accepts the following keys:

* `form`: applied to the root element when rendering as a form.
* `button`: applied to the root element when rendering as a button.

Children of the `<Filter>` form are regular inputs. `<Filter>` hides them all by default, except those that have the `alwaysOn` prop.

**Tip**: For technical reasons, react-admin does not accept children of `<Filter>` having both a `defaultValue` and `alwaysOn`. To set default values for always on filters, use the `filterDefaultValues` prop of the `<List>` component instead (see below).

### Records Per Page

By default, the list paginates results by groups of 10. You can override this setting by specifying the `perPage` prop:

```jsx
// in src/posts.js
export const PostList = (props) => (
    <List {...props} perPage={25}>
        ...
    </List>
);
```

### Default Sort Field

Pass an object literal as the `sort` prop to determine the default `field` and `order` used for sorting:

{% raw %}
```jsx
// in src/posts.js
export const PostList = (props) => (
    <List {...props} sort={{ field: 'published_at', order: 'DESC' }}>
        ...
    </List>
);
```
{% endraw %}

`sort` defines the *default* sort order ; the list remains sortable by clicking on column headers.

### Disabling Sorting

It is possible to disable sorting for a specific field by passing a `sortable` property set to `false`:

{% raw %}
```jsx
// in src/posts.js
import React from 'react';
import { List, Datagrid, TextField } from 'react-admin';

export const PostList = (props) => (
    <List {...props}>
        <Datagrid>
            <TextField source="id" sortable={false} />
            <TextField source="title" />
            <TextField source="body" />
        </Datagrid>
    </List>
);
```
{% endraw %}

### Specify Sort Field

By default, a column is sorted by the `source` property. To define another attribute to sort by, set it via the `sortBy` property:

{% raw %}
```jsx
// in src/posts.js
import React from 'react';
import { List, Datagrid, TextField } from 'react-admin';

export const PostList = (props) => (
    <List {...props}>
        <Datagrid>
            <ReferenceField label="Post" source="id" reference="posts" sortBy="title">
                <TextField source="title" />
            </ReferenceField>
            <FunctionField
                label="Author"
                sortBy="last_name"
                render={record => `${record.author.first_name} ${record.author.last_name}`}
            />
            <TextField source="body" />
        </Datagrid>
    </List>
);
```
{% endraw %}

### Permanent Filter

You can choose to always filter the list, without letting the user disable this filter - for instance to display only published posts. Write the filter to be passed to the REST client in the `filter` props:

{% raw %}
```jsx
// in src/posts.js
export const PostList = (props) => (
    <List {...props} filter={{ is_published: true }}>
        ...
    </List>
);
```
{% endraw %}

The actual filter parameter sent to the REST client is the result of the combination of the *user* filters (the ones set through the `filters` component form), and the *permanent* filter. The user cannot override the permanent filters set by way of `filter`.

### Filter Default Values

To set default values to filters, you can either pass an object literal as the `filterDefaultValues` prop of the `<List>` element, or use the `defaultValue` prop of any input component.

There is one exception: inputs with `alwaysOn` don't accept `defaultValue`. You have to use the `filterDefaultValues` for those.

{% raw %}
```jsx
// in src/posts.js
const PostFilter = (props) => (
    <Filter {...props}>
        <TextInput label="Search" source="q" alwaysOn />
        <BooleanInput source="is_published" alwaysOn />
        <TextInput source="title" defaultValue="Hello, World!" />
    </Filter>
);

export const PostList = (props) => (
    <List {...props} filters={<PostFilter />} filterDefaultValues={{ is_published: true }}>
        ...
    </List>
);
```
{% endraw %}

**Tip**: The `filter` and `filterDefaultValues` props have one key difference: the `filterDefaultValues` can be overridden by the user, while the `filter` values are always sent to the data provider. Or, to put it otherwise:

```js
const filterSentToDataProvider = { ...filterDefaultValues, ...filterChosenByUser, ...filters };
```

### Pagination

Here are all the props required by the <Pagination> component:

* `page`: The current page number (integer). First page is `1`.
* `perPage`: The number of records per page.
* `setPage`: `function(page: number) => void`. A function that set the current page number.
* `total`: The total number of records.

You don't need to fill these props when you pass the `Pagination` component to the `List` component through the `pagination` prop: `<List pagination={<Pagination />}>`.

You can also replace the default pagination element by your own. For instance, you can modify the default pagination by adjusting the "rows per page" selector.

```jsx
// in src/MyPagination.js
import { Pagination, List } from 'react-admin';

const PostPagination = props => <Pagination rowsPerPageOptions={[10, 25, 50, 100]} {...props} />;

export const PostList = (props) => (
    <List {...props} pagination={<PostPagination />}>
        ...
    </List>
);
```

**Tip**: Pass an empty array to `rowsPerPageOptions` to disable the rows per page selection.

Alternately, if you want to replace the default pagination by a "<previous - next>" pagination, create a pagination component like the following:

```jsx
import Button from '@material-ui/core/Button';
import ChevronLeft from '@material-ui/icons/ChevronLeft';
import ChevronRight from '@material-ui/icons/ChevronRight';
import Toolbar from '@material-ui/core/Toolbar';

const PostPagination = ({ page, perPage, total, setPage }) => {
    const nbPages = Math.ceil(total / perPage) || 1;
    return (
        nbPages > 1 &&
            <Toolbar>
                {page > 1 &&
                    <Button color="primary" key="prev" icon={ChevronLeft} onClick={() => setPage(page - 1)}>
                        Prev
                    </Button>
                }
                {page !== nbPages &&
                    <Button color="primary" key="next" icon={ChevronRight} onClick={() => setPage(page + 1)} labelPosition="before">
                        Next
                    </Button>
                }
            </Toolbar>
    );
}

export const PostList = (props) => (
    <List {...props} pagination={<PostPagination />}>
        ...
    </List>
);
```

### Aside component

You may want to display additional information on the side of the list. Use the `aside` prop for that, passing the component of your choice:

{% raw %}
```jsx
const Aside = () => (
    <div style={{ width: 200, margin: '1em' }}>
        <Typography variant="h6">Post details</Typography>
        <Typography variant="body2">
            Posts will only be published one an editor approves them
        </Typography>
    </div>
);

const PostList = props => (
    <List aside={<Aside />} {...props}>
        ...
    </List>
```
{% endraw %}

The `aside` component receives the same props as the `List` child component, including the following:

* `basePath`,
* `currentSort`,
* `data`,
* `defaultTitle`,
* `filterValues`,
* `ids`,
* `page`,
* `perPage`,
* `resource`,
* `selectedIds`,
* `total`,
* `version`,

That means you can display additional details of the current list in the aside component:

{% raw %}
```jsx
const Aside = ({ data, ids }) => (
    <div style={{ width: 200, margin: '1em' }}>
        <Typography variant="h6">Posts stats</Typography>
        <Typography variant="body2">
            Total views: {ids.map(id => data[id]).reduce((sum, post) => sum + post.views, 0)}
        </Typography>
    </div>
);
```
{% endraw %}

### CSS API

The `List` component accepts the usual `className` prop but you can override many class names injected to the inner components by React-admin thanks to the `classes` property (as most Material UI components, see their [documentation about it](https://material-ui.com/customization/components/#overriding-styles-with-classes)). This property accepts the following keys:

* `root`: alternative to using `className`. Applied to the root element.
* `header`: applied to the page header
* `actions`: applied to the actions container
* `noResults`: applied to the component shown when there is no result

Here is an example of how you can override some of these classes:

You can customize the list styles by passing a `classes` object as prop, through `useStyles()`. Here is an example:

{% raw %}
```jsx
import { makeStyles } from '@material-ui/core';

const useStyles = makeStyles({
    header: {
        backgroundColor: '#ccc',
    },
});

const PostList = props => {
    const classes = useStyles();
    return (
        <List {...props} classes={{ header: classes.header }}>
            <Datagrid>
                ...
            </Datagrid>
        </List>
    );
}

export PostList;
```
{% endraw %}

## The `<ListGuesser>` component

Instead of a custom `List`, you can use the `ListGuesser` to determine which fields to use based on the data returned by the API.

```jsx
// in src/App.js
import React from 'react';
import { Admin, Resource, ListGuesser } from 'react-admin';
import jsonServerProvider from 'ra-data-json-server';

const App = () => (
    <Admin dataProvider={jsonServerProvider('http://jsonplaceholder.typicode.com')}>
        <Resource name="posts" list={ListGuesser} />
    </Admin>
);
```

Just like `List`, `ListGuesser` fetches the data. It then analyzes the response, and guesses the fields it should use to display a basic `Datagrid` with the data. It also dumps the components it has guessed in the console, where you can copy it into your own code. Use this feature to quickly bootstrap a `List` on top of an existing API, without adding the fields one by one.

![Guessed List](./img/guessed-list.png)

React-admin provides guessers for the `List` view (`ListGuesser`), the `Edit` view (`EditGuesser`), and the `Show` view (`ShowGuesser`).

**Tip**: Do not use the guessers in production. They are slower than manually-defined components, because they have to infer types based on the content. Besides, the guesses are not always perfect.

## The `<Datagrid>` component

The `Datagrid` component renders a list of records as a table. It is usually used as a child of the [`<List>`](#the-list-component) and [`<ReferenceManyField>`](./Fields.md#referencemanyfield) components.

Here are all the props accepted by the component:

* [`body`](#body-element)
* [`rowStyle`](#row-style-function)
* [`rowClick`](#rowclick)
* [`expand`](#expand)
* [`isRowSelectable`](#isrowselectable)

It renders as many columns as it receives `<Field>` children.

```jsx
// in src/posts.js
import React from 'react';
import { List, Datagrid, TextField, EditButton } from 'react-admin';

export const PostList = (props) => (
    <List {...props}>
        <Datagrid>
            <TextField source="id" />
            <TextField source="title" />
            <TextField source="body" />
            <EditButton />
        </Datagrid>
    </List>
);
```

The `Datagrid` is an *iterator* component: it receives an array of ids, and a data store, and is supposed to iterate over the ids to display each record. Another example of iterator component is [`<SingleFieldList>`](#the-singlefieldlist-component).

### Body element

By default, `<Datagrid>` renders its body using `<DatagridBody>`, an internal react-admin component. You can pass a custom component as the `row` prop to override that default. And by the way, `<DatagridBody>` has a `row` property set to `<DatagridRow>` by default for the same purpose. `<DatagridRow>` receives the row `record`, the `resource`, and a copy of the `<Datagrid>` children. That means you can create custom datagrid logic without copying several components from the react-admin source.

For instance, to show the selection checkbox only for records that have a `selectable` field set to `true`, you can override `<DatagridRow>` and `<DatagridBody>` as follows:

```jsx
// in src/PostList.js
import React from 'react';
import { Datagrid, DatagridBody, List, TextField } from 'react-admin';
import TableCell from '@material-ui/core/TableCell';
import TableRow from '@material-ui/core/TableRow';
import Checkbox from '@material-ui/core/Checkbox';

const MyDatagridRow = ({ record, resource, id, onToggleItem, children, selected, basePath }) => (
    <TableRow key={id}>
        {/* first column: selection checkbox */}
        <TableCell padding="none">
            {record.selectable && <Checkbox
                checked={selected}
                onClick={() => onToggleItem(id)}
            />}
        </TableCell>
        {/* data columns based on children */}
        {React.Children.map(children, field => (
            <TableCell key={`${id}-${field.props.source}`}>
                {React.cloneElement(field, {
                    record,
                    basePath,
                    resource,
                })}
            </TableCell>
        ))}
    </TableRow>
);

const MyDatagridBody = props => <DatagridBody {...props} row={<MyDatagridRow />} />;
const MyDatagrid = props => <Datagrid {...props} body={<MyDatagridBody />} />;

const PostList = props => (
    <List {...props}>
        <MyDatagrid>
            <TextField source="title" />
            ...
        </MyDatagrid>
    </List>
)

export default PostList;
```

### Row Style Function

You can customize the `<Datagrid>` row style (applied to the `<tr>` element) based on the record, thanks to the `rowStyle` prop, which expects a function.

For instance, this allows to apply a custom background to the entire row if one value of the record - like its number of views - passes a certain threshold.

```jsx
const postRowStyle = (record, index) => ({
    backgroundColor: record.nb_views >= 500 ? '#efe' : 'white',
});
export const PostList = (props) => (
    <List {...props}>
        <Datagrid rowStyle={postRowStyle}>
            ...
        </Datagrid>
    </List>
);
```

### `rowClick`

You can catch clicks on rows to redirect to the show or edit view by setting the `rowClick` prop:

```jsx
export const PostList = (props) => (
    <List {...props}>
        <Datagrid rowClick="edit">
            ...
        </Datagrid>
    </List>
);
```

`rowClick` accepts the following values:

* "edit" to redirect to the edition vue
* "show" to redirect to the show vue
* "expand" to open the `expand` panel
* "toggleSelection" to trigger the `onToggleItem` function
* a function `(id, basePath, record) => path` to redirect to a custom path

**Tip**: If you pass a function, it can return `edit`, `show` or a router path. This allows to redirect to either `edit` or `show` after checking a condition on the record. For example:

```js
const postRowClick = (id, basePath, record) => record.editable ? 'edit' : 'show';
```

**Tip**: If you pass a function, it can also return a promise allowing you to check an external API before returning a path. For example:

```js
import fetchUserRights from './fetchUserRights';

const postRowClick = (id, basePath, record) => fetchUserRights().then(({ canEdit }) => canEdit ? 'edit' : 'show');
```

### `expand`

To show more data from the resource without adding too many columns, you can show data in an expandable panel below the row on demand, using the `expand` prop. For instance, this code shows the `body` of a post in an expandable panel:

{% raw %}
```jsx
const PostPanel = ({ id, record, resource }) => (
    <div dangerouslySetInnerHTML={{ __html: record.body }} />
);

const PostList = props => (
    <List {...props}>
        <Datagrid expand={<PostPanel />}>
            <TextField source="id" />
            <TextField source="title" />
            <DateField source="published_at" />
            <BooleanField source="commentable" />
            <EditButton />
        </Datagrid>
    </List>
)
```

### `isRowSelectable`

<<<<<<< HEAD
You can customize which rows will show a selection checkbox using the `isRowSelectable` prop. It expects a function that will receive the record of each `<DatagridRow>` and returns a boolean expression.  For instance, this code shows a checkbox only for rows with an id greather than 300:
=======
You can customize which rows will show a selection checkbox using the `canRowSelect` prop. It expects a function that will receive the record of each `<DatagridRow>` and returns a boolean expression.  For instance, this code shows a checkbox only for rows with an id greater than 300:
>>>>>>> 10f710d3

```jsx
export const PostList = props => (
    <List {...props}>
        <Datagrid isRowSelectable={ record => record.id > 300 }>
            ...
        </Datagrid>
    </List>
);
```
{% endraw %}

![expandable panel](./img/datagrid_expand.gif)

The `expand` prop expects an component as value. When the user chooses to expand the row, the Datagrid render the component, and passes the current `record`, `id`, and `resource`.

**Tip**: Since the `expand` element receives the same props as a detail view, you can actually use a `<Show>` view as component for the `expand` prop:

```jsx
const PostShow = props => (
    <Show
        {...props}
        /* disable the app title change when shown */
        title=" "
    >
        <SimpleShowLayout>
            <RichTextField source="body" />
        </SimpleShowLayout>
    </Show>
);

const PostList = props => (
    <List {...props}>
        <Datagrid expand={<PostShow />}>
            <TextField source="id" />
            <TextField source="title" />
            <DateField source="published_at" />
            <BooleanField source="commentable" />
            <EditButton />
        </Datagrid>
    </List>
)
```

The result will be the same as in the previous snippet, except that `<Show>` encloses the content inside a material-ui `<Card>`.

**Tip**: You can go one step further and use an `<Edit>` view as `expand` component, albeit with a twist:

```jsx
const PostEdit = props => (
    <Edit
        {...props}
        /* disable the app title change when shown */
        title=" "
    >
        <SimpleForm
            /* The form must have a name dependent on the record, because by default all forms have the same name */
            form={`post_edit_${props.id}`}
        >
            <RichTextInput source="body" />
        </SimpleForm>
    </Edit>
);

const PostList = props => (
    <List {...props}>
        <Datagrid expand={<PostEdit />}>
            <TextField source="id" />
            <TextField source="title" />
            <DateField source="published_at" />
            <BooleanField source="commentable" />
            <EditButton />
        </Datagrid>
    </List>
)
```

### CSS API

The `Datagrid` component accepts the usual `className` prop but you can override many class names injected to the inner components by React-admin thanks to the `classes` property (as most Material UI components, see their [documentation about it](https://material-ui.com/customization/components/#overriding-styles-with-classes)). This property accepts the following keys:

* `table`: alternative to using `className`. Applied to the root element.
* `tbody`: applied to the tbody
* `headerCell`: applied to each header cell
* `row`: applied to each row
* `rowEven`: applied to each even row
* `rowOdd`: applied to each odd row
* `rowCell`: applied to each row cell

Here is an example of how you can override some of these classes:

You can customize the `<Datagrid>` styles by passing a `classes` object as prop, through `useStyles()`. Here is an example:

{% raw %}
```jsx
import React from 'react';
import { makeStyles } from '@material-ui/core';

const useStyles = makeStyles({
    row: {
        backgroundColor: '#ccc',
    },
});

const PostList = props => {
    const classes = useStyles();
    return (
        <List {...props}>
            <Datagrid classes={{ row: classes.row }}>
                ...
            </Datagrid>
        </List>
    );
}

export PostList;
```
{% endraw %}

**Tip**: If you want to override the `header` and `cell` styles independently for each column, use the `headerClassName` and `cellClassName` props in `<Field>` components. For instance, to hide a certain column on small screens:

```jsx
import React from 'react';
import { makeStyles } from '@material-ui/core';

const useStyles = makeStyles(theme => ({
    hiddenOnSmallScreens: {
        [theme.breakpoints.down('md')]: {
            display: 'none',
        },
    },
}));

const PostList = props => {
    const classes = useStyles();
    return (
        <List {...props}>
            <Datagrid>
                <TextField source="id" />
                <TextField source="title" />
                <TextField
                    source="views"
                    headerClassName={classes.hiddenOnSmallScreens}
                    cellClassName={classes.hiddenOnSmallScreens}
                />
            </Datagrid>
        </List>
    );
};

export default PostList;
```

### Performance

when displaying large pages of data, you might experience some performance issues.
This is mostly due to the fact that we iterate over the `<Datagrid>` children and clone them.

In such cases, you can opt-in for an optimized version of the `<Datagrid>` by setting its `optimized` prop to `true`. 
Be aware that you can't have dynamic children, such as those displayed or hidden by checking permissions, when using this mode.

```jsx
const PostList = props => (
    <List {...props}>
        <Datagrid optimized>
            <TextField source="id" />
            <TextField source="title" />
            <TextField source="views" />
        </Datagrid>
    </List>
);

export default withStyles(styles)(PostList);
```

**Tip**: You can use the `Datagrid` component with [custom queries](./Actions.md#usequery-hook):

```jsx
import keyBy from 'lodash/keyBy'
import { useQuery, Datagrid, TextField, Pagination, Loading } from 'react-admin'

const CustomList = () => {
    const [page, setPage] = useState(1);
    const perPage = 50;
    const { data, total, loading, error } = useQuery({
        type: 'GET_LIST'
        resource: 'posts'
        payload: {
            pagination: { page, perPage },
            sort: { field: 'id', order: 'ASC' },
            filter: {},
        }
    });

    if (loading) {
        return <Loading />
    }
    if (error) {
        return <p>ERROR: {error}</p>
    }
    return (
        <>
            <Datagrid
                data={keyBy(data, 'id')}
                ids={data.map(({ id }) => id)}
                currentSort={{ field: 'id', order: 'ASC' }}
                basePath="/posts" // required only if you set use "rowClick"
                rowClick="edit"
            >
                <TextField source="id" />
                <TextField source="name" />
            </Datagrid>
            <Pagination
                page={page}
                perPage={perPage}
                setPage={setPage}
                total={total}
            />
        </>
    )
}
```

## The `<SimpleList>` component

For mobile devices, a `<Datagrid>` is often unusable - there is simply not enough space to display several columns. The convention in that case is to use a simple list, with only one column per row. The `<SimpleList>` component serves that purpose, leveraging [material-ui's `<List>` and `<ListItem>` components](https://material-ui.com/components/lists/). You can use it as `<List>` or `<ReferenceManyField>` child:

```jsx
// in src/posts.js
import React from 'react';
import { List, SimpleList } from 'react-admin';

export const PostList = (props) => (
    <List {...props}>
        <SimpleList
            primaryText={record => record.title}
            secondaryText={record => `${record.views} views`}
            tertiaryText={record => new Date(record.published_at).toLocaleDateString()}
        />
    </List>
);
```

`<SimpleList>` iterates over the list data. For each record, it executes the `primaryText`, `secondaryText`, `leftAvatar`, `leftIcon`, `rightAvatar`, and `rightIcon` props function, and passes the result as the corresponding `<ListItem>` prop.

**Tip**: To use a `<SimpleList>` on small screens and a `<Datagrid>` on larger screens, use material-ui's `useMediaQuery` hook:

```jsx
// in src/posts.js
import React from 'react';
import { useMediaQuery } from '@material-ui/core';
import { List, SimpleList, Datagrid, TextField, ReferenceField, EditButton } from 'react-admin';

export const PostList = (props) => {
    const isSmall = useMediaQuery(theme => theme.breakpoints.down('sm'));
    return (
        <List {...props}>
            {isSmall ? (
                <SimpleList
                    primaryText={record => record.title}
                    secondaryText={record => `${record.views} views`}
                    tertiaryText={record => new Date(record.published_at).toLocaleDateString()}
                />
            ) : (
                <Datagrid>
                    ...
                </Datagrid>
            )}
        </List>
    );
}
```

**Tip**: The `<SimpleList>` items link to the edition page by default. You can set the `linkType` prop to `show` to link to the `<Show>` page instead.

```jsx
// in src/posts.js
import React from 'react';
import { List, SimpleList } from 'react-admin';

export const PostList = (props) => (
    <List {...props}>
        <SimpleList
            primaryText={record => record.title}
            secondaryText={record => `${record.views} views`}
            tertiaryText={record => new Date(record.published_at).toLocaleDateString()}
            linkType="show"
        />
    </List>
);
```

Setting the `linkType` prop to `false` (boolean, not string) removes the link in all list items.

## The `<SingleFieldList>` component

When you want to display only one property of a list of records, instead of using a `<Datagrid>`, use the `<SingleFieldList>`. It expects a single `<Field>` as child. It's especially useful for `<ReferenceManyField>` or `<ReferenceArrayField>` components:

```jsx
// Display all the tags for the current post
<ReferenceArrayField
    label="Tags"
    reference="tags"
    source="tags"
>
    <SingleFieldList>
        <ChipField source="name" />
    </SingleFieldList>
</ReferenceArrayField>
```

![ReferenceManyFieldSingleFieldList](./img/reference-many-field-single-field-list.png)

**Tip**: The `<SingleFieldList>` items link to the edition page by default. You can set the `linkType` prop to `show` to link to the `<Show>` page instead.

```jsx
// Display all the tags for the current post
<ReferenceArrayField
    label="Tags"
    reference="tags"
    source="tags"
>
    <SingleFieldList linkType="show">
        <ChipField source="name" />
    </SingleFieldList>
</ReferenceArrayField>
```

## Using a Custom Iterator

A `<List>` can delegate to any iterator component - `<Datagrid>` is just one example. An iterator component must accept at least two props:

- `ids` is an array of the ids currently displayed in the list
- `data` is an object of all the fetched data for this resource, indexed by id.

For instance, what if you prefer to show a list of cards rather than a datagrid?

![Custom iterator](./img/custom-iterator.png)

You'll need to create your own iterator component as follows:

{% raw %}
```jsx
// in src/comments.js
import React from 'react';
import Card from '@material-ui/core/Card';
import CardActions from '@material-ui/core/CardActions';
import CardContent from '@material-ui/core/CardContent';
import CardHeader from '@material-ui/core/CardHeader';
import Avatar from '@material-ui/core/Avatar';
import PersonIcon from '@material-ui/core/Avatar';
import { List, TextField, DateField, ReferenceField, EditButton } from "react-admin";

const cardStyle = {
    width: 300,
    minHeight: 300,
    margin: '0.5em',
    display: 'inline-block',
    verticalAlign: 'top'
};
const CommentGrid = ({ ids, data, basePath }) => (
    <div style={{ margin: '1em' }}>
    {ids.map(id =>
        <Card key={id} style={cardStyle}>
            <CardHeader
                title={<TextField record={data[id]} source="author.name" />}
                subheader={<DateField record={data[id]} source="created_at" />}
                avatar={<Avatar icon={<PersonIcon />} />}
            />
            <CardContent>
                <TextField record={data[id]} source="body" />
            </CardContent>
            <CardContent>
                about&nbsp;
                <ReferenceField label="Post" resource="comments" record={data[id]} source="post_id" reference="posts" basePath={basePath}>
                    <TextField source="title" />
                </ReferenceField>
            </CardContent>
            <CardActions style={{ textAlign: 'right' }}>
                <EditButton resource="posts" basePath={basePath} record={data[id]} />
            </CardActions>
        </Card>
    )}
    </div>
);
CommentGrid.defaultProps = {
    data: {},
    ids: [],
};

export const CommentList = (props) => (
    <List title="All comments" {...props}>
        <CommentGrid />
    </List>
);
```
{% endraw %}

As you can see, nothing prevents you from using `<Field>` components inside your own components... provided you inject the current `record`. Also, notice that components building links require the `basePath` component, which is also injected.

## Displaying Fields depending on the user permissions

You might want to display some fields or filters only to users with specific permissions. 

Before rendering the `List`, react-admin calls the `authProvider.getPermissions()` method, and passes the result to the component as the `permissions` prop. It's up to your `authProvider` to return whatever you need to check roles and permissions inside your component.

{% raw %}
```jsx
const UserFilter = ({ permissions, ...props }) =>
    <Filter {...props}>
        <TextInput
            label="user.list.search"
            source="q"
            alwaysOn
        />
        <TextInput source="name" />
        {permissions === 'admin' ? <TextInput source="role" /> : null}
    </Filter>;

export const UserList = ({ permissions, ...props }) => {
    const isSmall = useMediaQuery(theme => theme.breakpoints.down('sm'));
    return (
        <List
            {...props}
            filters={<UserFilter permissions={permissions} {...props} />}
            sort={{ field: 'name', order: 'ASC' }}
        >
            {isSmall ? (
                <SimpleList
                    primaryText={record => record.name}
                    secondaryText={record =>
                        permissions === 'admin' ? record.role : null}
                />
            ): (
                <Datagrid>
                    <TextField source="id" />
                    <TextField source="name" />
                    {permissions === 'admin' && <TextField source="role" />}
                    {permissions === 'admin' && <EditButton />}
                    <ShowButton />
                </Datagrid>
            )}
        </List>;
    )
}
```
{% endraw %}

**Tip**: Note how the `permissions` prop is passed down to the custom `filters` component.<|MERGE_RESOLUTION|>--- conflicted
+++ resolved
@@ -910,11 +910,7 @@
 
 ### `isRowSelectable`
 
-<<<<<<< HEAD
-You can customize which rows will show a selection checkbox using the `isRowSelectable` prop. It expects a function that will receive the record of each `<DatagridRow>` and returns a boolean expression.  For instance, this code shows a checkbox only for rows with an id greather than 300:
-=======
-You can customize which rows will show a selection checkbox using the `canRowSelect` prop. It expects a function that will receive the record of each `<DatagridRow>` and returns a boolean expression.  For instance, this code shows a checkbox only for rows with an id greater than 300:
->>>>>>> 10f710d3
+You can customize which rows will show a selection checkbox using the `isRowSelectable` prop. It expects a function that will receive the record of each `<DatagridRow>` and returns a boolean expression.  For instance, this code shows a checkbox only for rows with an id greater than 300:
 
 ```jsx
 export const PostList = props => (
