--- conflicted
+++ resolved
@@ -263,14 +263,9 @@
     // Data
     data, // Array of the list records, e.g. [{ id: 123, title: 'hello world' }, { ... }
     total, // Total number of results for the current filters, excluding pagination. Useful to build the pagination controls, e.g. 23      
-<<<<<<< HEAD
     isPending, // Boolean, the value of the isPending parameter
     isFetching, // Boolean, the value of the isFetching parameter
     isLoading, // Boolean, the value of the isLoading parameter
-=======
-    isFetching, // Boolean, true while the data is being fetched, false once the data is fetched
-    isLoading, // Boolean, true until the data is available for the first time
->>>>>>> c9f60b22
     // Pagination
     page, // Current page. Starts at 1
     perPage, // Number of results per page. Defaults to 25
@@ -293,14 +288,8 @@
     onToggleItem, // Callback to toggle the record selection for a given id, e.g. onToggleItem(456)
     onUnselectItems, // Callback to clear the record selection, e.g. onUnselectItems();
     // Misc
-<<<<<<< HEAD
-    defaultTitle, // Empty string
-    resource, // undefined
-    refetch, // Callback that throws an error, as refetch doesn't make sense for local data
-=======
     defaultTitle, // Translated title based on the resource, e.g. 'Posts'
     resource, // Resource name, deduced from the location. e.g. 'posts'
-    refetch, // Callback for fetching the list data again
->>>>>>> c9f60b22
+    refetch, // Callback that throws an error, as refetch doesn't make sense for local data
 } = useList();
 ```