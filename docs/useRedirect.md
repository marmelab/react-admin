---
layout: default
title: "useRedirect"
---

# `useRedirect`

This hook returns a function that redirects the user to another page.

## Usage

```jsx
import { useRedirect } from 'react-admin';

const DashboardButton = () => {
    const redirect = useRedirect();
    const handleClick = () => {
        redirect('/dashboard');
    }
    return <button onClick={handleClick}>Dashboard</button>;
};
```

The callback takes 5 arguments:

- The page to redirect the user to ('list', 'create', 'edit', 'show', a function or a custom path)
- The current `resource`
- The `id` of the record to redirect to (if any)
- A record-like object to be passed to the first argument, when the first argument is a function
- A `state` to be set to the location

Here are more examples of `useRedirect` calls:

```jsx
// redirect to the post list page
redirect('list', 'posts');
// redirect to the edit page of a post:
redirect('edit', 'posts', 1);
// redirect to the post creation page:
redirect('create', 'posts');
// redirect to edit view with state data
redirect('edit', 'posts', 1, {}, { record: { post_id: record.id } });
```

Note that `useRedirect` allows redirection to an absolute URL outside the current React app.

**Tip:** For even more specific navigation, you can use the [`useNavigate`](https://reactrouter.com/en/main/hooks/use-navigate) hook from `react-router-dom` as follows:

```jsx
import { useNavigate } from 'react-router-dom';

const MyPageButton = () => {
    const navigate = useNavigate();
    const handleClick = () => {
        navigate(
            {
                pathname: '/some/path',
                search: '?query=string',
                hash: '#hash',
            },
            {
                state: { key: 'value' },
            }
        );
    }
    return <button onClick={handleClick}>My page</button>;
};
```

## Redirect function

`useRedirect` allows you to redirect to the result of a function as follows:

```jsx
redirect((resource, id, data) => { 
    return data.hasComments ? '/comments' : '/posts';
}, 'posts', 1, { hasComments: true });
```

<<<<<<< HEAD
Your function can also return an object containing a `pathname` and optionally some keys of [a `NavigateOptions` object](https://api.reactrouter.com/dev/interfaces/react_router.NavigateOptions.html).

```jsx
redirect((resource, id, data) => { 
    return {
        pathname: `/${resource}/1`,
        state: { record: { id: 1, foo: 'bar' } },
        flushSync: true,
        preventScrollReset: true,
        replace: false,
        viewTransition: true,
    };
});
```

## `_scrollToTop`
=======
## Disable Scroll To Top
>>>>>>> b24856ab

By default, react-admin scrolls to top on each redirection. You can disable it by passing a `_scrollToTop: false` option in the 5th argument:

```jsx
redirect(`/deals/${deal.id}/show`, undefined, undefined, undefined, {
    _scrollToTop: false,
});
```

## Reset the record form

`useRedirect` resets the record form, so you can use the `redirect` function to reset it without redirecting as follows:

```jsx
// do not redirect (resets the record form)
redirect(false);
```<|MERGE_RESOLUTION|>--- conflicted
+++ resolved
@@ -77,7 +77,6 @@
 }, 'posts', 1, { hasComments: true });
 ```
 
-<<<<<<< HEAD
 Your function can also return an object containing a `pathname` and optionally some keys of [a `NavigateOptions` object](https://api.reactrouter.com/dev/interfaces/react_router.NavigateOptions.html).
 
 ```jsx
@@ -93,10 +92,7 @@
 });
 ```
 
-## `_scrollToTop`
-=======
 ## Disable Scroll To Top
->>>>>>> b24856ab
 
 By default, react-admin scrolls to top on each redirection. You can disable it by passing a `_scrollToTop: false` option in the 5th argument:
 
