---
layout: default
title: "Documentation"
---
# react-admin

A frontend Framework for building admin applications running in the browser on top of REST services, using ES6, [React](https://facebook.github.io/react/) and [Material Design](https://material.io/). Previously named [admin-on-rest](https://github.com/marmelab/admin-on-rest). Open sourced and maintained by [marmelab](https://marmelab.com/).

<div style="text-align: center" markdown="1">
<i class="octicon octicon-device-desktop"></i> [Demo](https://marmelab.com/react-admin-demo/) -
<i class="octicon octicon-mark-github"></i> [Source](https://github.com/yeutech/react-admin) -
<i class="octicon octicon-megaphone"></i> [Releases](https://github.com/yeutech/react-admin/releases) -
<i class="octicon octicon-comment-discussion"></i> [Support](http://stackoverflow.com/questions/tagged/react-admin)
</div>

<iframe src="https://player.vimeo.com/video/205118063?byline=0&portrait=0" width="640" height="360" frameborder="0" webkitallowfullscreen mozallowfullscreen allowfullscreen style="display:block;margin:0 auto"></iframe>

## Features

* Adapts to any backend (REST, GraphQL, SOAP, etc.)
* Complete documentation
* Super-fast UI thanks to optimistic rendering (renders before the server returns)
* Undo updates and deletes for a few seconds
* Supports relationships (many to one, one to many)
* Internationalization (i18n)
* Conditional formatting
* Themeable
* Supports any authentication provider (REST API, OAuth, Basic Auth, ...)
* Full-featured Datagrid (sort, pagination, filters)
* Filter-as-you-type
* Supports any form layout (simple, tabbed, etc.)
* Data Validation
* Custom actions
* Large library of components for various data types: boolean, number, rich text, etc.
* WYSIWYG editor
* Customize dashboard, menu, layout
* Super easy to extend and override (it's just React components)
* Highly customizable interface
* Can connect to multiple backends
* Leverages the best libraries in the React ecosystem (Redux, redux-form, redux-saga, material-ui, recompose)
* Can be included in another React app
* Inspired by the popular [ng-admin](https://github.com/marmelab/ng-admin) library (also by marmelab)

## Installation

React-admin is available from npm. You can install it (and its required dependencies)
using:

```sh
npm install @yeutech/react-admin
```

## Usage

Read the [Tutorial](./Tutorial.md) for a 15 minutes introduction. After that, head to the [Documentation](./index.md), or checkout the [source code of the demo](https://github.com/yeutech/react-admin-demo) for an example usage.

## At a Glance

```jsx
// in app.js
import React from 'react';
import { render } from 'react-dom';
import { Admin, Resource } from '@yeutech/react-admin';
import simpleRestProvider from '@yeutech/ra-data-simple-rest';

import { PostList, PostEdit, PostCreate, PostIcon } from './posts';

render(
    <Admin dataProvider={simpleRestProvider('http://localhost:3000')}>
        <Resource name="posts" list={PostList} edit={PostEdit} create={PostCreate} icon={PostIcon}/>
    </Admin>,
    document.getElementById('root')
);
```

The `<Resource>` component is a configuration component that allows to define sub components for each of the admin view: `list`, `edit`, and `create`. These components use Material UI and custom components from react-admin:

{% raw %}
```jsx
// in posts.js
import React from 'react';
<<<<<<< HEAD
import { List, Datagrid, Edit, Create, SimpleForm, DateField, TextField, EditButton, DisabledInput, TextInput, LongTextInput, DateInput } from '@yeutech/react-admin';
import BookIcon from 'material-ui-icons/Book';
=======
import { List, Datagrid, Edit, Create, SimpleForm, DateField, TextField, EditButton, DisabledInput, TextInput, LongTextInput, DateInput } from 'react-admin';
import BookIcon from '@material-ui/icons/Book';
>>>>>>> e7d9fb05
export const PostIcon = BookIcon;

export const PostList = (props) => (
    <List {...props}>
        <Datagrid>
            <TextField source="id" />
            <TextField source="title" />
            <DateField source="published_at" />
            <TextField source="average_note" />
            <TextField source="views" />
            <EditButton basePath="/posts" />
        </Datagrid>
    </List>
);

const PostTitle = ({ record }) => {
    return <span>Post {record ? `"${record.title}"` : ''}</span>;
};

export const PostEdit = (props) => (
    <Edit title={<PostTitle />} {...props}>
        <SimpleForm>
            <DisabledInput source="id" />
            <TextInput source="title" />
            <TextInput source="teaser" options={{ multiLine: true }} />
            <LongTextInput source="body" />
            <DateInput label="Publication date" source="published_at" />
            <TextInput source="average_note" />
            <DisabledInput label="Nb views" source="views" />
        </SimpleForm>
    </Edit>
);

export const PostCreate = (props) => (
    <Create title="Create a Post" {...props}>
        <SimpleForm>
            <TextInput source="title" />
            <TextInput source="teaser" options={{ multiLine: true }} />
            <LongTextInput source="body" />
            <TextInput label="Publication date" source="published_at" />
            <TextInput source="average_note" />
        </SimpleForm>
    </Create>
);
```
{% endraw %}

## Does It Work With My API?

Yes.

React-admin uses an adapter approach, with a concept called *Data Providers*. Existing providers can be used as a blueprint to design your API, or you can write your own Data Provider to query an existing API. Writing a custom Data Provider is a matter of hours.

![Data Provider architecture](./img/data-provider.png)

See the [Data Providers documentation](./DataProviders.md) for details.

## Batteries Included But Removable

React-admin is designed as a library of loosely coupled React components built on top of [material-ui](http://www.material-ui.com/#/), in addition to controller functions implemented the Redux way. It is very easy to replace one part of react-admin with your own, e.g. to use a custom datagrid, GraphQL instead of REST, or bootstrap instead of Material Design.

## Contributing

Pull requests are welcome on the [GitHub repository](https://github.com/yeutech/react-admin). Try to follow the coding style of the existing files, and include unit tests and documentation. Be prepared for a thorough code review, and be patient for the merge - this is an open-source initiative.

You can run the example app by calling:

```sh
make run
```

And then browse to [http://localhost:8080/](http://localhost:8080/).

If you want to contribute to the documentation, install jekyll, then call

```sh
make doc
```

And then browse to [http://localhost:4000/](http://localhost:4000/)

You can run the unit tests by calling

```sh
make test
```

If you are using react-admin as a dependency, and if you want to try and hack it, here is the advised process:

```sh
# in myapp
# install react-admin from GitHub in another directory
$ cd ..
$ git clone git@github.com:marmelab/react-admin.git && cd react-admin && make install
# replace your node_modules/react-admin by a symbolic link to the github checkout
$ cd ../myapp
$ npm link ../react-admin
# go back to the checkout, and replace the version of react by the one in your app
$ cd ../react-admin
$ npm link ../myapp/node_modules/react
$ make watch
# in another terminal, go back to your app, and start it as usual
$ cd ../myapp
$ npm run
```

## License

React-admin is licensed under the [MIT Licence](https://github.com/yeutech/react-admin/blob/master/LICENSE.md), sponsored and supported by [marmelab](http://marmelab.com).

## Donate

This library is free to use, even for commercial purpose. If you want to give back, please talk about it, help newcomers, or contribute code. But the best way to give back is to **donate to a charity**. We recommend [Doctors Without Borders](http://www.doctorswithoutborders.org/).<|MERGE_RESOLUTION|>--- conflicted
+++ resolved
@@ -79,13 +79,8 @@
 ```jsx
 // in posts.js
 import React from 'react';
-<<<<<<< HEAD
 import { List, Datagrid, Edit, Create, SimpleForm, DateField, TextField, EditButton, DisabledInput, TextInput, LongTextInput, DateInput } from '@yeutech/react-admin';
 import BookIcon from 'material-ui-icons/Book';
-=======
-import { List, Datagrid, Edit, Create, SimpleForm, DateField, TextField, EditButton, DisabledInput, TextInput, LongTextInput, DateInput } from 'react-admin';
-import BookIcon from '@material-ui/icons/Book';
->>>>>>> e7d9fb05
 export const PostIcon = BookIcon;
 
 export const PostList = (props) => (
