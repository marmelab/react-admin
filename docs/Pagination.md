--- conflicted
+++ resolved
@@ -49,7 +49,6 @@
 const PostPagination = () => <Pagination rowsPerPageOptions={[10, 25, 50, 100]} />;
 ```
 
-<<<<<<< HEAD
 ## `add label to rowsPerPage `
 
 The `<Pagination>` has customizable label in rowsPerPageOptions prop. You can customize the options of this dropdown by passing a `rowsPerPageOptions` prop as an object array.
@@ -97,8 +96,6 @@
 />
 ```
 **Tip**: Pass an empty array to `rowsPerPageOptions` to disable the rows per page selection.
-=======
-**Tip**: Pass an empty array to `rowsPerPageOptions` to disable the rows per page selection.
 
 ## Infinite Scroll
 
@@ -135,5 +132,4 @@
 
 `<InfiniteList>` uses a special pagination component, `<InfinitePagination>`, which doesn't display any pagination buttons. Instead, it displays a loading indicator when the user scrolls to the bottom of the list. But you cannot use this `<InfinitePagination>` inside a regular `<List>` component.
 
-For more information, see [the `<InfiniteList>` documentation](./InfiniteList.md).
->>>>>>> d51a509f
+For more information, see [the `<InfiniteList>` documentation](./InfiniteList.md).