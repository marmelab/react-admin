---
layout: default
title: "The TimeInput Component"
---

# `<TimeInput>`

An input for editing time. `<TimeInput>` renders a standard browser [Time Picker](https://developer.mozilla.org/en-US/docs/Web/HTML/Element/input/time), so the appearance depends on the browser.

<table>
  <thead>
    <tr>
      <th>Firefox</th>
      <th>Edge</th>
    </tr>
  </thead>
  <tbody>
    <tr>
      <td>
        <video controls autoplay playsinline muted loop>
          <source src="./img/time-input-firefox.webm" type="video/webm"/>
          <source src="./img/time-input-firefox.mp4" type="video/mp4"/>
          Your browser does not support the video tag.
        </video>
      </td>
      <td>
        <video controls autoplay playsinline muted loop>
          <source src="./img/time-input-edge.webm" type="video/webm"/>
          <source src="./img/time-input-edge.mp4" type="video/mp4"/>
          Your browser does not support the video tag.
        </video>
      </td>
    </tr>
  </tbody>
</table>

This component works with Date objects to handle the timezone using the browser locale.
You can still pass string values as long as those can be converted to a JavaScript Date object.

React-admin also proposes a [TimeInput styled with Material UI](#material-ui) documented at the end of this page.

## Usage

```jsx
import { TimeInput } from 'react-admin';

<TimeInput source="published_at" />
```

<<<<<<< HEAD
=======
The input value must be a `Date` object, a string with the following format `'hh:mm'`, or a valid date string.
Strings with [the ISO 8601 format](https://en.wikipedia.org/wiki/ISO_8601) 'yyyy-MM-ddThh:mm' are the most common (e.g. `'2022-04-30T12:30'`).
The field value may contain a timezone offset, e.g. `'2022-04-30T12:30+02:00'`.
If no timezone is specified, the browser's timezone is used.

After modification by the user, the value is stored as a `Date` object, using the browser's timezone.
When transformed to JSON, the date is serialized as a string in the ISO 8601 format ('yyyy-MM-ddThh:mm').

**Tip**: For a Material UI styled `<TimeInput>` component, check out [vascofg/react-admin-date-inputs](https://github.com/vascofg/react-admin-date-inputs).

>>>>>>> 87590494
## Props

`<TimeInput>` accepts the [common input props](./Inputs.md#common-input-props).

## Material UI

[React-admin Enterprise Edition](https://react-admin-ee.marmelab.com)<img class="icon" src="./img/premium.svg" alt="React Admin Enterprise Edition icon" /> proposes an alternative `<TimeInput>` styled with Material UI. 

![TimeInput with Material UI](./img/TimeInput-MUI.png)

It allows for more customization of the UI than the default browser pickers. It also make it easier to work with specific locale and date formats.

### Usage

```tsx
import { TimeInput } from '@react-admin/ra-form-layout';
import { Edit, SimpleForm } from 'react-admin';

export const EventEdit = () => (
    <Edit>
        <SimpleForm>
            <TimeInput source="event_date" />
        </SimpleForm>
    </Edit>
);
```

`<TimeInput>` will accept either a `Date` object or any string that can be parsed into a `Date` as value. It will return a `Date` object, or `null` if the date is invalid.

**Tip:** You can use the `parse` prop to change the format of the returned value. See [Parsing the date/time as an ISO string](#parsing-the-datetime-as-an-iso-string) for an example.

### Props

| Prop         | Required | Type              | Default                                | Description                                                                                                                                                                                  |
| ------------ | -------- | ----------------- | -------------------------------------- | -------------------------------------------------------------------------------------------------------------------------------------------------------------------------------------------- |
| `fullWidth`  | -        | boolean           | -                                      | If `false`, the input will not expand to fill the form width                                                                                                                                      |
| `helperText` | -        | string            | -                                      | Text to be displayed under the input                                                                                                                                                         |
| `mask`       | -        | string            | -                                      | Alias for the MUI [`format`](https://mui.com/x/api/date-pickers/date-picker/#DatePicker-prop-format) prop. Format of the date/time when rendered in the input. Defaults to localized format. |
| `parse`      | -        | Function          | `value => value === '' ? null : value` | Callback taking the input value, and returning the value you want stored in the form state.                                                                                                  |
| `validate`   | -        | Function or Array | -                                      | Validation rules for the input. See the [Validation Documentation](https://marmelab.com/react-admin/Validation.html#per-input-validation-built-in-field-validators) for details.             |

Except for the `format` prop (renamed `mask`), `<TimeInput>` accepts the same props as the [MUI X Date/Time pickers](https://mui.com/x/api/date-pickers/). They also accept the common input props.

### Providing your own `LocalizationProvider`

MUI X Pickers need to be wrapped in a [LocalizationProvider](https://mui.com/components/pickers/#localization) to work properly. `<TimeInput>` already includes a default `<LocalizationProvider>` using the `date-fns` adapter and the `enUS` locale.

You can change the locale and the date format globally by wrapping the `<Admin>` with your own `<LocalizationProvider>`.

Here is how to set up the pickers to use the `fr` locale:

```tsx
import { Admin, Resource } from 'react-admin';
import { LocalizationProvider } from '@mui/x-date-pickers';
import { AdapterDateFns } from '@mui/x-date-pickers/AdapterDateFns';
import { fr } from 'date-fns/locale';
import { EventEdit } from './events';

export const App = () => (
    <LocalizationProvider dateAdapter={AdapterDateFns} adapterLocale={fr}>
        <Admin>
            <Resource name="events" edit={EventEdit} />
        </Admin>
    </LocalizationProvider>
);
```

**Note:** React Admin only supports the `date-fns` adapter for now.

### Parsing the date/time as an ISO string

By default, `<TimeInput>` stores the date/time as a `Date` object in the form state. If you wish to store the date/time as an ISO string instead (or any other format), you can use the `parse` prop.

```tsx
<TimeInput
    source="published"
    parse={(date: Date) => (date ? date.toISOString() : null)}
/>
```<|MERGE_RESOLUTION|>--- conflicted
+++ resolved
@@ -47,8 +47,6 @@
 <TimeInput source="published_at" />
 ```
 
-<<<<<<< HEAD
-=======
 The input value must be a `Date` object, a string with the following format `'hh:mm'`, or a valid date string.
 Strings with [the ISO 8601 format](https://en.wikipedia.org/wiki/ISO_8601) 'yyyy-MM-ddThh:mm' are the most common (e.g. `'2022-04-30T12:30'`).
 The field value may contain a timezone offset, e.g. `'2022-04-30T12:30+02:00'`.
@@ -59,7 +57,6 @@
 
 **Tip**: For a Material UI styled `<TimeInput>` component, check out [vascofg/react-admin-date-inputs](https://github.com/vascofg/react-admin-date-inputs).
 
->>>>>>> 87590494
 ## Props
 
 `<TimeInput>` accepts the [common input props](./Inputs.md#common-input-props).
