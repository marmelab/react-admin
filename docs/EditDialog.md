---
layout: default
title: "EditDialog"
---

# `<EditDialog>`

This [Enterprise Edition](https://marmelab.com/ra-enterprise)<img class="icon" src="./img/premium.svg" /> component offers a replacement to [the `<Edit>` component](./Edit.md) allowing users to update records without leaving the context of the list page.

<video controls autoplay playsinline muted loop>
  <source src="https://marmelab.com/ra-enterprise/modules/assets/edit-dialog.webm" type="video/webm" />
  <source src="https://marmelab.com/ra-enterprise/modules/assets/edit-dialog.mp4" type="video/mp4" />
  Your browser does not support the video tag.
</video>

## Usage

First, install the `@react-admin/ra-form-layout` package:

```sh
npm install --save @react-admin/ra-form-layout
# or
yarn add @react-admin/ra-form-layout
```

**Tip**: [`ra-form-layout`](https://marmelab.com/ra-enterprise/modules/ra-form-layout#createdialog-editdialog--showdialog) is hosted in a private npm registry. You need to subscribe to one of the [Enterprise Edition](https://marmelab.com/ra-enterprise/) plans to access this package.

Then, add the `<EditDialog>` component as a sibling to a `<List>` component.

```jsx
import {
    List,
    Datagrid,
    SimpleForm,
    TextField,
    TextInput,
    DateInput,
    DateField,
    required,
} from 'react-admin';
import { EditDialog } from '@react-admin/ra-form-layout';

const CustomerList = () => (
    <>
        <List>
            <Datagrid rowClick="edit">
                ...
            </Datagrid>
        </List>
        <EditDialog>
            <SimpleForm>
                <TextInput source="first_name" validate={required()} />
                <TextInput source="last_name" validate={required()} />
                <DateInput source="date_of_birth" />
            </SimpleForm>
        </EditDialog>
    </>
);
```

In the related `<Resource>`, you don't need to declare an `edit` component as the edition UI is part of the `list` component:

```jsx
<Resource name="customers" list={CustomerList} />
```

## Props

<<<<<<< HEAD
`<EditDialog>` accepts the same props as the [`<Edit>`](./Edit.md) component, and the same type of children (e.g. a [`<SimpleForm>`](./SimpleForm.md) element).

* `children`: the components that renders the form
* `className`: passed to the root component
* [`component`](./Edit.md#component): override the root component
* [`disableAuthentication`](./Edit.md#disableauthentication): disable the authentication check
* [`id`](./Edit.md#id): the id of the record to edit
* [`mutationMode`](./Edit.md#mutationmode): switch to optimistic or pessimistic mutations (undoable by default)
* [`mutationOptions`](./Edit.md#mutationoptions): options for the `dataProvider.update()` call
* [`queryOptions`](./Edit.md#queryoptions): options for the `dataProvider.getOne()` call
* [`redirect`](./Edit.md#redirect): change the redirect location after successful creation
* [`resource`](./Edit.md#resource): override the name of the resource to create
* [`sx`](./Edit.md#sx-css-api): Override the styles
* [`title`](./Edit.md#title): override the page title
* [`transform`](./Edit.md#transform): transform the form data before calling `dataProvider.update()`

Check [the `ra-form-layout` documentation](https://marmelab.com/ra-enterprise/modules/ra-form-layout#createdialog-editdialog--showdialog) for more details.
=======
`<EditDialog>` accepts the following props:

| Prop           | Required | Type              | Default | Description |
| -------------- | -------- | ----------------- | ------- | ----------- |
| `children`     | Required | `ReactNode`       |         | The content of the dialog. |
| `fullWidth`    | Optional | `boolean`         | `false` | If `true`, the dialog stretches to the full width of the screen. |
| `id`           | Optional | `string | number` |         | The record id. If not provided, it will be deduced from the record context. |
| `maxWidth`     | Optional | `string`          | `sm`    | The max width of the dialog. |
| `mutation Options` | Optional | `object`       |         | The options to pass to the `useMutation` hook. |
| `queryOptions` | Optional | `object`          |         | The options to pass to the `useQuery` hook.
| `resource`     | Optional | `string`          |         | The resource name, e.g. `posts`
| `sx`           | Optional | `object`          |         | Override the styles applied to the dialog component. |
| `transform`    | Optional | `function`        |         | Transform the form data before calling `dataProvider.update()`. |

## `children`

`<EditDialog>` doesn't render any field by default - it delegates this to its children, usually a Form component.

React-admin provides several built-in form layout components:

- [`SimpleForm`](./SimpleForm.md) for a single-column layout
- [`TabbedForm`](./TabbedForm.md) for a tabbed layout
- [`AccordionForm`](./AccordionForm.md) for long forms with collapsible sections
- [`LongForm`](./LongForm.md) for long forms with a navigation sidebar
- [`WizardForm`](./WizardForm.md) for multi-step forms
- and [`Form`](./Form.md), a headless component to use as a base for your custom layouts

To use an alternative form layout, switch the `<EditDialog>` child component:

```diff
const MyEditDialog = () => (
    <EditDialog fullWidth maxWidth="md">
-       <SimpleForm>
+       <TabbedForm>
+           <TabbedForm.Tab label="Identity">
                <TextInput source="first_name" fullWidth />
                <TextInput source="last_name" fullWidth />
+           </TabbedForm.Tab>
+           <TabbedForm.Tab label="Informations">
                <DateInput source="dob" label="born" fullWidth />
                <SelectInput source="sex" choices={sexChoices} fullWidth />
+           </TabbedForm.Tab>
-       </SimpleForm>
+       </TabbedForm>
    </EditDialog>
);
```

## `fullWidth`

By default, `<EditDialog>` renders a [Material UI `<Dialog>`](https://mui.com/material-ui/react-dialog/#full-screen-dialogs) component that takes the width of its content.

You can make the dialog full width by setting the `fullWidth` prop to `true`:

```jsx
const MyEditDialog = () => (
  <EditDialog fullWidth>
      ...
  </EditDialog>
);
```

In addition, you can set a dialog maximum width by using the `maxWidth` enumerable in combination with the `fullWidth` boolean. When the `fullWidth` prop is true, the dialog will adapt based on the `maxWidth` value.

```jsx
const MyEditDialog = () => (
  <EditDialog fullWidth maxWidth="sm">
      ...
  </EditDialog>
);
```

## `id`

The `id` prop allows you to pass the record id to the `<EditDialog>` component. If not provided, it will be deduced from the record context.

This is useful to link to a related record. For instance, the following dialog lets you show the author of a book:

```jsx
const EditAuthorDialog = () => {
  const book = useRecordContext();
  return (
    <EditDialog resource="authors" id={book.author_id}>
        ...
    </EditDialog>
  );
};
```

## `maxWidth`

The `maxWidth` prop allows you to set the max width of the dialog. It can be one of the following values: `xs`, `sm`, `md`, `lg`, `xl`, `false`. The default is `sm`.

For example, you can use that prop to make the dialog full width:

```jsx
const MyEditDialog = () => (
  <EditDialog fullWidth maxWidth={false}>
      ...
  </EditDialog>
);
```

## `mutationOptions`

The `mutationOptions` prop allows you to pass options to the `useMutation` hook. 

This can be useful e.g. to pass [a custom `meta`](./Actions.md#meta-parameter) to the `dataProvider.update()` call.

{% raw %}
```jsx
const MyEditDialog = () => (
  <EditDialog mutationOptions={{ meta: { fetch: 'author' } }}>
      ...
  </EditDialog>
);
```
{% endraw %}

## `queryOptions`

The `queryOptions` prop allows you to pass options to the `useQuery` hook. 

This can be useful e.g. to pass [a custom `meta`](./Actions.md#meta-parameter) to the `dataProvider.getOne()` call.

{% raw %}
```jsx
const MyEditDialog = () => (
  <EditDialog queryOptions={{ meta: { fetch: 'author' } }}>
      ...
  </EditDialog>
);
```
{% endraw %}

## `resource`

The `resource` prop allows you to pass the resource name to the `<EditDialog>` component. If not provided, it will be deduced from the resource context.

This is useful to link to a related record. For instance, the following dialog lets you show the author of a book:

```jsx
const EditAuthorDialog = () => {
  const book = useRecordContext();
  return (
    <EditDialog resource="authors" id={book.author_id}>
        ...
    </EditDialog>
  );
};
```

## `sx`

Customize the styles applied to the Material UI `<Dialog>` component:

{% raw %}
```jsx
const MyEditDialog = () => (
  <EditDialog sx={{ backgroundColor: 'paper' }}>
      ...
  </EditDialog>
);
```
{% endraw %}

## `transform`

To transform a record after the user has submitted the form but before the record is passed to `dataProvider.update()`, use the `transform` prop. It expects a function taking a record as argument, and returning a modified record. For instance, to add a computed field upon edition:

```jsx
export const UserEdit = () => {
    const transform = data => ({
        ...data,
        fullName: `${data.firstName} ${data.lastName}`
    });
    return (
        <EditDialog transform={transform}>
            ...
        </EditDialog>
    );
}
```

The `transform` function can also return a `Promise`, which allows you to do all sorts of asynchronous calls (e.g. to the `dataProvider`) during the transformation.

**Tip**: If you want to have different transformations based on the button clicked by the user (e.g. if the creation form displays two submit buttons, one to "save", and another to "save and notify other admins"), you can set the `transform` prop on [the `<SaveButton>` component](./SaveButton.md), too.

**Tip**: The `transform` function also gets the `previousData` in its second argument:

```jsx
export const UserEdit = () => {
    const transform = (data, { previousData }) => ({
        ...data,
        avoidChangeField: previousData.avoidChangeField
    });
    return (
        <EditDialog transform={transform}>
            ...
        </EditDialog>
    );
}
```
>>>>>>> 0e78e404

## Usage Without Routing

By default, `<EditDialog>` creates a react-router `<Route>` for the edition path (e.g. `/posts/2`), and renders when users go to that location (either by clicking on a datagrid row, or by typing the URL in the browser). If you embed it in the `list` page as explained above, the dialog will always render on top of the list. 

This may not be what you want if you need to display the edit dialog in another page (e.g. to edit a related record).

In that case, use [the `<EditInDialogButton>` component](./EditInDialogButton.md), which doesn't create a route, but renders the dialog when the user clicks on it.

<video controls autoplay playsinline muted loop>
  <source src="https://marmelab.com/ra-enterprise/modules/assets/ra-form-layout/latest/InDialogButtons.webm" type="video/webm" />
  <source src="https://marmelab.com/ra-enterprise/modules/assets/ra-form-layout/latest/InDialogButtons.mp4" type="video/mp4" />
  Your browser does not support the video tag.
</video>

Put `<EditInDialogButton>` wherever you would put an `<EditButton>`, and use the same children as you would for an `<Edit>` component (e.g. a `<SimpleForm>`): 

```jsx
import {
  Datagrid,
  ReferenceManyField,
  Show,
  SimpleForm,
  SimpleShowLayout,
  TextField,
  TextInput,
} from "react-admin";
import { EditInDialogButton } from "@react-admin/ra-form-layout";

const CompanyShow = () => (
    <Show>
        <SimpleShowLayout>
            <TextField source="name" />
            <TextField source="address" />
            <TextField source="city" />
            <ReferenceManyField target="company_id" reference="employees">
                <Datagrid>
                    <TextField source="first_name" />
                    <TextField source="last_name" />
                    <EditInDialogButton>
                        <SimpleForm>
                            <TextInput source="first_name" />
                            <TextInput source="last_name" />
                        </SimpleForm>
                    </EditInDialogButton>
                </Datagrid>
            </ReferenceManyField>
        </SimpleShowLayout>
    </Show>
);
```

Check [the `<EditInDialogButton>` component](./EditInDialogButton.md) for more details.<|MERGE_RESOLUTION|>--- conflicted
+++ resolved
@@ -66,25 +66,6 @@
 
 ## Props
 
-<<<<<<< HEAD
-`<EditDialog>` accepts the same props as the [`<Edit>`](./Edit.md) component, and the same type of children (e.g. a [`<SimpleForm>`](./SimpleForm.md) element).
-
-* `children`: the components that renders the form
-* `className`: passed to the root component
-* [`component`](./Edit.md#component): override the root component
-* [`disableAuthentication`](./Edit.md#disableauthentication): disable the authentication check
-* [`id`](./Edit.md#id): the id of the record to edit
-* [`mutationMode`](./Edit.md#mutationmode): switch to optimistic or pessimistic mutations (undoable by default)
-* [`mutationOptions`](./Edit.md#mutationoptions): options for the `dataProvider.update()` call
-* [`queryOptions`](./Edit.md#queryoptions): options for the `dataProvider.getOne()` call
-* [`redirect`](./Edit.md#redirect): change the redirect location after successful creation
-* [`resource`](./Edit.md#resource): override the name of the resource to create
-* [`sx`](./Edit.md#sx-css-api): Override the styles
-* [`title`](./Edit.md#title): override the page title
-* [`transform`](./Edit.md#transform): transform the form data before calling `dataProvider.update()`
-
-Check [the `ra-form-layout` documentation](https://marmelab.com/ra-enterprise/modules/ra-form-layout#createdialog-editdialog--showdialog) for more details.
-=======
 `<EditDialog>` accepts the following props:
 
 | Prop           | Required | Type              | Default | Description |
@@ -288,7 +269,6 @@
     );
 }
 ```
->>>>>>> 0e78e404
 
 ## Usage Without Routing
 
