---
layout: default
title: "Unit Testing"
---

# Unit Testing

By default, react-admin acts as a declarative admin configuration: list some resources, define their controllers and, plug some built-in components or your own to define their fields or inputs.

Thus, unit testing isn't really needed nor recommended at first, because the internal API of the framework is already tested by its maintainers and each custom component can be tested by its own by mocking react-admin. ([see how to do so with Jest](https://jestjs.io/docs/en/manual-mocks#mocking-node-modules))

On the contrary, it is recommended to write end-to-end tests to secure your most common scenario at least.

That being said, there are still some cases, listed below, where a unit test can be useful.

## Testing Custom Views

One issue you may run into when attempting to render custom `Create` or `Edit` views is that you need to provide the component with the expected props contained within the react-admin redux store.

Luckily, react-admin provides access to a `TestContext` wrapper component that can be used to initialise your component with many of the expected react-admin props:

```jsx
import React from 'react';
import { TestContext } from 'react-admin';
import { mount } from 'enzyme';
import MyCustomEditView from './my-custom-edit-view';

describe('MyCustomEditView', () => {
    let myCustomEditView;

    beforeEach(() => {
        const defaultEditProps = {
            basePath: '/',
            id: '123',
            resource: 'foo',
            location: {},
            match: {},
        };

        myCustomEditView = mount(
            <TestContext>
                <MyCustomEditView {...defaultEditProps} />
            </TestContext>
        );
    });

    // Tests
});
```

You can then provide additional props, as needed, to your component (such as the `defaultEditProps` provided above).

At this point, your component should `mount` without errors and you can unit test your component.

## Enabling reducers to ensure actions are dispatched

<<<<<<< HEAD
If you component relies on a a reducer, you can enable reducers using the `enableReducers` prop:
=======
If you component relies on a reducer, e.g. redux-form submission, you can enable reducers using the `enableReducers` prop:
>>>>>>> 810e2e4f

```jsx
myCustomEditView = mount(
    <TestContext enableReducers>
        <MyCustomEditView />
    </TestContext>
);
```

This means that reducers will work as they will within the app.

## Spying on the store 'dispatch'

If you are using `mapDispatch` within connected components, it is likely you will want to test that actions have been dispatched with the correct arguments.  You can return the `store` being used within the tests using a `renderProp`.

```jsx
let dispatchSpy;
myCustomEditView = mount(
    <TestContext>
        {({ store }) => {
            dispatchSpy = jest.spyOn(store, 'dispatch');
            return <MyCustomEditView />
        }}
    </TestContext>,
);

it('should send the user to another url', () => {
    myCustomEditView.find('.next-button').simulate('click');
    expect(dispatchSpy).toHaveBeenCalledWith(`/next-url`);
});
```


## Testing Permissions

As explained on the [Authorization page](./Authorization.md), it's possible to manage permissions via the authentication provider in order to filter page and fields the users can see.

In order to avoid regressions and make the design explicit to your co-workers, it's better to unit test which fields is supposed to be displayed or hidden for each permission.

Here is an example with Jest and Enzyme, which is testing the [User `show` page of the simple example](https://github.com/marmelab/react-admin/blob/master/examples/simple/src/users/UserShow.js).

```jsx
// UserShow.spec.js
import React from 'react';
import { shallow } from 'enzyme';
import { Tab, TextField } from 'react-admin';

import UserShow from './UserShow';

describe('UserShow', () => {
    describe('As User', () => {
        it('should display one tab', () => {
            const wrapper = shallow(<UserShow permissions="user" />);

            const tab = wrapper.find(Tab);
            expect(tab.length).toBe(1);
        });

        it('should show the user identity in the first tab', () => {
            const wrapper = shallow(<UserShow permissions="user" />);

            const tab = wrapper.find(Tab);
            const fields = tab.find(TextField);

            expect(fields.at(0).prop('source')).toBe('id');
            expect(fields.at(1).prop('source')).toBe('name');
        });
    });

    describe('As Admin', () => {
        it('should display two tabs', () => {
            const wrapper = shallow(<UserShow permissions="admin" />);

            const tabs = wrapper.find(Tab);
            expect(tabs.length).toBe(2);
        });

        it('should show the user identity in the first tab', () => {
            const wrapper = shallow(<UserShow permissions="admin" />);

            const tabs = wrapper.find(Tab);
            const fields = tabs.at(0).find(TextField);

            expect(fields.at(0).prop('source')).toBe('id');
            expect(fields.at(1).prop('source')).toBe('name');
        });

        it('should show the user role in the second tab', () => {
            const wrapper = shallow(<UserShow permissions="admin" />);

            const tabs = wrapper.find(Tab);
            const fields = tabs.at(1).find(TextField);

            expect(fields.at(0).prop('source')).toBe('role');
        });
    });
});
```<|MERGE_RESOLUTION|>--- conflicted
+++ resolved
@@ -54,11 +54,7 @@
 
 ## Enabling reducers to ensure actions are dispatched
 
-<<<<<<< HEAD
-If you component relies on a a reducer, you can enable reducers using the `enableReducers` prop:
-=======
-If you component relies on a reducer, e.g. redux-form submission, you can enable reducers using the `enableReducers` prop:
->>>>>>> 810e2e4f
+If your component relies on a a reducer, you can enable reducers using the `enableReducers` prop:
 
 ```jsx
 myCustomEditView = mount(
