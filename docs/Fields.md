--- conflicted
+++ resolved
@@ -135,12 +135,7 @@
 
 ## `addLabel`
 
-<<<<<<< HEAD
-```jsx
-import { makeStyles } from '@mui/material/styles';
-=======
 Defines the visibility of the label when the field is used in a form (`<SimpleForm>` or `<TabbedForm>`). It’s true for all react-admin Field components.
->>>>>>> 0c650dc5
 
 If you create a custom Field component, and you want to use it in a form, set the `addLabel` defaultProp to `true` to have it labeled automatically.
 
@@ -205,13 +200,9 @@
 
 {% raw %}
 ```jsx
-<<<<<<< HEAD
-import { makeStyles } from '@mui/material/styles';
-=======
 <TextField source="title" record={{ id: 123, title: "Hello" }} />
 ```
 {% endraw %}
->>>>>>> 0c650dc5
 
 ## `sortable`
 
@@ -239,9 +230,6 @@
 You may want to use a different sort field than the `source`, e.g. for Reference fields. In that case, use the `sortBy` prop to specify the sort field.
 
 ```jsx
-<<<<<<< HEAD
-import { makeStyles } from '@mui/material/styles';
-=======
 const PostList = () => (
     <List>
         <Datagrid>
@@ -253,7 +241,6 @@
     </List>
 );
 ```
->>>>>>> 0c650dc5
 
 **Note**: This prop has no effect when rendering a field outside a `<Datagrid>`.
 
@@ -424,9 +411,6 @@
 );
 ```
 
-<<<<<<< HEAD
-If you are not looking for re-usability, you can create even simpler components, with no attributes. Let's say an API returns user records with `firstName` and `lastName` properties, and that you want to display a full name in a user list.
-=======
 ## Writing Your Own Field Component
 
 If you don't find what you need in the list of available Fields, you can write your own Field component.
@@ -434,7 +418,6 @@
 It must be a regular React component, accepting a `source` attribute and retrieving the `record` from the `RecordContext` with the `useRecordContext` hook. React-admin will set the `record` in this context based on the API response data at render time. The field component only needs to find the `source` in the `record` and display it.
 
 Let's see an example for an API returning user records with `firstName` and `lastName` properties.
->>>>>>> 0c650dc5
 
 ```js
 {
