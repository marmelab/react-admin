--- conflicted
+++ resolved
@@ -1,12 +1,7 @@
 {
-<<<<<<< HEAD
   "name": "@sebastien-cleany/admin-on-rest",
   "private": false,
   "version": "1.2.6",
-=======
-  "name": "admin-on-rest",
-  "version": "1.2.2",
->>>>>>> 38e30220
   "description": "A frontend Framework for building admin applications on top of REST services, using ES6, React and Material UI",
   "files": [
     "*.md",
