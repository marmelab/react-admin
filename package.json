--- conflicted
+++ resolved
@@ -1,90 +1,6 @@
 {
-<<<<<<< HEAD
-  "name": "@sebastien-cleany/admin-on-rest",
-  "private": false,
-  "version": "1.2.15",
-  "description": "A frontend Framework for building admin applications on top of REST services, using ES6, React and Material UI",
-  "files": [
-    "*.md",
-    "docs/*.md",
-    "lib",
-    "src"
-  ],
-  "main": "lib/index",
-  "scripts": {
-    "test": "make test"
-  },
-  "authors": [
-    "François Zaninotto"
-  ],
-  "repository": "marmelab/admin-on-rest",
-  "homepage": "https://github.com/marmelab/admin-on-rest#readme",
-  "bugs": "https://github.com/marmelab/admin-on-rest/issues",
-  "license": "MIT",
-  "devDependencies": {
-    "babel-cli": "~6.24.1",
-    "babel-core": "~6.24.1",
-    "babel-eslint": "~7.2.1",
-    "babel-loader": "~6.4.1",
-    "babel-plugin-add-module-exports": "~0.2.1",
-    "babel-plugin-transform-builtin-extend": "~1.1.2",
-    "babel-plugin-transform-react-jsx": "~6.24.1",
-    "babel-plugin-transform-runtime": "~6.23.0",
-    "babel-preset-es2015": "~6.24.1",
-    "babel-preset-react": "~6.24.1",
-    "babel-preset-stage-0": "~6.24.1",
-    "babel-register": "~6.24.1",
-    "chromedriver": "~2.26.1",
-    "css-loader": "~0.28.0",
-    "enzyme": "~2.8.2",
-    "eslint": "~3.19.0",
-    "eslint-config-airbnb": "~14.1.0",
-    "eslint-plugin-import": "~2.2.0",
-    "eslint-plugin-jsx-a11y": "~4.0.0",
-    "eslint-plugin-react": "~6.10.3",
-    "express": "~4.15.2",
-    "extract-text-webpack-plugin": "~1.0.1",
-    "file-api": "~0.10.4",
-    "full-icu": "~1.1.3",
-    "ignore-styles": "~5.0.1",
-    "json-loader": "^0.5.4",
-    "mocha": "~3.2.0",
-    "react-addons-test-utils": "~15.5.1",
-    "selenium-webdriver": "~3.3.0",
-    "sinon": "~2.1.0",
-    "style-loader": "~0.16.0",
-    "webpack": "~1.13.2",
-    "webpack-dev-server": "~1.16.2"
-  },
-  "dependencies": {
-    "babel-runtime": "~6.18.0",
-    "inflection": "~1.12.0",
-    "libphonenumber-js": "^0.4.22",
-    "lodash.debounce": "~4.0.8",
-    "lodash.defaultsdeep": "~4.6.0",
-    "lodash.get": "~4.4.2",
-    "lodash.set": "~4.3.2",
-    "material-ui": "~0.17.4",
-    "material-ui-chip-input": "~0.13.5",
-    "node-polyglot": "2.2.2",
-    "prop-types": "~15.5.7",
-    "query-string": "~4.3.2",
-    "react": "~15.5.4",
-    "react-dom": "~15.5.4",
-    "react-dropzone": "~3.13.1",
-    "react-redux": "~5.0.4",
-    "react-router": "~4.1.0",
-    "react-router-dom": "~4.1.0",
-    "react-router-redux": "~5.0.0-alpha.5",
-    "react-tap-event-plugin": "~2.0.1",
-    "recompose": "~0.23.1",
-    "redux": "~3.6.0",
-    "redux-form": "~6.6.3",
-    "redux-saga": "~0.15.0",
-    "reselect": "~3.0.0"
-  }
-=======
-    "name": "admin-on-rest",
+    "name": "@sebastien-cleany/admin-on-rest",
+    "private": false,
     "version": "1.3.1",
     "description": "A frontend Framework for building admin applications on top of REST services, using ES6, React and Material UI",
     "files": [
@@ -144,6 +60,7 @@
     "dependencies": {
         "babel-runtime": "~6.26.0",
         "inflection": "~1.12.0",
+        "libphonenumber-js": "^0.4.22",
         "lodash.debounce": "~4.0.8",
         "lodash.defaultsdeep": "~4.6.0",
         "lodash.get": "~4.4.2",
@@ -167,5 +84,4 @@
         "redux-saga": "~0.15.0",
         "reselect": "~3.0.0"
     }
->>>>>>> d8c387e8
 }