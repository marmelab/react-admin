{
  "name": "admin-on-rest",
  "version": "0.9.2",
  "description": "A frontend Framework for building admin applications on top of REST services, using ES6, React and Material UI",
  "files": [
    "*.md",
    "docs/*.md",
    "lib",
    "src"
  ],
  "main": "lib/index",
  "scripts": {
    "test": "make test"
  },
  "authors": [
    "François Zaninotto"
  ],
  "repository": "marmelab/admin-on-rest",
  "homepage": "https://github.com/marmelab/admin-on-rest#readme",
  "bugs": "https://github.com/marmelab/admin-on-rest/issues",
  "license": "MIT",
  "devDependencies": {
    "babel-cli": "~6.18.0",
    "babel-core": "~6.18.2",
    "babel-eslint": "~7.1.1",
    "babel-loader": "~6.2.5",
    "babel-plugin-add-module-exports": "~0.2.1",
    "babel-plugin-transform-builtin-extend": "~1.1.2",
    "babel-plugin-transform-react-jsx": "~6.8.0",
    "babel-plugin-transform-runtime": "~6.15.0",
    "babel-preset-es2015": "~6.18.0",
    "babel-preset-react": "~6.16.0",
    "babel-preset-stage-0": "~6.16.0",
    "babel-register": "~6.18.0",
    "chromedriver": "~2.26.1",
    "css-loader": "~0.26.0",
    "enzyme": "~2.6.0",
    "eslint": "~3.11.0",
    "eslint-config-airbnb": "~13.0.0",
    "eslint-plugin-import": "~2.2.0",
    "eslint-plugin-jsx-a11y": "~2.2.3",
    "eslint-plugin-react": "~6.7.1",
    "express": "~4.14.0",
    "extract-text-webpack-plugin": "~1.0.1",
    "file-api": "~0.10.4",
    "full-icu": "~1.0.3",
    "ignore-styles": "~5.0.1",
    "mocha": "~3.2.0",
    "react-addons-test-utils": "~15.4.0",
    "selenium-webdriver": "~3.0.0-beta-3",
    "sinon": "~1.17.6",
    "style-loader": "~0.13.1",
    "webpack": "~1.13.2",
    "webpack-dev-server": "~1.16.2"
  },
  "dependencies": {
    "babel-runtime": "~6.18.0",
    "inflection": "~1.10.0",
    "lodash.debounce": "~4.0.8",
    "lodash.defaultsdeep": "~4.6.0",
    "lodash.get": "~4.4.2",
    "lodash.set": "~4.3.2",
<<<<<<< HEAD
    "material-ui": "~0.16.5",
    "material-ui-chip-input": "^0.13.1",
=======
    "material-ui": "~0.17.1",
>>>>>>> 47431cdc
    "node-polyglot": "2.2.2",
    "query-string": "~4.3.2",
    "react": "~15.4.0",
    "react-dom": "~15.4.0",
    "react-dropzone": "~3.6.0",
    "react-redux": "~4.4.5",
    "react-router": "~4.0.0",
    "react-router-dom": "~4.0.0",
    "react-router-redux": "~5.0.0-alpha.4",
    "react-tap-event-plugin": "~2.0.1",
    "recompose": "~0.21.2",
    "redux": "~3.6.0",
    "redux-form": "~6.6.1",
    "redux-saga": "~0.14.2",
    "reselect": "~2.5.4"
  }
}<|MERGE_RESOLUTION|>--- conflicted
+++ resolved
@@ -60,12 +60,8 @@
     "lodash.defaultsdeep": "~4.6.0",
     "lodash.get": "~4.4.2",
     "lodash.set": "~4.3.2",
-<<<<<<< HEAD
-    "material-ui": "~0.16.5",
+    "material-ui": "~0.17.1",
     "material-ui-chip-input": "^0.13.1",
-=======
-    "material-ui": "~0.17.1",
->>>>>>> 47431cdc
     "node-polyglot": "2.2.2",
     "query-string": "~4.3.2",
     "react": "~15.4.0",
