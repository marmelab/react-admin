{
    "name": "ra-data-simple-rest",
<<<<<<< HEAD
    "version": "4.16.11",
=======
    "version": "4.16.12",
>>>>>>> c9f60b22
    "description": "Simple REST data provider for react-admin",
    "main": "dist/cjs/index.js",
    "module": "dist/esm/index.js",
    "types": "dist/cjs/index.d.ts",
    "sideEffects": false,
    "files": [
        "*.md",
        "dist",
        "src"
    ],
    "authors": [
        "François Zaninotto"
    ],
    "repository": "marmelab/react-admin",
    "homepage": "https://github.com/marmelab/react-admin#readme",
    "bugs": "https://github.com/marmelab/react-admin/issues",
    "license": "MIT",
    "scripts": {
        "build": "yarn run build-cjs && yarn run build-esm",
        "build-cjs": "rimraf ./dist/cjs && tsc --outDir dist/cjs",
        "build-esm": "rimraf ./dist/esm && tsc --outDir dist/esm --module es2015",
        "watch": "tsc --outDir dist/esm --module es2015 --watch"
    },
    "dependencies": {
        "query-string": "^7.1.1"
    },
    "devDependencies": {
        "cross-env": "^5.2.0",
<<<<<<< HEAD
        "ra-core": "^4.16.11",
=======
        "ra-core": "^4.16.12",
>>>>>>> c9f60b22
        "rimraf": "^3.0.2",
        "typescript": "^5.1.3"
    },
    "peerDependencies": {
        "ra-core": "^4.0.0"
    },
    "gitHead": "e936ff2c3f887d2e98ef136cf3b3f3d254725fc4"
}<|MERGE_RESOLUTION|>--- conflicted
+++ resolved
@@ -1,10 +1,6 @@
 {
     "name": "ra-data-simple-rest",
-<<<<<<< HEAD
-    "version": "4.16.11",
-=======
     "version": "4.16.12",
->>>>>>> c9f60b22
     "description": "Simple REST data provider for react-admin",
     "main": "dist/cjs/index.js",
     "module": "dist/esm/index.js",
@@ -33,11 +29,7 @@
     },
     "devDependencies": {
         "cross-env": "^5.2.0",
-<<<<<<< HEAD
-        "ra-core": "^4.16.11",
-=======
         "ra-core": "^4.16.12",
->>>>>>> c9f60b22
         "rimraf": "^3.0.2",
         "typescript": "^5.1.3"
     },
