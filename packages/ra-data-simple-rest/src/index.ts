import { stringify } from 'query-string';
import { fetchUtils, DataProvider } from 'ra-core';

/**
 * Maps react-admin queries to a simple REST API
 *
 * This REST dialect is similar to the one of FakeRest
 *
 * @see https://github.com/marmelab/FakeRest
 *
 * @example
 *
 * getList     => GET http://my.api.url/posts?sort=['title','ASC']&range=[0, 24]
 * getOne      => GET http://my.api.url/posts/123
 * getMany     => GET http://my.api.url/posts?filter={id:[123,456,789]}
 * update      => PUT http://my.api.url/posts/123
 * create      => POST http://my.api.url/posts
 * delete      => DELETE http://my.api.url/posts/123
 *
 * @example
 *
 * import * as React from "react";
 * import { Admin, Resource } from 'react-admin';
 * import simpleRestProvider from 'ra-data-simple-rest';
 *
 * import { PostList } from './posts';
 *
 * const App = () => (
 *     <Admin dataProvider={simpleRestProvider('http://path.to.my.api/')}>
 *         <Resource name="posts" list={PostList} />
 *     </Admin>
 * );
 *
 * export default App;
 */
export default (
    apiUrl: string,
    httpClient = fetchUtils.fetchJson,
    countHeader: string = 'Content-Range'
): DataProvider => ({
    getList: (resource, params) => {
        const { page, perPage } = params.pagination;
        const { field, order } = params.sort;

        const rangeStart = (page - 1) * perPage;
        const rangeEnd = page * perPage - 1;

        const query = {
            sort: JSON.stringify([field, order]),
            range: JSON.stringify([rangeStart, rangeEnd]),
            filter: JSON.stringify(params.filter),
        };
        const url = `${apiUrl}/${resource}?${stringify(query)}`;
        const options =
            countHeader === 'Content-Range'
                ? {
                      // Chrome doesn't return `Content-Range` header if no `Range` is provided in the request.
                      headers: new Headers({
                          Range: `${resource}=${rangeStart}-${rangeEnd}`,
                      }),
                  }
                : {};

        return httpClient(url, options).then(({ headers, json }) => {
            if (!headers.has(countHeader)) {
                throw new Error(
                    `The ${countHeader} header is missing in the HTTP Response. The simple REST data provider expects responses for lists of resources to contain this header with the total number of results to build the pagination. If you are using CORS, did you declare ${countHeader} in the Access-Control-Expose-Headers header?`
                );
            }
            return {
                data: json,
<<<<<<< HEAD
                total:
                    countHeader === 'Content-Range'
                        ? parseInt(
                              headers
                                  .get('content-range')
                                  .split('/')
                                  .pop(),
                              10
                          )
                        : parseInt(headers.get(countHeader.toLowerCase())),
=======
                total: parseInt(
                    headers.get('content-range').split('/').pop(),
                    10
                ),
>>>>>>> c99bbab3
            };
        });
    },

    getOne: (resource, params) =>
        httpClient(`${apiUrl}/${resource}/${params.id}`).then(({ json }) => ({
            data: json,
        })),

    getMany: (resource, params) => {
        const query = {
            filter: JSON.stringify({ id: params.ids }),
        };
        const url = `${apiUrl}/${resource}?${stringify(query)}`;
        return httpClient(url).then(({ json }) => ({ data: json }));
    },

    getManyReference: (resource, params) => {
        const { page, perPage } = params.pagination;
        const { field, order } = params.sort;

        const rangeStart = (page - 1) * perPage;
        const rangeEnd = page * perPage - 1;

        const query = {
            sort: JSON.stringify([field, order]),
            range: JSON.stringify([(page - 1) * perPage, page * perPage - 1]),
            filter: JSON.stringify({
                ...params.filter,
                [params.target]: params.id,
            }),
        };
        const url = `${apiUrl}/${resource}?${stringify(query)}`;
        const options =
            countHeader === 'Content-Range'
                ? {
                      // Chrome doesn't return `Content-Range` header if no `Range` is provided in the request.
                      headers: new Headers({
                          Range: `${resource}=${rangeStart}-${rangeEnd}`,
                      }),
                  }
                : {};

        return httpClient(url, options).then(({ headers, json }) => {
            if (!headers.has(countHeader)) {
                throw new Error(
                    `The ${countHeader} header is missing in the HTTP Response. The simple REST data provider expects responses for lists of resources to contain this header with the total number of results to build the pagination. If you are using CORS, did you declare ${countHeader} in the Access-Control-Expose-Headers header?`
                );
            }
            return {
                data: json,
<<<<<<< HEAD
                total:
                    countHeader === 'Content-Range'
                        ? parseInt(
                              headers
                                  .get('content-range')
                                  .split('/')
                                  .pop(),
                              10
                          )
                        : parseInt(headers.get(countHeader.toLowerCase())),
=======
                total: parseInt(
                    headers.get('content-range').split('/').pop(),
                    10
                ),
>>>>>>> c99bbab3
            };
        });
    },

    update: (resource, params) =>
        httpClient(`${apiUrl}/${resource}/${params.id}`, {
            method: 'PUT',
            body: JSON.stringify(params.data),
        }).then(({ json }) => ({ data: json })),

    // simple-rest doesn't handle provide an updateMany route, so we fallback to calling update n times instead
    updateMany: (resource, params) =>
        Promise.all(
            params.ids.map(id =>
                httpClient(`${apiUrl}/${resource}/${id}`, {
                    method: 'PUT',
                    body: JSON.stringify(params.data),
                })
            )
        ).then(responses => ({ data: responses.map(({ json }) => json.id) })),

    create: (resource, params) =>
        httpClient(`${apiUrl}/${resource}`, {
            method: 'POST',
            body: JSON.stringify(params.data),
        }).then(({ json }) => ({
            data: { ...params.data, id: json.id },
        })),

    delete: (resource, params) =>
        httpClient(`${apiUrl}/${resource}/${params.id}`, {
            method: 'DELETE',
        }).then(({ json }) => ({ data: json })),

    // simple-rest doesn't handle filters on DELETE route, so we fallback to calling DELETE n times instead
    deleteMany: (resource, params) =>
        Promise.all(
            params.ids.map(id =>
                httpClient(`${apiUrl}/${resource}/${id}`, {
                    method: 'DELETE',
                })
            )
        ).then(responses => ({ data: responses.map(({ json }) => json.id) })),
});<|MERGE_RESOLUTION|>--- conflicted
+++ resolved
@@ -69,23 +69,13 @@
             }
             return {
                 data: json,
-<<<<<<< HEAD
                 total:
                     countHeader === 'Content-Range'
                         ? parseInt(
-                              headers
-                                  .get('content-range')
-                                  .split('/')
-                                  .pop(),
+                              headers.get('content-range').split('/').pop(),
                               10
                           )
                         : parseInt(headers.get(countHeader.toLowerCase())),
-=======
-                total: parseInt(
-                    headers.get('content-range').split('/').pop(),
-                    10
-                ),
->>>>>>> c99bbab3
             };
         });
     },
@@ -137,23 +127,13 @@
             }
             return {
                 data: json,
-<<<<<<< HEAD
                 total:
                     countHeader === 'Content-Range'
                         ? parseInt(
-                              headers
-                                  .get('content-range')
-                                  .split('/')
-                                  .pop(),
+                              headers.get('content-range').split('/').pop(),
                               10
                           )
                         : parseInt(headers.get(countHeader.toLowerCase())),
-=======
-                total: parseInt(
-                    headers.get('content-range').split('/').pop(),
-                    10
-                ),
->>>>>>> c99bbab3
             };
         });
     },
