--- conflicted
+++ resolved
@@ -35,15 +35,10 @@
         "tsup": "^5.11.11"
     },
     "peerDependencies": {
-<<<<<<< HEAD
-        "react": "*",
-        "react-dom": "*",
+        "react": "^16.9.0 || ^17.0.0 || ^18.0.0",
+        "react-dom": "^16.9.0 || ^17.0.0 || ^18.0.0",
         "react-router": "^6.1.0",
         "react-router-dom": "^6.1.0"
-=======
-        "react": "^16.9.0 || ^17.0.0 || ^18.0.0",
-        "react-dom": "^16.9.0 || ^17.0.0 || ^18.0.0"
->>>>>>> 953716c6
     },
     "dependencies": {
         "@mui/icons-material": "^5.0.1",
