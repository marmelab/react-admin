{
    "name": "ra-no-code",
    "version": "4.16.2",
    "description": "",
    "files": [
        "*.md",
        "dist",
        "src"
    ],
    "main": "dist/cjs/index.js",
    "module": "dist/esm/index.js",
    "types": "dist/cjs/index.d.ts",
    "sideEffects": false,
    "authors": [
        "Gildas Garcia"
    ],
    "repository": "marmelab/react-admin",
    "homepage": "https://github.com/marmelab/react-admin#readme",
    "bugs": "https://github.com/marmelab/react-admin/issues",
    "license": "MIT",
    "scripts": {
        "build": "yarn run build-cjs && yarn run build-esm",
        "build-cjs": "rimraf ./dist/cjs && tsc --outDir dist/cjs",
        "build-esm": "rimraf ./dist/esm && tsc --outDir dist/esm --module es2015",
        "watch": "tsc --outDir dist/esm --module es2015 --watch"
    },
    "devDependencies": {
        "@testing-library/react": "^14.1.2",
        "@testing-library/user-event": "^14.5.1",
        "cross-env": "^5.2.0",
        "react": "^18.0.0",
        "react-dom": "^18.2.0",
        "react-router": "^6.1.0",
        "react-router-dom": "^6.1.0",
        "rimraf": "^3.0.2",
        "typescript": "^5.1.3"
    },
    "peerDependencies": {
        "@mui/icons-material": "^5.0.1",
        "@mui/material": "^5.0.1",
        "react": "^16.9.0 || ^17.0.0 || ^18.0.0",
        "react-dom": "^16.9.0 || ^17.0.0 || ^18.0.0"
    },
    "dependencies": {
        "@tanstack/react-query": "^5.8.4",
        "clsx": "^1.1.1",
        "date-fns": "^2.19.0",
        "inflection": "~1.12.0",
        "lodash": "~4.17.5",
        "papaparse": "^5.3.0",
<<<<<<< HEAD
        "prop-types": "^15.8.1",
        "ra-data-local-storage": "^4.15.5",
        "react-admin": "^4.15.5",
        "react-dropzone": "^12.0.4"
=======
        "prop-types": "^15.6.1",
        "ra-data-local-storage": "^4.16.2",
        "react-admin": "^4.16.2",
        "react-dropzone": "^12.0.4",
        "react-query": "^3.32.1"
>>>>>>> f58f99a6
    },
    "gitHead": "b227592132da6ae5f01438fa8269e04596cdfdd8"
}<|MERGE_RESOLUTION|>--- conflicted
+++ resolved
@@ -48,18 +48,10 @@
         "inflection": "~1.12.0",
         "lodash": "~4.17.5",
         "papaparse": "^5.3.0",
-<<<<<<< HEAD
         "prop-types": "^15.8.1",
-        "ra-data-local-storage": "^4.15.5",
-        "react-admin": "^4.15.5",
-        "react-dropzone": "^12.0.4"
-=======
-        "prop-types": "^15.6.1",
         "ra-data-local-storage": "^4.16.2",
         "react-admin": "^4.16.2",
-        "react-dropzone": "^12.0.4",
-        "react-query": "^3.32.1"
->>>>>>> f58f99a6
+        "react-dropzone": "^12.0.4"
     },
     "gitHead": "b227592132da6ae5f01438fa8269e04596cdfdd8"
 }