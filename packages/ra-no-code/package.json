{
    "name": "ra-no-code",
    "version": "4.16.13",
    "description": "",
    "files": [
        "*.md",
        "dist",
        "src"
    ],
    "main": "dist/cjs/index.js",
    "module": "dist/esm/index.js",
    "types": "dist/cjs/index.d.ts",
    "sideEffects": false,
    "authors": [
        "Gildas Garcia"
    ],
    "repository": "marmelab/react-admin",
    "homepage": "https://github.com/marmelab/react-admin#readme",
    "bugs": "https://github.com/marmelab/react-admin/issues",
    "license": "MIT",
    "scripts": {
        "build": "yarn run build-cjs && yarn run build-esm",
        "build-cjs": "rimraf ./dist/cjs && tsc --outDir dist/cjs",
        "build-esm": "rimraf ./dist/esm && tsc --outDir dist/esm --module es2015",
        "watch": "tsc --outDir dist/esm --module es2015 --watch"
    },
    "devDependencies": {
        "@testing-library/react": "^14.1.2",
        "@testing-library/user-event": "^14.5.1",
        "cross-env": "^5.2.0",
        "react": "^18.0.0",
        "react-dom": "^18.2.0",
        "react-router": "^6.22.0",
        "react-router-dom": "^6.22.0",
        "rimraf": "^3.0.2",
        "typescript": "^5.1.3"
    },
    "peerDependencies": {
        "@mui/icons-material": "^5.0.1",
        "@mui/material": "^5.0.1",
        "react": "^16.9.0 || ^17.0.0 || ^18.0.0",
        "react-dom": "^16.9.0 || ^17.0.0 || ^18.0.0"
    },
    "dependencies": {
        "@tanstack/react-query": "^5.8.4",
        "clsx": "^1.1.1",
        "date-fns": "^2.19.0",
        "inflection": "~1.12.0",
        "lodash": "~4.17.5",
        "papaparse": "^5.3.0",
        "prop-types": "^15.8.1",
        "ra-data-local-storage": "^4.16.12",
<<<<<<< HEAD
        "react-admin": "^4.16.12",
        "react-dropzone": "^12.0.4"
=======
        "react-admin": "^4.16.13",
        "react-dropzone": "^12.0.4",
        "react-query": "^3.32.1"
>>>>>>> 29984754
    },
    "gitHead": "b227592132da6ae5f01438fa8269e04596cdfdd8"
}<|MERGE_RESOLUTION|>--- conflicted
+++ resolved
@@ -50,14 +50,8 @@
         "papaparse": "^5.3.0",
         "prop-types": "^15.8.1",
         "ra-data-local-storage": "^4.16.12",
-<<<<<<< HEAD
-        "react-admin": "^4.16.12",
+        "react-admin": "^4.16.13",
         "react-dropzone": "^12.0.4"
-=======
-        "react-admin": "^4.16.13",
-        "react-dropzone": "^12.0.4",
-        "react-query": "^3.32.1"
->>>>>>> 29984754
     },
     "gitHead": "b227592132da6ae5f01438fa8269e04596cdfdd8"
 }