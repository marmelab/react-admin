import React, { useReducer } from 'react';
import { Box, Text, Newline } from 'ink';
import {
    InitialProjectConfiguration,
    ProjectConfiguration,
} from './ProjectState.js';
import { StepDataProvider } from './StepDataProvider.js';
import { StepAuthProvider } from './StepAuthProvider.js';
import { StepResources } from './StepResources.js';
import { StepInstall } from './StepInstall.js';
import { StepName } from './StepName.js';
import { StepGenerate } from './StepGenerate.js';
import { StepRunInstall } from './StepRunInstall.js';

type Props = {
    name?: string;
    authProvider?: string;
    dataProvider?: string;
    resources?: string[];
    install?: string;
};

const getNextStep = (state: ProjectConfiguration) => {
    if (state.name) {
        if (state.dataProvider) {
            if (state.authProvider) {
                if (state.resources) {
                    if (state.installer) {
                        return 'generate';
                    }
                    return 'install';
                }

                return 'resources';
            }
            return 'auth-provider';
        }
        return 'data-provider';
    }
    return 'name';
};

const stepReducer = (
    state: ProjectConfiguration,
    action
): ProjectConfiguration => {
    switch (state.step) {
        case 'name': {
            const newState = {
                ...state,
                name: action.value,
            };
            return {
                ...newState,
                step: getNextStep(newState),
            };
        }
        case 'data-provider': {
            const newState = {
                ...state,
                dataProvider: action.value,
<<<<<<< HEAD
                authProvider:
                    action.value === 'ra-supabase'
                        ? 'none'
                        : state.authProvider,
                resources: [],
=======
                resources:
                    action.value === 'ra-data-fakerest' &&
                    (state.resources == null || state.resources.length === 0)
                        ? ['posts', 'comments']
                        : state.resources,
>>>>>>> 0f0afd62
            };
            return {
                ...newState,
                step: getNextStep(newState),
            };
        }
        case 'auth-provider': {
            const newState = {
                ...state,
                authProvider: action.value,
            };
            return {
                ...newState,
                step: getNextStep(newState),
            };
        }
        case 'resources': {
            const newState = {
                ...state,
                resources: action.value,
            };
            return {
                ...newState,
                step: getNextStep(newState),
            };
        }
        case 'install':
            const newState = {
                ...state,
                installer: action.value,
            };
            return {
                ...newState,
                step: getNextStep(newState),
            };
        case 'generate':
            return {
                ...state,
                messages: action.value.messages,
                step:
                    state.installer && state.installer !== 'skip'
                        ? 'run-install'
                        : 'finish',
            };
        case 'run-install':
            return {
                ...state,
                step: 'finish',
            };
        default:
            return state;
    }
};

export default function App(props: Props) {
    const sanitizedName = sanitizeName(props.name);
    const initialState = {
        ...InitialProjectConfiguration,
        dataProvider: props.dataProvider,
        authProvider: props.authProvider,
<<<<<<< HEAD
        resources: props.resources?.includes('skip') ? [] : props.resources,
=======
        resources: props.resources?.includes('skip')
            ? []
            : props.dataProvider === 'ra-data-fakerest' &&
                (props.resources == null || props.resources.length === 0)
              ? ['posts', 'comments']
              : props.resources,
>>>>>>> 0f0afd62
        installer: props.install,
        name: sanitizedName,
    };

    const initialStep = getNextStep(initialState);

    const [state, dispatch] = useReducer(stepReducer, {
        ...initialState,
        step: initialStep,
    });

    const handleSubmit = (value: any) => {
        dispatch({ value });
    };

    if (state.step === 'name') {
        return <StepName initialValue={state.name} onSubmit={handleSubmit} />;
    }
    if (state.step === 'data-provider') {
        return <StepDataProvider onSubmit={handleSubmit} />;
    }
    if (state.step === 'auth-provider') {
        return <StepAuthProvider onSubmit={handleSubmit} />;
    }
    if (state.step === 'resources') {
        return <StepResources onSubmit={handleSubmit} />;
    }
    if (state.step === 'install') {
        return <StepInstall onSubmit={handleSubmit} />;
    }
    if (state.step === 'generate') {
        return <StepGenerate config={state} onCompleted={handleSubmit} />;
    }
    if (state.step === 'run-install') {
        return <StepRunInstall config={state} onCompleted={handleSubmit} />;
    }

    let installerCommand;
    switch (state.installer) {
        case 'yarn':
            installerCommand = 'yarn';
            break;
        case 'bun':
            installerCommand = 'bun run';
            break;
        default:
            installerCommand = 'npm run';
            break;
    }
    return (
        <>
            <Box marginBottom={1} marginTop={1}>
                <Text>
                    Your application <Text bold>{state.name}</Text> was
                    successfully generated.
                </Text>
            </Box>
            <Text>
                To start working, run <Text bold>cd {state.name}</Text>.
            </Text>
            {state.installer ? (
                <Text>
                    Start the app in development mode by running{' '}
                    <Text bold>{installerCommand} dev</Text>.
                </Text>
            ) : (
                <Box>
                    <Text>
                        Install the dependencies using your favorite package
                        manager.
                        <Newline />
                        Run the <Text bold>dev</Text> command to start the app.
                    </Text>
                </Box>
            )}
            <Box marginBottom={1}>
                {state.messages.map((line, index) => (
                    <Text key={index}>{line}</Text>
                ))}
            </Box>
        </>
    );
}

const sanitizeName = (name?: string) => {
    return name
        ? name
              .trim()
              .toLowerCase()
              .replace(/\s+/g, '-')
              .replace(/^[._]/, '')
              .replace(/[^a-z\d\-~]+/g, '-')
        : undefined;
};<|MERGE_RESOLUTION|>--- conflicted
+++ resolved
@@ -59,19 +59,15 @@
             const newState = {
                 ...state,
                 dataProvider: action.value,
-<<<<<<< HEAD
                 authProvider:
                     action.value === 'ra-supabase'
                         ? 'none'
                         : state.authProvider,
-                resources: [],
-=======
                 resources:
                     action.value === 'ra-data-fakerest' &&
                     (state.resources == null || state.resources.length === 0)
                         ? ['posts', 'comments']
                         : state.resources,
->>>>>>> 0f0afd62
             };
             return {
                 ...newState,
@@ -132,16 +128,12 @@
         ...InitialProjectConfiguration,
         dataProvider: props.dataProvider,
         authProvider: props.authProvider,
-<<<<<<< HEAD
-        resources: props.resources?.includes('skip') ? [] : props.resources,
-=======
         resources: props.resources?.includes('skip')
             ? []
             : props.dataProvider === 'ra-data-fakerest' &&
                 (props.resources == null || props.resources.length === 0)
               ? ['posts', 'comments']
               : props.resources,
->>>>>>> 0f0afd62
         installer: props.install,
         name: sanitizedName,
     };
