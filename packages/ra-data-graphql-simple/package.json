{
    "name": "ra-data-graphql-simple",
    "version": "4.1.3",
    "description": "A GraphQL simple data provider for react-admin",
    "main": "dist/index",
    "module": "dist/esm/index.js",
    "types": "dist/index.d.ts",
    "sideEffects": false,
    "repository": {
        "type": "git",
        "url": "git+https://github.com/marmelab/react-admin.git"
    },
    "bugs": {
        "url": "https://github.com/marmelab/react-admin/issues"
    },
    "homepage": "https://github.com/marmelab/react-admin#readme",
    "authors": [
        "Gildas Garcia"
    ],
    "keywords": [
        "reactjs",
        "react",
        "react-admin",
        "admin-on-rest",
        "rest",
        "graphql"
    ],
    "license": "MIT",
    "scripts": {
        "build": "tsup src/index.ts --silent --clean --format cjs,esm --minify --keep-names --metafile --sourcemap --dts --legacy-output",
        "watch": "tsup src/index.ts --silent --clean --format cjs,esm --minify --keep-names --metafile --sourcemap --dts --legacy-output --watch"
    },
    "dependencies": {
        "@apollo/client": "^3.6.6",
        "graphql-ast-types-browser": "~1.0.2",
<<<<<<< HEAD
        "lodash": "^4.17.21",
        "pluralize": "~8.0.0",
        "ra-data-graphql": "^4.0.3"
=======
        "lodash": "~4.17.5",
        "pluralize": "~7.0.0",
        "ra-data-graphql": "^4.1.3"
>>>>>>> d07b29e9
    },
    "peerDependencies": {
        "graphql": "^15",
        "ra-core": "^4.1.2"
    },
    "devDependencies": {
        "cross-env": "^5.2.0",
        "graphql": "^15.6.0",
        "npm-dts": "^1.3.11",
        "rimraf": "^2.6.3",
<<<<<<< HEAD
        "tsup": "^5.11.11"
    },
    "overrides": {
        "graphql-ast-types-browser": {
            "graphql": "$graphql"
        }
=======
        "tsup": "^6.1.0"
>>>>>>> d07b29e9
    }
}<|MERGE_RESOLUTION|>--- conflicted
+++ resolved
@@ -33,15 +33,9 @@
     "dependencies": {
         "@apollo/client": "^3.6.6",
         "graphql-ast-types-browser": "~1.0.2",
-<<<<<<< HEAD
         "lodash": "^4.17.21",
         "pluralize": "~8.0.0",
-        "ra-data-graphql": "^4.0.3"
-=======
-        "lodash": "~4.17.5",
-        "pluralize": "~7.0.0",
         "ra-data-graphql": "^4.1.3"
->>>>>>> d07b29e9
     },
     "peerDependencies": {
         "graphql": "^15",
@@ -52,15 +46,11 @@
         "graphql": "^15.6.0",
         "npm-dts": "^1.3.11",
         "rimraf": "^2.6.3",
-<<<<<<< HEAD
-        "tsup": "^5.11.11"
+        "tsup": "^6.1.0"
     },
     "overrides": {
         "graphql-ast-types-browser": {
             "graphql": "$graphql"
         }
-=======
-        "tsup": "^6.1.0"
->>>>>>> d07b29e9
     }
 }