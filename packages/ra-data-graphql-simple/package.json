{
    "name": "ra-data-graphql-simple",
<<<<<<< HEAD
    "version": "4.16.11",
=======
    "version": "4.16.12",
>>>>>>> c9f60b22
    "description": "A GraphQL simple data provider for react-admin",
    "main": "dist/cjs/index.js",
    "module": "dist/esm/index.js",
    "types": "dist/cjs/index.d.ts",
    "sideEffects": false,
    "repository": {
        "type": "git",
        "url": "git+https://github.com/marmelab/react-admin.git"
    },
    "bugs": {
        "url": "https://github.com/marmelab/react-admin/issues"
    },
    "homepage": "https://github.com/marmelab/react-admin#readme",
    "authors": [
        "Gildas Garcia"
    ],
    "keywords": [
        "reactjs",
        "react",
        "react-admin",
        "admin-on-rest",
        "rest",
        "graphql"
    ],
    "license": "MIT",
    "scripts": {
        "build": "yarn run build-cjs && yarn run build-esm",
        "build-cjs": "rimraf ./dist/cjs && tsc --outDir dist/cjs",
        "build-esm": "rimraf ./dist/esm && tsc --outDir dist/esm --module es2015",
        "watch": "tsc --outDir dist/esm --module es2015 --watch"
    },
    "dependencies": {
        "@apollo/client": "^3.3.19",
        "graphql-ast-types-browser": "~1.0.2",
        "lodash": "~4.17.5",
        "pluralize": "~7.0.0",
<<<<<<< HEAD
        "ra-data-graphql": "^4.16.11"
=======
        "ra-data-graphql": "^4.16.12"
>>>>>>> c9f60b22
    },
    "peerDependencies": {
        "graphql": "^15.6.0",
        "ra-core": "^4.0.0"
    },
    "devDependencies": {
        "cross-env": "^5.2.0",
        "graphql": "^15.6.0",
        "rimraf": "^3.0.2",
        "typescript": "^5.1.3"
    },
    "gitHead": "65189b7cea65cc57190f41f77b84fdb290b68e29"
}<|MERGE_RESOLUTION|>--- conflicted
+++ resolved
@@ -1,10 +1,6 @@
 {
     "name": "ra-data-graphql-simple",
-<<<<<<< HEAD
-    "version": "4.16.11",
-=======
     "version": "4.16.12",
->>>>>>> c9f60b22
     "description": "A GraphQL simple data provider for react-admin",
     "main": "dist/cjs/index.js",
     "module": "dist/esm/index.js",
@@ -41,11 +37,7 @@
         "graphql-ast-types-browser": "~1.0.2",
         "lodash": "~4.17.5",
         "pluralize": "~7.0.0",
-<<<<<<< HEAD
-        "ra-data-graphql": "^4.16.11"
-=======
         "ra-data-graphql": "^4.16.12"
->>>>>>> c9f60b22
     },
     "peerDependencies": {
         "graphql": "^15.6.0",
