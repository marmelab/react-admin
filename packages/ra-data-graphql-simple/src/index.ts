import merge from 'lodash/merge';
import buildDataProvider, {
    BuildQueryFactory,
    Options,
<<<<<<< HEAD
    defaultOptions as raDataGraphqlDefaultOptions,
} from 'ra-data-graphql';
import { DataProvider, Identifier } from 'ra-core';
=======
    defaultOptions as baseDefaultOptions,
} from 'ra-data-graphql';
import { DELETE_MANY, DataProvider, Identifier, UPDATE_MANY } from 'ra-core';
import pluralize from 'pluralize';
>>>>>>> 36ba7351

import defaultBuildQuery from './buildQuery';
import { DataProviderExtension, DataProviderExtensions } from './extensions';

export const buildQuery = defaultBuildQuery;
export { buildQueryFactory } from './buildQuery';
export { default as buildGqlQuery } from './buildGqlQuery';
export { default as buildVariables } from './buildVariables';
export { default as getResponseParser } from './getResponseParser';

const defaultOptions = {
<<<<<<< HEAD
    ...raDataGraphqlDefaultOptions,
=======
    ...baseDefaultOptions,
>>>>>>> 36ba7351
    buildQuery: defaultBuildQuery,
    extensions: [],
};

<<<<<<< HEAD
export { defaultOptions, DataProviderExtensions };
=======
const bulkActionOperationNames = {
    [DELETE_MANY]: resource => `delete${pluralize(resource.name)}`,
    [UPDATE_MANY]: resource => `update${pluralize(resource.name)}`,
};
>>>>>>> 36ba7351

export default (
    options: Omit<Options, 'buildQuery'> & {
        buildQuery?: BuildQueryFactory;
<<<<<<< HEAD
        extensions?: DataProviderExtension[];
    }
): Promise<DataProvider> => {
    const { extensions = [], ...customOptions } = options;
    const dPOptions = merge({}, defaultOptions, customOptions);

    extensions
        .filter(
            ({ introspectionOperationNames }) => !!introspectionOperationNames
        )
        .forEach(({ introspectionOperationNames }) => {
            if (dPOptions.introspection?.operationNames)
                dPOptions.introspection.operationNames = merge(
                    dPOptions.introspection.operationNames,
                    introspectionOperationNames
                );
        });

    return buildDataProvider(dPOptions).then(defaultDataProvider => {
        return {
            ...defaultDataProvider,
            // This provider does not support multiple deletions so instead we send multiple DELETE requests
            // This can be optimized using the apollo-link-batch-http link
            deleteMany: (resource, params) => {
                const { ids, ...otherParams } = params;
                return Promise.all(
                    ids.map(id =>
                        defaultDataProvider.delete(resource, {
                            id,
                            previousData: null,
                            ...otherParams,
                        })
                    )
                ).then(results => {
                    const data = results.reduce<Identifier[]>(
                        (acc, { data }) => [...acc, data.id],
                        []
                    );

                    return { data };
                });
            },
            // This provider does not support multiple deletions so instead we send multiple UPDATE requests
            // This can be optimized using the apollo-link-batch-http link
            updateMany: (resource, params) => {
                const { ids, data, ...otherParams } = params;
                return Promise.all(
                    ids.map(id =>
                        defaultDataProvider.update(resource, {
                            id,
                            data: data,
                            previousData: null,
                            ...otherParams,
                        })
                    )
                ).then(results => {
                    const data = results.reduce<Identifier[]>(
                        (acc, { data }) => [...acc, data.id],
                        []
                    );

                    return { data };
                });
            },
            ...extensions.reduce(
                (acc, { methodFactory, factoryArgs = [] }) => ({
                    ...acc,
                    ...methodFactory(...[defaultDataProvider, ...factoryArgs]),
                }),
                {}
            ),
=======
        bulkActionsEnabled?: boolean;
    }
): Promise<DataProvider> => {
    const { bulkActionsEnabled = false, ...dPOptions } = merge(
        {},
        defaultOptions,
        options
    );

    if (bulkActionsEnabled && dPOptions.introspection?.operationNames)
        dPOptions.introspection.operationNames = merge(
            dPOptions.introspection.operationNames,
            bulkActionOperationNames
        );

    return buildDataProvider(dPOptions).then(defaultDataProvider => {
        return {
            ...defaultDataProvider,
            // This provider defaults to sending multiple DELETE requests for DELETE_MANY
            // and multiple UPDATE requests for UPDATE_MANY unless bulk actions are enabled
            // This can be optimized using the apollo-link-batch-http link
            ...(bulkActionsEnabled
                ? {}
                : {
                      deleteMany: (resource, params) => {
                          const { ids, ...otherParams } = params;
                          return Promise.all(
                              ids.map(id =>
                                  defaultDataProvider.delete(resource, {
                                      id,
                                      previousData: null,
                                      ...otherParams,
                                  })
                              )
                          ).then(results => {
                              const data = results.reduce<Identifier[]>(
                                  (acc, { data }) => [...acc, data.id],
                                  []
                              );

                              return { data };
                          });
                      },
                      updateMany: (resource, params) => {
                          const { ids, data, ...otherParams } = params;
                          return Promise.all(
                              ids.map(id =>
                                  defaultDataProvider.update(resource, {
                                      id,
                                      data: data,
                                      previousData: null,
                                      ...otherParams,
                                  })
                              )
                          ).then(results => {
                              const data = results.reduce<Identifier[]>(
                                  (acc, { data }) => [...acc, data.id],
                                  []
                              );

                              return { data };
                          });
                      },
                  }),
>>>>>>> 36ba7351
        };
    });
};<|MERGE_RESOLUTION|>--- conflicted
+++ resolved
@@ -2,16 +2,10 @@
 import buildDataProvider, {
     BuildQueryFactory,
     Options,
-<<<<<<< HEAD
-    defaultOptions as raDataGraphqlDefaultOptions,
-} from 'ra-data-graphql';
-import { DataProvider, Identifier } from 'ra-core';
-=======
     defaultOptions as baseDefaultOptions,
 } from 'ra-data-graphql';
 import { DELETE_MANY, DataProvider, Identifier, UPDATE_MANY } from 'ra-core';
 import pluralize from 'pluralize';
->>>>>>> 36ba7351
 
 import defaultBuildQuery from './buildQuery';
 import { DataProviderExtension, DataProviderExtensions } from './extensions';
@@ -23,33 +17,36 @@
 export { default as getResponseParser } from './getResponseParser';
 
 const defaultOptions = {
-<<<<<<< HEAD
-    ...raDataGraphqlDefaultOptions,
-=======
     ...baseDefaultOptions,
->>>>>>> 36ba7351
     buildQuery: defaultBuildQuery,
     extensions: [],
 };
 
-<<<<<<< HEAD
 export { defaultOptions, DataProviderExtensions };
-=======
+
 const bulkActionOperationNames = {
     [DELETE_MANY]: resource => `delete${pluralize(resource.name)}`,
     [UPDATE_MANY]: resource => `update${pluralize(resource.name)}`,
 };
->>>>>>> 36ba7351
 
 export default (
     options: Omit<Options, 'buildQuery'> & {
         buildQuery?: BuildQueryFactory;
-<<<<<<< HEAD
+        bulkActionsEnabled?: boolean;
         extensions?: DataProviderExtension[];
     }
 ): Promise<DataProvider> => {
-    const { extensions = [], ...customOptions } = options;
-    const dPOptions = merge({}, defaultOptions, customOptions);
+    const { bulkActionsEnabled = false, extensions = [], ...dPOptions } = merge(
+        {},
+        defaultOptions,
+        options
+    );
+
+    if (bulkActionsEnabled && dPOptions.introspection?.operationNames)
+        dPOptions.introspection.operationNames = merge(
+            dPOptions.introspection.operationNames,
+            bulkActionOperationNames
+        );
 
     extensions
         .filter(
@@ -62,75 +59,6 @@
                     introspectionOperationNames
                 );
         });
-
-    return buildDataProvider(dPOptions).then(defaultDataProvider => {
-        return {
-            ...defaultDataProvider,
-            // This provider does not support multiple deletions so instead we send multiple DELETE requests
-            // This can be optimized using the apollo-link-batch-http link
-            deleteMany: (resource, params) => {
-                const { ids, ...otherParams } = params;
-                return Promise.all(
-                    ids.map(id =>
-                        defaultDataProvider.delete(resource, {
-                            id,
-                            previousData: null,
-                            ...otherParams,
-                        })
-                    )
-                ).then(results => {
-                    const data = results.reduce<Identifier[]>(
-                        (acc, { data }) => [...acc, data.id],
-                        []
-                    );
-
-                    return { data };
-                });
-            },
-            // This provider does not support multiple deletions so instead we send multiple UPDATE requests
-            // This can be optimized using the apollo-link-batch-http link
-            updateMany: (resource, params) => {
-                const { ids, data, ...otherParams } = params;
-                return Promise.all(
-                    ids.map(id =>
-                        defaultDataProvider.update(resource, {
-                            id,
-                            data: data,
-                            previousData: null,
-                            ...otherParams,
-                        })
-                    )
-                ).then(results => {
-                    const data = results.reduce<Identifier[]>(
-                        (acc, { data }) => [...acc, data.id],
-                        []
-                    );
-
-                    return { data };
-                });
-            },
-            ...extensions.reduce(
-                (acc, { methodFactory, factoryArgs = [] }) => ({
-                    ...acc,
-                    ...methodFactory(...[defaultDataProvider, ...factoryArgs]),
-                }),
-                {}
-            ),
-=======
-        bulkActionsEnabled?: boolean;
-    }
-): Promise<DataProvider> => {
-    const { bulkActionsEnabled = false, ...dPOptions } = merge(
-        {},
-        defaultOptions,
-        options
-    );
-
-    if (bulkActionsEnabled && dPOptions.introspection?.operationNames)
-        dPOptions.introspection.operationNames = merge(
-            dPOptions.introspection.operationNames,
-            bulkActionOperationNames
-        );
 
     return buildDataProvider(dPOptions).then(defaultDataProvider => {
         return {
@@ -181,7 +109,13 @@
                           });
                       },
                   }),
->>>>>>> 36ba7351
+            ...extensions.reduce(
+                (acc, { methodFactory, factoryArgs = [] }) => ({
+                    ...acc,
+                    ...methodFactory(...[defaultDataProvider, ...factoryArgs]),
+                }),
+                {}
+            ),
         };
     });
 };