--- conflicted
+++ resolved
@@ -67,12 +67,8 @@
         "inflection": "^3.0.0",
         "jsonexport": "^3.2.0",
         "lodash": "~4.17.5",
-<<<<<<< HEAD
-        "query-string": "^9.0.0",
+        "query-string": "^7.1.3",
         "react-error-boundary": "^4.0.13",
-=======
-        "query-string": "^7.1.3",
->>>>>>> 44a88efd
         "react-is": "^18.2.0"
     },
     "gitHead": "587df4c27bfcec4a756df4f95e5fc14728dfc0d7"
