{
<<<<<<< HEAD
    "name": "@yeutech/ra-core",
    "version": "2.0.0-beta4-yeutech.4",
=======
    "name": "ra-core",
    "version": "2.0.0-RC2",
>>>>>>> e7d9fb05
    "description": "Core components of react-admin, a frontend Framework for building admin applications on top of REST services, using ES6, React",
    "files": [
        "*.md",
        "lib",
        "src"
    ],
    "main": "lib/index",
    "authors": [
        "François Zaninotto",
        "Gildas Garcia"
    ],
    "repository": "yeutech/react-admin",
    "homepage": "https://github.com/yeutech/react-admin#readme",
    "bugs": "https://github.com/yeutech/react-admin/issues",
    "license": "MIT",
    "publishConfig": {
        "access": "public"
    },
    "devDependencies": {
        "enzyme": "~3.3.0",
        "enzyme-adapter-react-16": "~1.1.1",
        "ignore-styles": "~5.0.1",
        "react": "~16.3.1",
        "react-dom": "~16.3.1",
        "react-test-renderer": "~16.3.1"
    },
    "peerDependencies": {
        "react": "~16.0.0 || ~16.1.0 || ~16.2.0 || ~16.3.0",
        "react-dom": "~16.0.0 || ~16.1.0 || ~16.2.0 || ~16.3.0"
    },
    "dependencies": {
        "@yeutech/ra-language-intl": "^2.0.0-beta4-yeutech.4",
        "babel-runtime": "~6.26.0",
        "classnames": "~2.2.5",
        "inflection": "~1.12.0",
        "lodash": "~4.17.5",
<<<<<<< HEAD
        "prop-types": "~15.6.1",
        "query-string": "~6.0.0",
        "react-intl": "^2.4.0",
=======
        "node-polyglot": "2.2.2",
        "prop-types": "~15.6.1",
        "query-string": "~5.1.1",
        "ra-language-english": "^2.0.0-RC2",
>>>>>>> e7d9fb05
        "react-redux": "~5.0.7",
        "react-router": "~4.2.0",
        "react-router-dom": "~4.2.2",
        "react-router-redux": "~5.0.0-alpha.9",
        "recompose": "~0.26.0",
        "redux": "~3.7.2",
        "redux-form": "~7.3.0",
        "redux-saga": "~0.16.0",
        "reselect": "~3.0.0",
        "warning": "~3.0.0"
    }
}<|MERGE_RESOLUTION|>--- conflicted
+++ resolved
@@ -1,11 +1,6 @@
 {
-<<<<<<< HEAD
     "name": "@yeutech/ra-core",
-    "version": "2.0.0-beta4-yeutech.4",
-=======
-    "name": "ra-core",
-    "version": "2.0.0-RC2",
->>>>>>> e7d9fb05
+    "version": "2.0.0-RC2-yeutech.1",
     "description": "Core components of react-admin, a frontend Framework for building admin applications on top of REST services, using ES6, React",
     "files": [
         "*.md",
@@ -37,21 +32,14 @@
         "react-dom": "~16.0.0 || ~16.1.0 || ~16.2.0 || ~16.3.0"
     },
     "dependencies": {
-        "@yeutech/ra-language-intl": "^2.0.0-beta4-yeutech.4",
         "babel-runtime": "~6.26.0",
         "classnames": "~2.2.5",
         "inflection": "~1.12.0",
         "lodash": "~4.17.5",
-<<<<<<< HEAD
-        "prop-types": "~15.6.1",
-        "query-string": "~6.0.0",
-        "react-intl": "^2.4.0",
-=======
-        "node-polyglot": "2.2.2",
         "prop-types": "~15.6.1",
         "query-string": "~5.1.1",
-        "ra-language-english": "^2.0.0-RC2",
->>>>>>> e7d9fb05
+        "@yeutech/ra-language-intl": "^2.0.0-RC2-yeutech.1",
+        "react-intl": "^2.4.0",
         "react-redux": "~5.0.7",
         "react-router": "~4.2.0",
         "react-router-dom": "~4.2.2",
