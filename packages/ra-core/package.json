{
    "name": "ra-core",
    "version": "2.7.0",
    "description": "Core components of react-admin, a frontend Framework for building admin applications on top of REST services, using ES6, React",
    "files": [
        "*.md",
        "lib",
        "esm",
        "src"
    ],
    "main": "lib/index",
    "module": "esm/index.js",
    "sideEffects": false,
    "authors": [
        "François Zaninotto",
        "Gildas Garcia"
    ],
    "repository": "marmelab/react-admin",
    "homepage": "https://github.com/marmelab/react-admin#readme",
    "bugs": "https://github.com/marmelab/react-admin/issues",
    "license": "MIT",
    "scripts": {
        "build": "yarn run build-cjs && yarn run build-esm",
        "build-cjs": "rimraf ./lib && tsc",
        "build-esm": "rimraf ./esm && tsc --outDir esm --module es2015",
        "watch": "rimraf ./lib && tsc --watch"
    },
    "devDependencies": {
        "@types/history": "^4.7.2",
        "@types/node-polyglot": "^0.4.31",
        "@types/react-router": "^4.4.1",
        "@types/recompose": "^0.27.0",
        "cross-env": "^5.2.0",
        "enzyme": "~3.7.0",
        "enzyme-adapter-react-16": "~1.6.0",
        "ignore-styles": "~5.0.1",
        "react": "~16.3.1",
        "react-dom": "~16.3.1",
        "react-test-renderer": "~16.3.1",
        "react-testing-library": "^5.2.3",
        "react-redux": "~5.0.7",
        "redux": "~3.7.2",
        "react-router-redux": "~5.0.0-alpha.9",
        "rimraf": "^2.6.2"
    },
    "peerDependencies": {
        "react": "^16.3.0",
        "react-dom": "^16.3.0",
        "react-redux": "^5.0.7",
        "redux": "^3.7.2",
        "react-router-redux": "^5.0.0-alpha.9"
    },
    "dependencies": {
        "classnames": "~2.2.5",
        "date-fns": "^1.29.0",
        "inflection": "~1.12.0",
        "lodash": "~4.17.5",
        "node-polyglot": "^2.2.2",
        "prop-types": "~15.6.1",
        "query-string": "~5.1.1",
<<<<<<< HEAD
        "ra-language-english": "^2.6.1",
=======
        "ra-language-english": "^2.7.0",
        "react-redux": "~5.0.7",
>>>>>>> b5e6ddd5
        "react-router": "~4.2.0",
        "react-router-dom": "~4.2.2",
        "recompose": "~0.26.0",
        "redux-form": "~7.4.0",
        "redux-saga": "~0.16.0",
        "reselect": "~3.0.0"
    }
}<|MERGE_RESOLUTION|>--- conflicted
+++ resolved
@@ -58,12 +58,7 @@
         "node-polyglot": "^2.2.2",
         "prop-types": "~15.6.1",
         "query-string": "~5.1.1",
-<<<<<<< HEAD
-        "ra-language-english": "^2.6.1",
-=======
         "ra-language-english": "^2.7.0",
-        "react-redux": "~5.0.7",
->>>>>>> b5e6ddd5
         "react-router": "~4.2.0",
         "react-router-dom": "~4.2.2",
         "recompose": "~0.26.0",
