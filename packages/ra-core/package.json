--- conflicted
+++ resolved
@@ -38,15 +38,9 @@
         "expect": "^27.4.6",
         "ignore-styles": "~5.0.1",
         "jscodeshift": "^0.15.2",
-<<<<<<< HEAD
-        "react": "^18.0.0",
-        "react-dom": "^18.2.0",
-        "react-hook-form": "^7.52.0",
-=======
         "react": "^18.3.1",
         "react-dom": "^18.3.1",
-        "react-hook-form": "^7.43.9",
->>>>>>> e2fa925e
+        "react-hook-form": "^7.52.0",
         "react-router": "^6.22.0",
         "react-router-dom": "^6.22.0",
         "react-test-renderer": "^18.2.0",
@@ -57,15 +51,9 @@
         "zod": "^3.22.1"
     },
     "peerDependencies": {
-<<<<<<< HEAD
-        "react": "^18.0.0",
-        "react-dom": "^18.0.0",
-        "react-hook-form": "^7.52.0",
-=======
         "react": "^18.0.0 || ^19.0.0",
         "react-dom": "^18.0.0 || ^19.0.0",
-        "react-hook-form": "^7.43.9",
->>>>>>> e2fa925e
+        "react-hook-form": "^7.52.0",
         "react-router": "^6.22.0",
         "react-router-dom": "^6.22.0"
     },
