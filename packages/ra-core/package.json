--- conflicted
+++ resolved
@@ -1,10 +1,6 @@
 {
     "name": "ra-core",
-<<<<<<< HEAD
-    "version": "4.16.11",
-=======
     "version": "4.16.12",
->>>>>>> c9f60b22
     "description": "Core components of react-admin, a frontend Framework for building admin applications on top of REST services, using ES6, React",
     "files": [
         "*.md",
