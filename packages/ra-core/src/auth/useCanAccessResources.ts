import { useEffect, useMemo } from 'react';
import {
    useQueries,
    UseQueryOptions,
    UseQueryResult,
} from '@tanstack/react-query';
import useAuthProvider from './useAuthProvider';
import useLogoutIfAccessDenied from './useLogoutIfAccessDenied';
<<<<<<< HEAD
import { HintedString, RaRecord } from '../types';
=======
import { RaRecord } from '../types';
import { useRecordContext } from '../controller';
>>>>>>> c0b26e03

/**
 * Checks whether users can access the provided resources.
 *
 * `useCanAccessResources` returns an object describing the state of the request:
 *
 * - start: { isPending: true }
 * - success: { canAccess: Object<string, boolean>, isPending: false }
 * - error: { error: [error from provider], isPending: false }
 *
 * @param {Object} params Any params you want to pass to the authProvider
 * @param {string} params.action The action to check access for
 * @param {string[]} params.resources The list of resources to check access for
 * @param {Object} params.record Optional. The record to check access for
 *
 * @returns Return the react-query result and a canAccess property which is a map of the resources and their access status { [resource: string]: boolean }
 *
 * @example
 * import { useCanAccessResources } from 'react-admin';
 *
 * const UserList = ({ record }) => {
 *     const { isPending, canAccess } = useCanAccessResources({
 *         action: 'read',
 *         resources: ['users.id', 'users.name', 'users.email'],
 *         record
 *     });
 *
 *     if (isPending) {
 *         return null;
 *     }
 *     return (
 *         <SimpleList
 *              primaryText={record => canAccess.users.name ? record.name : ''}
 *              secondaryText={record => canAccess.users.email ? record.email : ''}
 *              tertiaryText={record => canAccess.users.id ? record.id : ''}
 *          />
 *     );
 * };
 */
export const useCanAccessResources = <
    RecordType extends RaRecord | Omit<RaRecord, 'id'> = RaRecord,
    ErrorType extends Error = Error,
>(
    params: UseCanAccessResourcesOptions<RecordType, ErrorType>
): UseCanAccessResourcesResult<ErrorType> => {
    const authProvider = useAuthProvider();
    const logoutIfAccessDenied = useLogoutIfAccessDenied();
    const record = useRecordContext<RecordType>(params);

    const { action, resources } = params;

    const queryResult = useQueries({
        queries: resources.map(resource => {
            return {
                queryKey: ['auth', 'canAccess', resource, action, record],
                queryFn: async ({ signal }) => {
                    if (!authProvider || !authProvider.canAccess) {
                        return { canAccess: true, resource };
                    }
                    const canAccess = await authProvider.canAccess({
                        resource,
                        action,
                        record,
                        signal: authProvider.supportAbortSignal
                            ? signal
                            : undefined,
                    });

                    return { canAccess, resource };
                },
            };
        }),
        combine: combineSourceAccessResults<ErrorType>,
    });

    useEffect(() => {
        if (queryResult.error) {
            logoutIfAccessDenied(queryResult.error);
        }
    }, [logoutIfAccessDenied, queryResult.error]);

    const result = useMemo(() => {
        return {
            canAccess: queryResult.data,
            ...queryResult,
        } as UseCanAccessResourcesResult<ErrorType>;
    }, [queryResult]);

    const resultWithoutAuthProvider = useMemo(() => {
        return {
            canAccess: resources.reduce(
                (acc, resource) => {
                    acc[resource] = true;
                    return acc;
                },
                {} as Record<string, boolean>
            ),
            isPending: false,
            isError: false,
            error: null,
        } as UseCanAccessResourcesResult<ErrorType>;
    }, [resources]);

    return !authProvider || !authProvider.canAccess
        ? resultWithoutAuthProvider
        : result;
};

export interface UseCanAccessResourcesOptions<
    RecordType extends RaRecord | Omit<RaRecord, 'id'> = RaRecord,
    ErrorType extends Error = Error,
> extends Omit<UseQueryOptions<boolean, ErrorType>, 'queryKey' | 'queryFn'> {
    resources: string[];
<<<<<<< HEAD
    action: HintedString<'list' | 'create' | 'edit' | 'show' | 'delete'>;
    record?: RaRecord;
=======
    action: string;
    record?: RecordType;
>>>>>>> c0b26e03
}

export type UseCanAccessResourcesResult<ErrorType = Error> =
    | UseCanAccessResourcesLoadingResult
    | UseCanAccessResourcesLoadingErrorResult<ErrorType>
    | UseCanAccessResourcesRefetchErrorResult<ErrorType>
    | UseCanAccessResourcesSuccessResult;

export interface UseCanAccessResourcesLoadingResult {
    canAccess: undefined;
    error: null;
    isPending: true;
}
export interface UseCanAccessResourcesLoadingErrorResult<ErrorType = Error> {
    canAccess: undefined;
    error: ErrorType;
    isPending: false;
}
export interface UseCanAccessResourcesRefetchErrorResult<ErrorType = Error> {
    canAccess: Record<string, boolean>;
    error: ErrorType;
    isPending: false;
}
export interface UseCanAccessResourcesSuccessResult {
    canAccess: Record<string, boolean>;
    error: null;
    isPending: false;
}

const combineSourceAccessResults = <ErrorType>(
    results: UseQueryResult<
        {
            canAccess: boolean;
            resource: string;
        },
        ErrorType
    >[]
): {
    data?: Record<string, boolean>;
    isPending: boolean;
    isError: boolean;
    error?: ErrorType;
} => {
    return {
        data: results
            ? results.reduce(
                  (acc, { data }) => {
                      if (!data) {
                          return acc;
                      }
                      const { resource, canAccess } = data;
                      return {
                          ...acc,
                          [resource]: canAccess,
                      };
                  },
                  {} as Record<string, boolean>
              )
            : undefined,
        isPending: results.some(result => result.isPending),
        isError: results.some(result => result.isError),
        error: results.find(result => result.error)?.error || undefined,
    };
};<|MERGE_RESOLUTION|>--- conflicted
+++ resolved
@@ -6,12 +6,8 @@
 } from '@tanstack/react-query';
 import useAuthProvider from './useAuthProvider';
 import useLogoutIfAccessDenied from './useLogoutIfAccessDenied';
-<<<<<<< HEAD
 import { HintedString, RaRecord } from '../types';
-=======
-import { RaRecord } from '../types';
 import { useRecordContext } from '../controller';
->>>>>>> c0b26e03
 
 /**
  * Checks whether users can access the provided resources.
@@ -125,13 +121,8 @@
     ErrorType extends Error = Error,
 > extends Omit<UseQueryOptions<boolean, ErrorType>, 'queryKey' | 'queryFn'> {
     resources: string[];
-<<<<<<< HEAD
     action: HintedString<'list' | 'create' | 'edit' | 'show' | 'delete'>;
-    record?: RaRecord;
-=======
-    action: string;
     record?: RecordType;
->>>>>>> c0b26e03
 }
 
 export type UseCanAccessResourcesResult<ErrorType = Error> =
