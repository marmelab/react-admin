import { useEffect, useMemo } from 'react';
import {
    useQuery,
    UseQueryOptions,
    QueryObserverResult,
} from '@tanstack/react-query';

import useAuthProvider from './useAuthProvider';
import { UserIdentity } from '../types';
import { useEvent } from '../util';

const defaultIdentity: UserIdentity = {
    id: '',
};
const defaultQueryParams = {
    staleTime: 5 * 60 * 1000,
};

/**
 * Return the current user identity by calling authProvider.getIdentity() on mount
 *
 * The return value updates according to the call state:
 *
 * - mount: { isPending: true }
 * - success: { identity, refetch: () => {}, isPending: false }
 * - error: { error: Error, isPending: false }
 *
 * The implementation is left to the authProvider.
 *
 * @returns The current user identity. Destructure as { isPending, identity, error, refetch }.
 *
 * @example
 * import { useGetIdentity, useGetOne } from 'react-admin';
 *
 * const PostDetail = ({ id }) => {
 *     const { data: post, isPending: postLoading } = useGetOne('posts', { id });
 *     const { identity, isPending: identityLoading } = useGetIdentity();
 *     if (postLoading || identityLoading) return <>Loading...</>;
 *     if (!post.lockedBy || post.lockedBy === identity.id) {
 *         // post isn't locked, or is locked by me
 *         return <PostEdit post={post} />
 *     } else {
 *         // post is locked by someone else and cannot be edited
 *         return <PostShow post={post} />
 *     }
 * }
 */
export const useGetIdentity = <ErrorType extends Error = Error>(
    options: UseGetIdentityOptions<ErrorType> = defaultQueryParams
): UseGetIdentityResult<ErrorType> => {
    const authProvider = useAuthProvider();
    const { onSuccess, onError, onSettled, ...queryOptions } = options;

<<<<<<< HEAD
    const result = useQuery({
        queryKey: ['auth', 'getIdentity'],
        queryFn: async ({ signal }) => {
            if (!authProvider) return Promise.resolve(defaultIdentity);
            if (typeof authProvider.getIdentity !== 'function') return null;

            const identity = await authProvider.getIdentity({ signal });
            return identity ?? defaultIdentity;
        },
        ...queryOptions,
    });

    const onSuccessEvent = useEvent(onSuccess ?? noop);
    const onErrorEvent = useEvent(onError ?? noop);
    const onSettledEvent = useEvent(onSettled ?? noop);
=======
    const result = useQuery(
        ['auth', 'getIdentity'],
        async () => {
            if (
                authProvider &&
                typeof authProvider.getIdentity === 'function'
            ) {
                return authProvider.getIdentity();
            } else {
                return defaultIdentity;
            }
        },
        {
            enabled: typeof authProvider?.getIdentity === 'function',
            ...queryParams,
        }
    );
>>>>>>> b8dd57f7

    useEffect(() => {
        if (result.data === undefined || result.isFetching) return;
        onSuccessEvent(result.data);
    }, [onSuccessEvent, result.data, result.isFetching]);

    useEffect(() => {
        if (result.error == null || result.isFetching) return;
        onErrorEvent(result.error);
    }, [onErrorEvent, result.error, result.isFetching]);

    useEffect(() => {
        if (result.status === 'pending' || result.isFetching) return;
        onSettledEvent(result.data, result.error);
    }, [
        onSettledEvent,
        result.data,
        result.error,
        result.status,
        result.isFetching,
    ]);

    return useMemo(
        () => ({
            ...result,
            identity: result.data,
        }),
        [result]
    );
};

export interface UseGetIdentityOptions<ErrorType extends Error = Error>
    extends Omit<
        UseQueryOptions<UserIdentity, ErrorType>,
        'queryKey' | 'queryFn'
    > {
    onSuccess?: (data: UserIdentity) => void;
    onError?: (err: Error) => void;
    onSettled?: (data?: UserIdentity, error?: Error | null) => void;
}

export type UseGetIdentityResult<ErrorType = Error> = QueryObserverResult<
    UserIdentity,
    ErrorType
> & {
    identity: UserIdentity | undefined;
};

export default useGetIdentity;

const noop = () => {};<|MERGE_RESOLUTION|>--- conflicted
+++ resolved
@@ -51,15 +51,17 @@
     const authProvider = useAuthProvider();
     const { onSuccess, onError, onSettled, ...queryOptions } = options;
 
-<<<<<<< HEAD
     const result = useQuery({
         queryKey: ['auth', 'getIdentity'],
         queryFn: async ({ signal }) => {
-            if (!authProvider) return Promise.resolve(defaultIdentity);
-            if (typeof authProvider.getIdentity !== 'function') return null;
-
-            const identity = await authProvider.getIdentity({ signal });
-            return identity ?? defaultIdentity;
+            if (
+                authProvider &&
+                typeof authProvider.getIdentity === 'function'
+            ) {
+                return authProvider.getIdentity({ signal });
+            } else {
+                return defaultIdentity;
+            }
         },
         ...queryOptions,
     });
@@ -67,25 +69,6 @@
     const onSuccessEvent = useEvent(onSuccess ?? noop);
     const onErrorEvent = useEvent(onError ?? noop);
     const onSettledEvent = useEvent(onSettled ?? noop);
-=======
-    const result = useQuery(
-        ['auth', 'getIdentity'],
-        async () => {
-            if (
-                authProvider &&
-                typeof authProvider.getIdentity === 'function'
-            ) {
-                return authProvider.getIdentity();
-            } else {
-                return defaultIdentity;
-            }
-        },
-        {
-            enabled: typeof authProvider?.getIdentity === 'function',
-            ...queryParams,
-        }
-    );
->>>>>>> b8dd57f7
 
     useEffect(() => {
         if (result.data === undefined || result.isFetching) return;
