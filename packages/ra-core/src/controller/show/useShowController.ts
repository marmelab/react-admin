import { useParams } from 'react-router-dom';
import { UseQueryOptions } from 'react-query';

import useVersion from '../useVersion';
import { Record, Identifier } from '../../types';
import { useGetOne, Refetch } from '../../dataProvider';
import { useTranslate } from '../../i18n';
import { useNotify, useRedirect, useRefresh } from '../../sideEffect';
import { useResourceContext, useGetResourceLabel } from '../../core';

<<<<<<< HEAD
export interface ShowControllerProps<RecordType extends Record = Record> {
    id?: Identifier;
    resource?: string;
    queryOptions?: UseQueryOptions<RecordType>;
}

export interface ShowControllerResult<RecordType extends Record = Record> {
    defaultTitle: string;
    // Necessary for actions (EditActions) which expect a data prop containing the record
    // @deprecated - to be removed in 4.0d
    data?: RecordType;
    error?: any;
    isFetching: boolean;
    isLoading: boolean;
    resource: string;
    record?: RecordType;
    refetch: Refetch;
    version: number;
}

=======
>>>>>>> d369642c
/**
 * Prepare data for the Show view.
 *
 * useShowController does a few things:
 * - it grabs the id from the URL and the resource name from the ResourceContext,
 * - it fetches the record via useGetOne,
 * - it prepares the page title.
 *
 * @param {Object} props The props passed to the Show component.
 *
 * @return {Object} controllerProps Fetched data and callbacks for the Show view
 *
 * @example
 *
 * import { useShowController } from 'react-admin';
 * import ShowView from './ShowView';
 *
 * const MyShow = () => {
 *     const controllerProps = useShowController();
 *     return <ShowView {...controllerProps} />;
 * };
 *
 * @example // useShowController can also take its parameters from props
 *
 * import { useShowController } from 'react-admin';
 * import ShowView from './ShowView';
 *
 * const MyShow = () => {
 *     const controllerProps = useShowController({ resource: 'posts', id: 1234 });
 *     return <ShowView {...controllerProps} />;
 * };
 */
export const useShowController = <RecordType extends Record = Record>(
<<<<<<< HEAD
    props: ShowControllerProps<RecordType>
=======
    props: ShowControllerProps = {}
>>>>>>> d369642c
): ShowControllerResult<RecordType> => {
    const { id: propsId, queryOptions = {} } = props;
    const resource = useResourceContext(props);
    const translate = useTranslate();
    const notify = useNotify();
    const redirect = useRedirect();
    const refresh = useRefresh();
    const version = useVersion();
    const { id: routeId } = useParams<{ id?: string }>();
    const id = propsId || decodeURIComponent(routeId);

    const { data: record, error, isLoading, isFetching, refetch } = useGetOne<
        RecordType
    >(resource, id, {
        onError: () => {
            notify('ra.notification.item_doesnt_exist', {
                type: 'warning',
            });
            redirect('list', `/${resource}`);
            refresh();
        },
        retry: false,
        ...queryOptions,
    });

    const getResourceLabel = useGetResourceLabel();
    const defaultTitle = translate('ra.page.show', {
        name: getResourceLabel(resource, 1),
        id,
        record,
    });

    return {
        defaultTitle,
        error,
        isLoading,
        isFetching,
        record,
        refetch,
        resource,
        version,
    };
};

export interface ShowControllerProps {
    id?: Identifier;
    onFailure?: OnFailure;
    resource?: string;
}

export interface ShowControllerResult<RecordType extends Record = Record> {
    defaultTitle: string;
    // Necessary for actions (EditActions) which expect a data prop containing the record
    // @deprecated - to be removed in 4.0d
    data?: RecordType;
    error?: any;
    loading: boolean;
    loaded: boolean;
    resource: string;
    record?: RecordType;
    refetch: Refetch;
    version: number;
}<|MERGE_RESOLUTION|>--- conflicted
+++ resolved
@@ -8,29 +8,6 @@
 import { useNotify, useRedirect, useRefresh } from '../../sideEffect';
 import { useResourceContext, useGetResourceLabel } from '../../core';
 
-<<<<<<< HEAD
-export interface ShowControllerProps<RecordType extends Record = Record> {
-    id?: Identifier;
-    resource?: string;
-    queryOptions?: UseQueryOptions<RecordType>;
-}
-
-export interface ShowControllerResult<RecordType extends Record = Record> {
-    defaultTitle: string;
-    // Necessary for actions (EditActions) which expect a data prop containing the record
-    // @deprecated - to be removed in 4.0d
-    data?: RecordType;
-    error?: any;
-    isFetching: boolean;
-    isLoading: boolean;
-    resource: string;
-    record?: RecordType;
-    refetch: Refetch;
-    version: number;
-}
-
-=======
->>>>>>> d369642c
 /**
  * Prepare data for the Show view.
  *
@@ -64,11 +41,7 @@
  * };
  */
 export const useShowController = <RecordType extends Record = Record>(
-<<<<<<< HEAD
-    props: ShowControllerProps<RecordType>
-=======
-    props: ShowControllerProps = {}
->>>>>>> d369642c
+    props: ShowControllerProps<RecordType> = {}
 ): ShowControllerResult<RecordType> => {
     const { id: propsId, queryOptions = {} } = props;
     const resource = useResourceContext(props);
