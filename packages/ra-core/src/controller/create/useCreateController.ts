import { useCallback } from 'react';
// @ts-ignore
import { parse } from 'query-string';
import { useLocation } from 'react-router-dom';
import { Location } from 'history';
import { UseMutationOptions } from 'react-query';

import { useAuthenticated } from '../../auth';
import { useCreate } from '../../dataProvider';
<<<<<<< HEAD
import { useRedirect, RedirectionSideEffect } from '../../sideEffect';
import { useNotify } from '../../notification';
import {
    SetOnSuccess,
    SetOnFailure,
    TransformData,
    SetTransformData,
    useSaveModifiers,
} from '../saveModifiers';
=======
import {
    useNotify,
    useRedirect,
    RedirectionSideEffect,
} from '../../sideEffect';
import { SaveHandler } from '../saveContext';
>>>>>>> a73d333a
import { useTranslate } from '../../i18n';
import { Record, CreateParams, TransformData } from '../../types';
import {
    useResourceContext,
    useResourceDefinition,
    useGetResourceLabel,
} from '../../core';

/**
 * Prepare data for the Create view
 *
 * @param {Object} props The props passed to the Create component.
 *
 * @return {Object} controllerProps Fetched data and callbacks for the Create view
 *
 * @example
 *
 * import { useCreateController } from 'react-admin';
 * import CreateView from './CreateView';
 *
 * const MyCreate = props => {
 *     const controllerProps = useCreateController(props);
 *     return <CreateView {...controllerProps} {...props} />;
 * }
 */
export const useCreateController = <
    RecordType extends Omit<Record, 'id'> = Record
>(
    props: CreateControllerProps = {}
): CreateControllerResult<RecordType> => {
    const {
        disableAuthentication,
        record,
        redirect: redirectTo,
        transform,
        mutationOptions = {},
    } = props;

    useAuthenticated({ enabled: !disableAuthentication });
    const resource = useResourceContext(props);
    const { hasEdit, hasShow } = useResourceDefinition(props);
    const finalRedirectTo =
        redirectTo || getDefaultRedirectRoute(hasShow, hasEdit);
    const location = useLocation();
    const translate = useTranslate();
    const notify = useNotify();
    const redirect = useRedirect();
    const recordToUse =
        record ?? getRecordFromLocation(location) ?? emptyRecord;
    const { onSuccess, onError, ...otherMutationOptions } = mutationOptions;

    const [create, { isLoading: saving }] = useCreate(
        resource,
        undefined,
        otherMutationOptions
    );

    const save = useCallback(
        (
            data: Partial<Record>,
            {
                onSuccess: onSuccessFromSave,
                onError: onErrorFromSave,
                transform: transformFromSave,
            } = {}
        ) => {
            return Promise.resolve(
                transformFromSave
                    ? transformFromSave(data)
                    : transform
                    ? transform(data)
                    : data
            ).then(data =>
                create(
                    resource,
                    { data },
                    {
                        onSuccess: onSuccessFromSave
                            ? onSuccessFromSave
                            : onSuccess
                            ? onSuccess
                            : newRecord => {
                                  notify('ra.notification.created', {
                                      type: 'info',
                                      messageArgs: { smart_count: 1 },
                                  });
                                  redirect(
                                      finalRedirectTo,
                                      `/${resource}`,
                                      newRecord.id,
                                      newRecord
                                  );
                              },
                        onError: onErrorFromSave
                            ? onErrorFromSave
                            : onError
                            ? onError
                            : (error: Error) => {
                                  notify(
                                      typeof error === 'string'
                                          ? error
                                          : error.message ||
                                                'ra.notification.http_error',
                                      {
                                          type: 'warning',
                                          messageArgs: {
                                              _:
                                                  typeof error === 'string'
                                                      ? error
                                                      : error && error.message
                                                      ? error.message
                                                      : undefined,
                                          },
                                      }
                                  );
                              },
                    }
                )
            );
        },
        [
            create,
            finalRedirectTo,
            notify,
            onError,
            onSuccess,
            redirect,
            resource,
            transform,
        ]
    );

    const getResourceLabel = useGetResourceLabel();
    const defaultTitle = translate('ra.page.create', {
        name: getResourceLabel(resource, 1),
    });

    return {
        isFetching: false,
        isLoading: false,
        saving,
        defaultTitle,
        save,
        resource,
        record: recordToUse,
        redirect: finalRedirectTo,
    };
};

export interface CreateControllerProps<
    RecordType extends Omit<Record, 'id'> = Record
> {
    disableAuthentication?: boolean;
    record?: Partial<RecordType>;
    redirect?: RedirectionSideEffect;
    resource?: string;
    mutationOptions?: UseMutationOptions<
        RecordType,
        unknown,
        CreateParams<RecordType>
    >;
    transform?: TransformData;
}

export interface CreateControllerResult<
    RecordType extends Omit<Record, 'id'> = Record
> {
    // Necessary for actions (EditActions) which expect a data prop containing the record
    // @deprecated - to be removed in 4.0d
    data?: RecordType;
    defaultTitle: string;
    isFetching: boolean;
    isLoading: boolean;
    save: SaveHandler;
    saving: boolean;
    record?: Partial<RecordType>;
    redirect: RedirectionSideEffect;
    resource: string;
}

const emptyRecord = {};
/**
 * Get the initial record from the location, whether it comes from the location
 * state or is serialized in the url search part.
 */
export const getRecordFromLocation = ({ state, search }: Location) => {
    if (state && state.record) {
        return state.record;
    }
    if (search) {
        try {
            const searchParams = parse(search);
            if (searchParams.source) {
                if (Array.isArray(searchParams.source)) {
                    console.error(
                        `Failed to parse location search parameter '${search}'. To pre-fill some fields in the Create form, pass a stringified source parameter (e.g. '?source={"title":"foo"}')`
                    );
                    return;
                }
                return JSON.parse(searchParams.source);
            }
        } catch (e) {
            console.error(
                `Failed to parse location search parameter '${search}'. To pre-fill some fields in the Create form, pass a stringified source parameter (e.g. '?source={"title":"foo"}')`
            );
        }
    }
    return null;
};

const getDefaultRedirectRoute = (hasShow, hasEdit) => {
    if (hasEdit) {
        return 'edit';
    }
    if (hasShow) {
        return 'show';
    }
    return 'list';
};<|MERGE_RESOLUTION|>--- conflicted
+++ resolved
@@ -7,24 +7,9 @@
 
 import { useAuthenticated } from '../../auth';
 import { useCreate } from '../../dataProvider';
-<<<<<<< HEAD
 import { useRedirect, RedirectionSideEffect } from '../../sideEffect';
 import { useNotify } from '../../notification';
-import {
-    SetOnSuccess,
-    SetOnFailure,
-    TransformData,
-    SetTransformData,
-    useSaveModifiers,
-} from '../saveModifiers';
-=======
-import {
-    useNotify,
-    useRedirect,
-    RedirectionSideEffect,
-} from '../../sideEffect';
 import { SaveHandler } from '../saveContext';
->>>>>>> a73d333a
 import { useTranslate } from '../../i18n';
 import { Record, CreateParams, TransformData } from '../../types';
 import {
