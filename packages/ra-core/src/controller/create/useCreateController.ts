import { useCallback } from 'react';
// @ts-ignore
import { parse } from 'query-string';
import { useLocation } from 'react-router-dom';
import { Location } from 'history';
import { UseMutationOptions } from 'react-query';

import { useAuthenticated } from '../../auth';
import {
    HttpError,
    useCreate,
    UseCreateMutateParams,
} from '../../dataProvider';
import { useRedirect, RedirectionSideEffect } from '../../routing';
import { useNotify } from '../../notification';
import { SaveContextValue, useMutationMiddlewares } from '../saveContext';
import { useTranslate } from '../../i18n';
import { RaRecord, TransformData } from '../../types';
import {
    useResourceContext,
    useResourceDefinition,
    useGetResourceLabel,
} from '../../core';

/**
 * Prepare data for the Create view
 *
 * @param {Object} props The props passed to the Create component.
 *
 * @return {Object} controllerProps Fetched data and callbacks for the Create view
 *
 * @example
 *
 * import { useCreateController } from 'react-admin';
 * import CreateView from './CreateView';
 *
 * const MyCreate = props => {
 *     const controllerProps = useCreateController(props);
 *     return <CreateView {...controllerProps} {...props} />;
 * }
 */
export const useCreateController = <
    RecordType extends RaRecord = RaRecord,
    MutationOptionsError = unknown
>(
    props: CreateControllerProps<RecordType, MutationOptionsError> = {}
): CreateControllerResult<RecordType> => {
    const {
        disableAuthentication,
        record,
        redirect: redirectTo,
        transform,
        mutationOptions = {},
    } = props;

    useAuthenticated({ enabled: !disableAuthentication });
    const resource = useResourceContext(props);
    const { hasEdit, hasShow } = useResourceDefinition(props);
    const finalRedirectTo =
        redirectTo ?? getDefaultRedirectRoute(hasShow, hasEdit);
    const location = useLocation();
    const translate = useTranslate();
    const notify = useNotify();
    const redirect = useRedirect();
    const recordToUse = record ?? getRecordFromLocation(location) ?? undefined;
    const {
        onSuccess,
        onError,
        meta,
        ...otherMutationOptions
    } = mutationOptions;
    const {
        registerMutationMiddleware,
        getMutateWithMiddlewares,
        unregisterMutationMiddleware,
    } = useMutationMiddlewares();

    const [create, { isLoading: saving }] = useCreate<
        RecordType,
        MutationOptionsError
    >(resource, undefined, { ...otherMutationOptions, returnPromise: true });

    const save = useCallback(
        (
            data: Partial<RecordType>,
            {
                onSuccess: onSuccessFromSave,
                onError: onErrorFromSave,
                transform: transformFromSave,
            } = {}
        ) =>
            Promise.resolve(
                transformFromSave
                    ? transformFromSave(data)
                    : transform
                    ? transform(data)
                    : data
            ).then(async (data: Partial<RecordType>) => {
                const mutate = getMutateWithMiddlewares(create);
                try {
                    await mutate(
                        resource,
                        { data, meta },
                        {
                            onSuccess: async (data, variables, context) => {
                                if (onSuccessFromSave) {
                                    return onSuccessFromSave(
                                        data,
                                        variables,
                                        context
                                    );
                                }
                                if (onSuccess) {
                                    return onSuccess(data, variables, context);
                                }

<<<<<<< HEAD
                                notify('ra.notification.created', {
                                    type: 'info',
                                    messageArgs: { smart_count: 1 },
                                });
                                redirect(
                                    finalRedirectTo,
                                    resource,
                                    data.id,
                                    data
                                );
                            },
                            onError: onErrorFromSave
                                ? onErrorFromSave
                                : onError
                                ? onError
                                : (error: Error) => {
                                      notify(
                                          typeof error === 'string'
                                              ? error
                                              : error.message ||
                                                    'ra.notification.http_error',
                                          {
                                              type: 'warning',
                                              messageArgs: {
                                                  _:
                                                      typeof error === 'string'
                                                          ? error
                                                          : error &&
                                                            error.message
                                                          ? error.message
                                                          : undefined,
                                              },
                                          }
                                      );
                                  },
                        }
                    );
                } catch (error) {
                    if ((error as HttpError).body?.errors != null) {
                        return (error as HttpError).body.errors;
=======
                            notify('ra.notification.created', {
                                type: 'info',
                                messageArgs: { smart_count: 1 },
                            });
                            redirect(finalRedirectTo, resource, data.id, data);
                        },
                        onError: onErrorFromSave
                            ? onErrorFromSave
                            : onError
                            ? onError
                            : (error: Error | string) => {
                                  notify(
                                      typeof error === 'string'
                                          ? error
                                          : error.message ||
                                                'ra.notification.http_error',
                                      {
                                          type: 'error',
                                          messageArgs: {
                                              _:
                                                  typeof error === 'string'
                                                      ? error
                                                      : error && error.message
                                                      ? error.message
                                                      : undefined,
                                          },
                                      }
                                  );
                              },
>>>>>>> 0174bbbd
                    }
                }
            }),
        [
            create,
            finalRedirectTo,
            getMutateWithMiddlewares,
            meta,
            notify,
            onError,
            onSuccess,
            redirect,
            resource,
            transform,
        ]
    );

    const getResourceLabel = useGetResourceLabel();
    const defaultTitle = translate('ra.page.create', {
        name: getResourceLabel(resource, 1),
    });

    return {
        isFetching: false,
        isLoading: false,
        saving,
        defaultTitle,
        save,
        resource,
        record: recordToUse,
        redirect: finalRedirectTo,
        registerMutationMiddleware,
        unregisterMutationMiddleware,
    };
};

export interface CreateControllerProps<
    RecordType extends RaRecord = RaRecord,
    MutationOptionsError = unknown
> {
    disableAuthentication?: boolean;
    hasEdit?: boolean;
    hasShow?: boolean;
    record?: Partial<RecordType>;
    redirect?: RedirectionSideEffect;
    resource?: string;
    mutationOptions?: UseMutationOptions<
        RecordType,
        MutationOptionsError,
        UseCreateMutateParams<RecordType>
    > & { meta?: any };
    transform?: TransformData;
}

export interface CreateControllerResult<RecordType extends RaRecord = RaRecord>
    extends SaveContextValue {
    // Necessary for actions (EditActions) which expect a data prop containing the record
    // @deprecated - to be removed in 4.0d
    data?: RecordType;
    defaultTitle: string;
    isFetching: boolean;
    isLoading: boolean;
    record?: Partial<RecordType>;
    redirect: RedirectionSideEffect;
    resource: string;
}

/**
 * Get the initial record from the location, whether it comes from the location
 * state or is serialized in the url search part.
 */
export const getRecordFromLocation = ({ state, search }: Location) => {
    if (state && (state as StateWithRecord).record) {
        return (state as StateWithRecord).record;
    }
    if (search) {
        try {
            const searchParams = parse(search);
            if (searchParams.source) {
                if (Array.isArray(searchParams.source)) {
                    console.error(
                        `Failed to parse location search parameter '${search}'. To pre-fill some fields in the Create form, pass a stringified source parameter (e.g. '?source={"title":"foo"}')`
                    );
                    return;
                }
                return JSON.parse(searchParams.source);
            }
        } catch (e) {
            console.error(
                `Failed to parse location search parameter '${search}'. To pre-fill some fields in the Create form, pass a stringified source parameter (e.g. '?source={"title":"foo"}')`
            );
        }
    }
    return null;
};

type StateWithRecord = {
    record?: Partial<RaRecord>;
};

const getDefaultRedirectRoute = (hasShow, hasEdit) => {
    if (hasEdit) {
        return 'edit';
    }
    if (hasShow) {
        return 'show';
    }
    return 'list';
};<|MERGE_RESOLUTION|>--- conflicted
+++ resolved
@@ -114,7 +114,6 @@
                                     return onSuccess(data, variables, context);
                                 }
 
-<<<<<<< HEAD
                                 notify('ra.notification.created', {
                                     type: 'info',
                                     messageArgs: { smart_count: 1 },
@@ -130,14 +129,14 @@
                                 ? onErrorFromSave
                                 : onError
                                 ? onError
-                                : (error: Error) => {
+                                : (error: Error | string) => {
                                       notify(
                                           typeof error === 'string'
                                               ? error
                                               : error.message ||
                                                     'ra.notification.http_error',
                                           {
-                                              type: 'warning',
+                                              type: 'error',
                                               messageArgs: {
                                                   _:
                                                       typeof error === 'string'
@@ -155,37 +154,6 @@
                 } catch (error) {
                     if ((error as HttpError).body?.errors != null) {
                         return (error as HttpError).body.errors;
-=======
-                            notify('ra.notification.created', {
-                                type: 'info',
-                                messageArgs: { smart_count: 1 },
-                            });
-                            redirect(finalRedirectTo, resource, data.id, data);
-                        },
-                        onError: onErrorFromSave
-                            ? onErrorFromSave
-                            : onError
-                            ? onError
-                            : (error: Error | string) => {
-                                  notify(
-                                      typeof error === 'string'
-                                          ? error
-                                          : error.message ||
-                                                'ra.notification.http_error',
-                                      {
-                                          type: 'error',
-                                          messageArgs: {
-                                              _:
-                                                  typeof error === 'string'
-                                                      ? error
-                                                      : error && error.message
-                                                      ? error.message
-                                                      : undefined,
-                                          },
-                                      }
-                                  );
-                              },
->>>>>>> 0174bbbd
                     }
                 }
             }),
