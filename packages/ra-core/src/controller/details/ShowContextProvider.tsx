--- conflicted
+++ resolved
@@ -1,9 +1,6 @@
 import * as React from 'react';
 import { ReactElement } from 'react';
-<<<<<<< HEAD
-=======
 import { Record } from '../../types';
->>>>>>> dc66c5a8
 import { RecordContextProvider } from '../RecordContext';
 import { ShowContext } from './ShowContext';
 import { ShowControllerProps } from './useShowController';
@@ -37,11 +34,7 @@
     value: ShowControllerProps;
 }) => (
     <ShowContext.Provider value={value}>
-<<<<<<< HEAD
-        <RecordContextProvider value={value && value.record}>
-=======
         <RecordContextProvider<Partial<Record>> value={value && value.record}>
->>>>>>> dc66c5a8
             {children}
         </RecordContextProvider>
     </ShowContext.Provider>
