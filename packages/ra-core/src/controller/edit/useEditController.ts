--- conflicted
+++ resolved
@@ -170,7 +170,6 @@
                                     return onSuccess(data, variables, context);
                                 }
 
-<<<<<<< HEAD
                                 notify('ra.notification.updated', {
                                     type: 'info',
                                     messageArgs: { smart_count: 1 },
@@ -189,7 +188,7 @@
                                               : error.message ||
                                                     'ra.notification.http_error',
                                           {
-                                              type: 'warning',
+                                              type: 'error',
                                               messageArgs: {
                                                   _:
                                                       typeof error === 'string'
@@ -207,38 +206,6 @@
                 } catch (error) {
                     if ((error as HttpError).body?.errors != null) {
                         return (error as HttpError).body.errors;
-=======
-                            notify('ra.notification.updated', {
-                                type: 'info',
-                                messageArgs: { smart_count: 1 },
-                                undoable: mutationMode === 'undoable',
-                            });
-                            redirect(redirectTo, resource, data.id, data);
-                        },
-                        onError: onErrorFromSave
-                            ? onErrorFromSave
-                            : onError
-                            ? onError
-                            : (error: Error | string) => {
-                                  notify(
-                                      typeof error === 'string'
-                                          ? error
-                                          : error.message ||
-                                                'ra.notification.http_error',
-                                      {
-                                          type: 'error',
-                                          messageArgs: {
-                                              _:
-                                                  typeof error === 'string'
-                                                      ? error
-                                                      : error && error.message
-                                                      ? error.message
-                                                      : undefined,
-                                          },
-                                      }
-                                  );
-                              },
->>>>>>> 0174bbbd
                     }
                 }
             }),
