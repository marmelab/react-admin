--- conflicted
+++ resolved
@@ -123,15 +123,11 @@
         loaded: possibleValuesLoaded,
         loading: possibleValuesLoading,
         error: possibleValuesError,
-<<<<<<< HEAD
+        refetch: refetchGetList,
     } = useGetList(reference, pagination, sort, filterValues, {
         action: 'CUSTOM_QUERY',
         enabled: enableGetChoices ? enableGetChoices(filterValues) : true,
     });
-=======
-        refetch: refetchGetList,
-    } = useGetList(reference, pagination, sort, filterValues);
->>>>>>> d6fcfcf2
 
     // fetch current value
     const {
