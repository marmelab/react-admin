import { ReactNode, ReactElement, ComponentType } from 'react';
import {
    RouteProps,
    RouteComponentProps,
    match as Match,
} from 'react-router-dom';
import { ThemeOptions } from '@material-ui/core';
import { StaticContext } from 'react-router';
import { Location, History, LocationState } from 'history';

import { WithPermissionsChildrenParams } from './auth/WithPermissions';
import { AuthActionType } from './auth/types';

/**
 * data types
 */

export type Identifier = string | number;
export interface Record {
    id: Identifier;
    [key: string]: any;
}

export interface RecordMap<RecordType = Record> {
    // Accept strings and numbers as identifiers
    [id: string]: RecordType;
    [id: number]: RecordType;
}

export interface SortPayload {
    field: string;
    order: string;
}
export interface FilterPayload {
    [k: string]: any;
}
export interface PaginationPayload {
    page: number;
    perPage: number;
}
export type ValidUntil = Date;
/**
 * i18nProvider types
 */

export const I18N_TRANSLATE = 'I18N_TRANSLATE';
export const I18N_CHANGE_LOCALE = 'I18N_CHANGE_LOCALE';

export type Translate = (key: string, options?: any) => string;

export type I18nProvider = {
    translate: Translate;
    changeLocale: (locale: string, options?: any) => Promise<void>;
    getLocale: () => string;
    [key: string]: any;
};

export interface UserIdentity {
    id: Identifier;
    fullName?: string;
    avatar?: string;
    [key: string]: any;
}

/**
 * authProvider types
 */
export type AuthProvider = {
    login: (params: any) => Promise<any>;
    logout: (params: any) => Promise<void | false | string>;
<<<<<<< HEAD
    checkAuth: <T = any>(error: any) => Promise<T>;
    checkError: <T = any>(error: any) => Promise<T>;
=======
    checkAuth: (params: any) => Promise<void>;
    checkError: (error: any) => Promise<void>;
>>>>>>> eb3c1acb
    getPermissions: (params: any) => Promise<any>;
    getIdentity?: () => Promise<UserIdentity>;
    [key: string]: any;
};

export type LegacyAuthProvider = (
    type: AuthActionType,
    params?: any
) => Promise<any>;

/**
 * dataProvider types
 */

export type DataProvider = {
    getList: <RecordType extends Record = Record>(
        resource: string,
        params: GetListParams
    ) => Promise<GetListResult<RecordType>>;

    getOne: <RecordType extends Record = Record>(
        resource: string,
        params: GetOneParams
    ) => Promise<GetOneResult<RecordType>>;

    getMany: <RecordType extends Record = Record>(
        resource: string,
        params: GetManyParams
    ) => Promise<GetManyResult<RecordType>>;

    getManyReference: <RecordType extends Record = Record>(
        resource: string,
        params: GetManyReferenceParams
    ) => Promise<GetManyReferenceResult<RecordType>>;

    update: <RecordType extends Record = Record>(
        resource: string,
        params: UpdateParams
    ) => Promise<UpdateResult<RecordType>>;

    updateMany: (
        resource: string,
        params: UpdateManyParams
    ) => Promise<UpdateManyResult>;

    create: <RecordType extends Record = Record>(
        resource: string,
        params: CreateParams
    ) => Promise<CreateResult<RecordType>>;

    delete: <RecordType extends Record = Record>(
        resource: string,
        params: DeleteParams
    ) => Promise<DeleteResult<RecordType>>;

    deleteMany: (
        resource: string,
        params: DeleteManyParams
    ) => Promise<DeleteManyResult>;

    [key: string]: any;
};

export interface GetListParams {
    pagination: PaginationPayload;
    sort: SortPayload;
    filter: any;
}
export interface GetListResult<RecordType = Record> {
    data: RecordType[];
    total: number;
    validUntil?: ValidUntil;
}

export interface GetOneParams {
    id: Identifier;
}
export interface GetOneResult<RecordType = Record> {
    data: RecordType;
    validUntil?: ValidUntil;
}

export interface GetManyParams {
    ids: Identifier[];
}
export interface GetManyResult<RecordType = Record> {
    data: RecordType[];
    validUntil?: ValidUntil;
}

export interface GetManyReferenceParams {
    target: string;
    id: Identifier;
    pagination: PaginationPayload;
    sort: SortPayload;
    filter: any;
}
export interface GetManyReferenceResult<RecordType = Record> {
    data: RecordType[];
    total: number;
    validUntil?: ValidUntil;
}

export interface UpdateParams {
    id: Identifier;
    data: any;
    previousData: Record;
}
export interface UpdateResult<RecordType = Record> {
    data: RecordType;
    validUntil?: ValidUntil;
}

export interface UpdateManyParams {
    ids: Identifier[];
    data: any;
}
export interface UpdateManyResult {
    data?: Identifier[];
    validUntil?: ValidUntil;
}

export interface CreateParams {
    data: any;
}
export interface CreateResult<RecordType = Record> {
    data: RecordType;
    validUntil?: ValidUntil;
}

export interface DeleteParams {
    id: Identifier;
    previousData: Record;
}
export interface DeleteResult<RecordType = Record> {
    data?: RecordType;
}

export interface DeleteManyParams {
    ids: Identifier[];
}
export interface DeleteManyResult {
    data?: Identifier[];
}

export type DataProviderResult<RecordType = Record> =
    | CreateResult<RecordType>
    | DeleteResult<RecordType>
    | DeleteManyResult
    | GetListResult<RecordType>
    | GetManyResult<RecordType>
    | GetManyReferenceResult<RecordType>
    | GetOneResult<RecordType>
    | UpdateResult<RecordType>
    | UpdateManyResult;

export type DataProviderProxy = {
    getList: <RecordType extends Record = Record>(
        resource: string,
        params: GetListParams,
        options?: UseDataProviderOptions
    ) => Promise<GetListResult<RecordType>>;

    getOne: <RecordType extends Record = Record>(
        resource: string,
        params: GetOneParams,
        options?: UseDataProviderOptions
    ) => Promise<GetOneResult<RecordType>>;

    getMany: <RecordType extends Record = Record>(
        resource: string,
        params: GetManyParams,
        options?: UseDataProviderOptions
    ) => Promise<GetManyResult<RecordType>>;

    getManyReference: <RecordType extends Record = Record>(
        resource: string,
        params: GetManyReferenceParams,
        options?: UseDataProviderOptions
    ) => Promise<GetManyReferenceResult<RecordType>>;

    update: <RecordType extends Record = Record>(
        resource: string,
        params: UpdateParams,
        options?: UseDataProviderOptions
    ) => Promise<UpdateResult<RecordType>>;

    updateMany: (
        resource: string,
        params: UpdateManyParams,
        options?: UseDataProviderOptions
    ) => Promise<UpdateManyResult>;

    create: <RecordType extends Record = Record>(
        resource: string,
        params: CreateParams,
        options?: UseDataProviderOptions
    ) => Promise<CreateResult<RecordType>>;

    delete: <RecordType extends Record = Record>(
        resource: string,
        params: DeleteParams,
        options?: UseDataProviderOptions
    ) => Promise<DeleteResult<RecordType>>;

    deleteMany: (
        resource: string,
        params: DeleteManyParams,
        options?: UseDataProviderOptions
    ) => Promise<DeleteManyResult>;

    [key: string]: any;
};

export interface UseDataProviderOptions {
    action?: string;
    fetch?: string;
    meta?: object;
    undoable?: boolean;
    onSuccess?: any;
    onFailure?: any;
}

export type LegacyDataProvider = (
    type: string,
    resource: string,
    params: any
) => Promise<any>;

export interface ResourceDefinition {
    readonly name: string;
    readonly options?: any;
    readonly hasList?: boolean;
    readonly hasEdit?: boolean;
    readonly hasShow?: boolean;
    readonly hasCreate?: boolean;
    readonly icon?: any;
}

/**
 * Redux state type
 */
export interface ReduxState {
    admin: {
        ui: {
            automaticRefreshEnabled: boolean;
            optimistic: boolean;
            sidebarOpen: boolean;
            viewVersion: number;
        };
        resources: {
            [name: string]: {
                props: ResourceDefinition;
                data: {
                    [key: string]: Record;
                    [key: number]: Record;
                };
                list: {
                    cachedRequests?: {
                        ids: Identifier[];
                        total: number;
                        validity: Date;
                    };
                    expanded: Identifier[];
                    ids: Identifier[];
                    loadedOnce: boolean;
                    params: any;
                    selectedIds: Identifier[];
                    total: number;
                };
                validity: {
                    [key: string]: Date;
                    [key: number]: Date;
                };
            };
        };
        references: {
            oneToMany: {
                [relatedTo: string]: { ids: Identifier[]; total: number };
            };
        };
        loading: number;
        customQueries: {
            [key: string]: any;
        };
    };
    router: {
        location: Location;
    };

    // leave space for custom reducers
    [key: string]: any;
}

export type InitialState = object | (() => object);

/**
 * Misc types
 */

export type Dispatch<T> = T extends (...args: infer A) => any
    ? (...args: A) => void
    : never;

export type ResourceElement = ReactElement<ResourceProps>;
export type RenderResourcesFunction = (
    permissions: any
) => ResourceElement[] | Promise<ResourceElement[]>;
export type AdminChildren = RenderResourcesFunction | ReactNode;

export interface CustomRoute extends RouteProps {
    noLayout?: boolean;
}

export type CustomRoutes = Array<ReactElement<CustomRoute>>;

export type TitleComponent = string | ReactElement<any>;
export type CatchAllComponent = ComponentType<{ title?: TitleComponent }>;

interface LoginComponentProps extends RouteComponentProps {
    title?: TitleComponent;
    theme?: object;
}
export type LoginComponent = ComponentType<LoginComponentProps>;
export type DashboardComponent = ComponentType<WithPermissionsChildrenParams>;

export interface CoreLayoutProps {
    children?: ReactNode;
    dashboard?: DashboardComponent;
    logout?: ReactNode;
    menu?: ComponentType<{
        logout?: ReactNode;
        hasDashboard?: boolean;
    }>;
    theme?: ThemeOptions;
    title?: TitleComponent;
}

export type LayoutComponent = ComponentType<CoreLayoutProps>;

export interface ResourceComponentInjectedProps {
    basePath?: string;
    permissions?: any;
    resource?: string;
    options?: any;
    hasList?: boolean;
    hasEdit?: boolean;
    hasShow?: boolean;
    hasCreate?: boolean;
}

export interface ResourceComponentProps<
    Params extends { [K in keyof Params]?: string } = {},
    C extends StaticContext = StaticContext,
    S = LocationState
> extends Partial<RouteComponentProps<Params, C, S>>,
        ResourceComponentInjectedProps {}

// deprecated name, use ResourceComponentProps instead
export type ReactAdminComponentProps = ResourceComponentProps;

export interface ResourceComponentPropsWithId<
    Params extends { id?: string } = {},
    C extends StaticContext = StaticContext,
    S = LocationState
> extends Partial<RouteComponentProps<Params, C, S>>,
        ResourceComponentInjectedProps {
    id?: string;
}

// deprecated name, use ResourceComponentPropsWithId instead
export type ReactAdminComponentPropsWithId = ResourceComponentPropsWithId;

export type ResourceMatch = Match<{
    id?: string;
}>;

export interface ResourceProps {
    intent?: 'route' | 'registration';
    match?: ResourceMatch;
    name: string;
    list?: ComponentType<ResourceComponentProps>;
    create?: ComponentType<ResourceComponentProps>;
    edit?: ComponentType<ResourceComponentPropsWithId>;
    show?: ComponentType<ResourceComponentPropsWithId>;
    icon?: ComponentType<any>;
    options?: object;
}

export interface AdminProps {
    appLayout?: LayoutComponent;
    authProvider?: AuthProvider | LegacyAuthProvider;
    catchAll?: CatchAllComponent;
    children?: AdminChildren;
    customReducers?: object;
    customRoutes?: CustomRoutes;
    customSagas?: any[];
    dashboard?: DashboardComponent;
    dataProvider: DataProvider | LegacyDataProvider;
    history?: History;
    i18nProvider?: I18nProvider;
    initialState?: InitialState;
    layout?: LayoutComponent;
    loading?: ComponentType;
    locale?: string;
    loginPage?: LoginComponent | boolean;
    logoutButton?: ComponentType;
    menu?: ComponentType;
    ready?: ComponentType;
    theme?: ThemeOptions;
    title?: TitleComponent;
}

export type Exporter = (
    data: any,
    fetchRelatedRecords: (
        data: any,
        field: string,
        resource: string
    ) => Promise<any>,
    dataProvider: DataProvider,
    resource?: string
) => Promise<void>;

export type SetOnSave = (
    onSave?: (values: object, redirect: any) => void
) => void;

export type FormFunctions = {
    setOnSave?: SetOnSave;
};<|MERGE_RESOLUTION|>--- conflicted
+++ resolved
@@ -68,13 +68,8 @@
 export type AuthProvider = {
     login: (params: any) => Promise<any>;
     logout: (params: any) => Promise<void | false | string>;
-<<<<<<< HEAD
     checkAuth: <T = any>(error: any) => Promise<T>;
     checkError: <T = any>(error: any) => Promise<T>;
-=======
-    checkAuth: (params: any) => Promise<void>;
-    checkError: (error: any) => Promise<void>;
->>>>>>> eb3c1acb
     getPermissions: (params: any) => Promise<any>;
     getIdentity?: () => Promise<UserIdentity>;
     [key: string]: any;
