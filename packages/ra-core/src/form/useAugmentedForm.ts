--- conflicted
+++ resolved
@@ -1,4 +1,3 @@
-<<<<<<< HEAD
 import {
     BaseSyntheticEvent,
     useCallback,
@@ -6,16 +5,12 @@
     useEffect,
     useRef,
 } from 'react';
-import { FieldValues, useForm, UseFormProps } from 'react-hook-form';
-=======
-import { BaseSyntheticEvent, useCallback, useMemo, useEffect } from 'react';
 import {
     FieldValues,
     SubmitHandler,
     useForm,
     UseFormProps,
 } from 'react-hook-form';
->>>>>>> 517c0141
 
 import { RaRecord } from '../types';
 import { useSaveContext } from '../controller';
@@ -162,17 +157,10 @@
                 ? sanitizeValues(values, record)
                 : values;
             if (onSubmit) {
-<<<<<<< HEAD
-                errors = await onSubmit(finalValues);
+                errors = await onSubmit(finalValues, event);
             }
             if (onSubmit == null && saveContext?.save) {
-                errors = await saveContext.save(finalValues);
-=======
-                errors = await onSubmit(values, event);
-            }
-            if (onSubmit == null && saveContext?.save) {
-                errors = await saveContext.save(values, event);
->>>>>>> 517c0141
+                errors = await saveContext.save(finalValues, event);
             }
             if (errors != null) {
                 setSubmissionErrors(errors, formRef.current.setError);
