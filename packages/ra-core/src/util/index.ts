--- conflicted
+++ resolved
@@ -1,8 +1,4 @@
-<<<<<<< HEAD
-=======
-import downloadCSV from './downloadCSV';
 import escapePath from './escapePath';
->>>>>>> 06394123
 import FieldTitle from './FieldTitle';
 import getFetchedAt from './getFetchedAt';
 import getFieldLabelTranslationArgs from './getFieldLabelTranslationArgs';
@@ -19,11 +15,7 @@
 import { useSafeSetState, useTimeout } from './hooks';
 
 export {
-<<<<<<< HEAD
-=======
-    downloadCSV,
     escapePath,
->>>>>>> 06394123
     FieldTitle,
     getFetchedAt,
     getFieldLabelTranslationArgs,
