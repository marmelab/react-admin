--- conflicted
+++ resolved
@@ -1,9 +1,4 @@
-<<<<<<< HEAD
-import React, { FunctionComponent, memo } from 'react';
-=======
-import React, { FunctionComponent, ReactElement } from 'react';
-import pure from 'recompose/pure';
->>>>>>> 64d4fd1a
+import React, { FunctionComponent, ReactElement, memo } from 'react';
 
 import useTranslate from '../i18n/useTranslate';
 import getFieldLabelTranslationArgs from './getFieldLabelTranslationArgs';
