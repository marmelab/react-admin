import * as React from 'react';
import { useState, useEffect } from 'react';
import { render, act } from '@testing-library/react';
import expect from 'expect';

import { useDataProvider } from './useDataProvider';
import { CoreAdminContext } from '../core';
import { GetListResult } from '..';

const UseGetOne = () => {
    const [data, setData] = useState();
    const [error, setError] = useState();
    const dataProvider = useDataProvider();
    useEffect(() => {
        dataProvider
            .getOne('posts', { id: 1 })
            .then(res => setData(res.data))
            .catch(e => setError(e));
    }, [dataProvider]);
    if (error) return <div data-testid="error">{error.message}</div>;
    if (data) return <div data-testid="data">{JSON.stringify(data)}</div>;
    return <div data-testid="loading">loading</div>;
};

const UseGetList = () => {
    const [data, setData] = useState<GetListResult>();
    const [error, setError] = useState();
    const dataProvider = useDataProvider();
    useEffect(() => {
        dataProvider
            .getList('posts', {
                pagination: { page: 1, perPage: 10 },
                sort: { field: 'id', order: 'ASC' },
                filter: {},
            })
            .then(({ data, total }) => setData({ data, total }))
            .catch(e => setError(e));
    }, [dataProvider]);
    if (error) return <div data-testid="error">{error.message}</div>;
    if (data) return <div data-testid="data">{JSON.stringify(data)}</div>;
    return <div data-testid="loading">loading</div>;
};

const UseGetCustom = () => {
    const [data, setData] = useState();
    const [error, setError] = useState();
    const dataProvider = useDataProvider();
    useEffect(() => {
        dataProvider
            .getCustom('posts', { id: 1 })
            .then(res => setData(res.result))
            .catch(e => setError(e));
    }, [dataProvider]);
    if (error) return <div data-testid="error">{error.message}</div>;
    if (data) return <div data-testid="data">{JSON.stringify(data)}</div>;
    return <div data-testid="loading">loading</div>;
};

describe('useDataProvider', () => {
    it('should return a way to call the dataProvider', async () => {
        const getOne = jest.fn(() =>
            Promise.resolve({ data: { id: 1, title: 'foo' } })
        );
        const dataProvider = { getOne };
        const { queryByTestId } = render(
            <CoreAdminContext dataProvider={dataProvider}>
                <UseGetOne />
            </CoreAdminContext>
        );
        expect(queryByTestId('loading')).not.toBeNull();
        await act(async () => {
            await new Promise(resolve => setTimeout(resolve));
        });
        expect(getOne).toBeCalledTimes(1);
        expect(queryByTestId('loading')).toBeNull();
        expect(queryByTestId('data').textContent).toBe(
            '{"id":1,"title":"foo"}'
        );
    });

    it('should handle async errors in the dataProvider', async () => {
        jest.spyOn(console, 'error').mockImplementationOnce(() => {});
        const getOne = jest.fn(() => Promise.reject(new Error('foo')));
        const dataProvider = { getOne };
        const { queryByTestId } = render(
            <CoreAdminContext dataProvider={dataProvider}>
                <UseGetOne />
            </CoreAdminContext>
        );
        expect(queryByTestId('loading')).not.toBeNull();
        await act(async () => {
            await new Promise(resolve => setTimeout(resolve));
        });
        expect(getOne).toBeCalledTimes(1);
        expect(queryByTestId('loading')).toBeNull();
        expect(queryByTestId('error').textContent).toBe('foo');
    });

    it('should throw a meaningful error when the dataProvider throws a sync error', async () => {
        const c = jest.spyOn(console, 'error').mockImplementation(() => {});
        const getOne = jest.fn(() => {
            throw new Error('foo');
        });
        const dataProvider = { getOne };
        const r = () =>
            render(
                <CoreAdminContext dataProvider={dataProvider}>
                    <UseGetOne />
                </CoreAdminContext>
            );
        expect(r).toThrow(
            new Error(
                'The dataProvider threw an error. It should return a rejected Promise instead.'
            )
        );
        c.mockRestore();
    });

    it('should call custom verbs with standard signature (resource, payload, options)', async () => {
        const UseCustomVerbWithStandardSignature = () => {
            const [data, setData] = useState();
            const [error, setError] = useState();
            const dataProvider = useDataProvider();
            useEffect(() => {
                dataProvider
                    .customVerb('posts', { id: 1 })
                    .then(res => setData(res.data))
                    .catch(e => setError(e));
            }, [dataProvider]);
            if (error) return <div data-testid="error">{error.message}</div>;
            if (data)
                return <div data-testid="data">{JSON.stringify(data)}</div>;
            return <div data-testid="loading">loading</div>;
        };
        const customVerb = jest.fn(() => Promise.resolve({ data: null }));
        const dataProvider = { customVerb };
        render(
            <CoreAdminContext dataProvider={dataProvider}>
                <UseCustomVerbWithStandardSignature />
            </CoreAdminContext>
        );
        // waitFor for the dataProvider to return
        await act(async () => {
            await new Promise(resolve => setTimeout(resolve));
        });

        expect(customVerb).toHaveBeenCalledWith('posts', { id: 1 });
    });

    it('should accept calls to custom verbs with no arguments', async () => {
        const UseCustomVerbWithNoArgument = () => {
            const [data, setData] = useState();
            const [error, setError] = useState();
            const dataProvider = useDataProvider();
            useEffect(() => {
                dataProvider
                    .customVerb()
                    .then(res => setData(res.data))
                    .catch(e => setError(e));
            }, [dataProvider]);
            if (error) return <div data-testid="error">{error.message}</div>;
            if (data)
                return <div data-testid="data">{JSON.stringify(data)}</div>;
            return <div data-testid="loading">loading</div>;
        };
        const customVerb = jest.fn(() => Promise.resolve({ data: null }));
        const dataProvider = { customVerb };
        render(
            <CoreAdminContext dataProvider={dataProvider}>
                <UseCustomVerbWithNoArgument />
            </CoreAdminContext>
        );
        // waitFor for the dataProvider to return
        await act(async () => {
            await new Promise(resolve => setTimeout(resolve));
        });

        expect(customVerb).toHaveBeenCalledWith();
    });

    it('should accept custom arguments for custom verbs', async () => {
        const UseCustomVerb = () => {
            const [data, setData] = useState();
            const [error, setError] = useState();
            const dataProvider = useDataProvider();
            useEffect(() => {
                dataProvider
                    .customVerb({ id: 1 }, ['something'])
                    .then(res => setData(res.data))
                    .catch(e => setError(e));
            }, [dataProvider]);
            if (error) return <div data-testid="error">{error.message}</div>;
            if (data)
                return <div data-testid="data">{JSON.stringify(data)}</div>;
            return <div data-testid="loading">loading</div>;
        };
        const customVerb = jest.fn(() => Promise.resolve({ data: null }));
        const dataProvider = { customVerb };
        render(
            <CoreAdminContext dataProvider={dataProvider}>
                <UseCustomVerb />
            </CoreAdminContext>
        );
        // waitFor for the dataProvider to return
        await act(async () => {
            await new Promise(resolve => setTimeout(resolve));
        });

        expect(customVerb).toHaveBeenCalledWith({ id: 1 }, ['something']);
    });

<<<<<<< HEAD
    it('should call getList and not show error', async () => {
        const getList = jest.fn(() =>
            Promise.resolve({ data: [{ id: 1, title: 'foo' }], total: 1 })
        );
        const dataProvider = { getList };
        const { queryByTestId } = render(
            <CoreAdminContext dataProvider={dataProvider}>
                <UseGetList />
            </CoreAdminContext>
        );
        expect(queryByTestId('loading')).not.toBeNull();
        await act(async () => {
            await new Promise(resolve => setTimeout(resolve));
        });
        expect(getList).toBeCalledTimes(1);
        expect(queryByTestId('loading')).toBeNull();
        expect(queryByTestId('data')?.textContent).toBe(
            '{"data":[{"id":1,"title":"foo"}],"total":1}'
        );
    });

    it('should call getList and show error', async () => {
        jest.spyOn(console, 'error').mockImplementation(() => {});

        const getList = jest.fn(() =>
            Promise.resolve({ data: [{ id: 1, title: 'foo' }] })
        );
        const dataProvider = { getList };
        const { queryByTestId } = render(
            <CoreAdminContext dataProvider={dataProvider}>
                <UseGetList />
            </CoreAdminContext>
        );

        expect(queryByTestId('loading')).not.toBeNull();
        await act(async () => {
            await new Promise(resolve => setTimeout(resolve));
        });
        expect(getList).toBeCalledTimes(1);
        expect(queryByTestId('loading')).toBeNull();
        expect(queryByTestId('error')?.textContent).toBe(
            'ra.notification.data_provider_error'
        );
    });

    it('should call custom and not show error', async () => {
        const getCustom = jest.fn(() =>
            Promise.resolve({ result: [{ id: 1, title: 'foo' }] })
        );
        const dataProvider = { getCustom };
        const { queryByTestId } = render(
            <CoreAdminContext dataProvider={dataProvider}>
                <UseGetCustom />
            </CoreAdminContext>
        );
        expect(queryByTestId('loading')).not.toBeNull();
        await act(async () => {
            await new Promise(resolve => setTimeout(resolve));
        });
        expect(getCustom).toBeCalledTimes(1);
        expect(queryByTestId('loading')).toBeNull();
        expect(queryByTestId('data')?.textContent).toBe(
            '[{"id":1,"title":"foo"}]'
        );
        expect(queryByTestId('error')?.textContent).toBeUndefined();
=======
    it('should return array or object when 401', async () => {
        const results = [] as any[];
        const doSomethingWithResult = (arg: any) => results.push(arg);
        const UseDataProvider = () => {
            const dataProvider = useDataProvider();
            useEffect(() => {
                async function callDataProvider() {
                    doSomethingWithResult(
                        (await dataProvider.getList('posts', {
                            filter: { id: 1 },
                        })) as any
                    );
                    doSomethingWithResult(
                        (await dataProvider.getMany('posts', {
                            filter: { id: 1 },
                        })) as any
                    );
                    doSomethingWithResult(
                        (await dataProvider.getOne('posts', {
                            filter: { id: 1 },
                        })) as any
                    );
                    doSomethingWithResult(
                        (await dataProvider.getManyReference('posts', {
                            filter: { id: 1 },
                        })) as any
                    );
                }
                callDataProvider();
            }, [dataProvider]);
            return <div data-testid="loading">loading</div>;
        };
        const dataProvider = {
            getMany: () => Promise.reject({ status: 401 }),
            getList: () => Promise.reject({ status: 401 }),
            getOne: () => Promise.reject({ status: 401 }),
            getManyReference: () => Promise.reject({ status: 401 }),
        };
        render(
            <CoreAdminContext
                dataProvider={dataProvider}
                authProvider={{
                    checkError: () => Promise.reject(true),
                    checkAuth: () => Promise.reject(true),
                    logout: () => Promise.resolve(false),
                }}
            >
                <UseDataProvider />
            </CoreAdminContext>
        );
        // waitFor for the dataProvider to return
        await act(async () => {
            await new Promise(resolve => setTimeout(resolve));
        });

        expect(results).toEqual([
            { data: [] },
            { data: [] },
            { data: {} },
            { data: [] },
        ]);
>>>>>>> 65f3069a
    });
});<|MERGE_RESOLUTION|>--- conflicted
+++ resolved
@@ -209,7 +209,6 @@
         expect(customVerb).toHaveBeenCalledWith({ id: 1 }, ['something']);
     });
 
-<<<<<<< HEAD
     it('should call getList and not show error', async () => {
         const getList = jest.fn(() =>
             Promise.resolve({ data: [{ id: 1, title: 'foo' }], total: 1 })
@@ -275,7 +274,8 @@
             '[{"id":1,"title":"foo"}]'
         );
         expect(queryByTestId('error')?.textContent).toBeUndefined();
-=======
+    });
+
     it('should return array or object when 401', async () => {
         const results = [] as any[];
         const doSomethingWithResult = (arg: any) => results.push(arg);
@@ -337,6 +337,5 @@
             { data: {} },
             { data: [] },
         ]);
->>>>>>> 65f3069a
     });
 });