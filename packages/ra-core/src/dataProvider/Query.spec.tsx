--- conflicted
+++ resolved
@@ -241,7 +241,6 @@
             </Query>,
             { wrapper: Wrapper }
         );
-<<<<<<< HEAD
         expect(dispatch.mock.calls.length).toEqual(3);
         rerender(
             <Query
@@ -257,93 +256,6 @@
             </Query>
         );
         expect(dispatch.mock.calls.length).toEqual(3);
-=======
-        expect(dispatchSpy.mock.calls.length).toEqual(3);
-        act(() => {
-            const myPayload = {
-                foo: {
-                    bar: 1,
-                },
-            };
-            rerender(
-                <TestContext>
-                    {() => (
-                        <Query
-                            type="getList"
-                            resource="myresource"
-                            payload={myPayload}
-                        >
-                            {() => <div>Hello</div>}
-                        </Query>
-                    )}
-                </TestContext>
-            );
-        });
-        expect(dispatchSpy.mock.calls.length).toEqual(3);
-    });
-
-    it('supports declarative onSuccess side effects', async () => {
-        let dispatchSpy;
-        let historyForAssertions: History;
-
-        const dataProvider = {
-            getList: jest.fn(() =>
-                Promise.resolve({ data: [{ id: 1, foo: 'bar' }], total: 42 })
-            ),
-        };
-
-        act(() => {
-            render(
-                <DataProviderContext.Provider value={dataProvider}>
-                    <TestContext>
-                        {({ store, history }) => {
-                            dispatchSpy = jest.spyOn(store, 'dispatch');
-                            historyForAssertions = history;
-                            return (
-                                <Query
-                                    type="getList"
-                                    resource="foo"
-                                    options={{
-                                        onSuccess: {
-                                            notification: {
-                                                body: 'Youhou!',
-                                                level: 'info',
-                                            },
-                                            redirectTo: '/a_path',
-                                            refresh: true,
-                                            unselectAll: true,
-                                        },
-                                    }}
-                                >
-                                    {({ loading, data, total }) => (
-                                        <div
-                                            data-testid="test"
-                                            className={
-                                                loading ? 'loading' : 'idle'
-                                            }
-                                        >
-                                            {loading ? 'no data' : total}
-                                        </div>
-                                    )}
-                                </Query>
-                            );
-                        }}
-                    </TestContext>
-                </DataProviderContext.Provider>
-            );
-        });
-
-        await waitFor(() => {
-            expect(dispatchSpy).toHaveBeenCalledWith(
-                showNotification('Youhou!', 'info')
-            );
-            expect(historyForAssertions.location.pathname).toEqual('/a_path');
-            expect(dispatchSpy).toHaveBeenCalledWith(refreshView());
-            expect(dispatchSpy).toHaveBeenCalledWith(
-                setListSelectedIds('foo', [])
-            );
-        });
->>>>>>> 14c8a62e
     });
 
     it('supports onSuccess function for side effects', async () => {
@@ -363,11 +275,7 @@
                     resource="foo"
                     options={{
                         onSuccess: () => {
-<<<<<<< HEAD
-                            notify('Youhou!', { type: 'info' });
-=======
                             notify('Youhou!');
->>>>>>> 14c8a62e
                         },
                     }}
                 >
@@ -382,39 +290,6 @@
                 </Query>
             );
         };
-<<<<<<< HEAD
-=======
-        act(() => {
-            render(
-                <DataProviderContext.Provider value={dataProvider}>
-                    <TestContext>
-                        {({ store }) => {
-                            dispatchSpy = jest.spyOn(store, 'dispatch');
-                            return <Foo />;
-                        }}
-                    </TestContext>
-                </DataProviderContext.Provider>
-            );
-        });
-
-        await waitFor(() => {
-            expect(dispatchSpy).toHaveBeenCalledWith(
-                showNotification('Youhou!', 'info')
-            );
-        });
-    });
-
-    it('supports declarative onFailure side effects', async () => {
-        jest.spyOn(console, 'error').mockImplementationOnce(() => {});
-        let dispatchSpy;
-        let historyForAssertions: History;
-
-        const dataProvider = {
-            getList: jest.fn(() =>
-                Promise.reject({ message: 'provider error' })
-            ),
-        };
->>>>>>> 14c8a62e
 
         act(() => {
             render(
@@ -427,18 +302,8 @@
         });
 
         await waitFor(() => {
-<<<<<<< HEAD
             expect(dispatch).toHaveBeenCalledWith(
                 showNotification('Youhou!', 'info')
-=======
-            expect(dispatchSpy).toHaveBeenCalledWith(
-                showNotification('Damn!', 'warning')
-            );
-            expect(historyForAssertions.location.pathname).toEqual('/a_path');
-            expect(dispatchSpy).toHaveBeenCalledWith(refreshView());
-            expect(dispatchSpy).toHaveBeenCalledWith(
-                setListSelectedIds('foo', [])
->>>>>>> 14c8a62e
             );
         });
 
@@ -489,11 +354,7 @@
         });
 
         await waitFor(() => {
-<<<<<<< HEAD
             expect(dispatch).toHaveBeenCalledWith(
-=======
-            expect(dispatchSpy).toHaveBeenCalledWith(
->>>>>>> 14c8a62e
                 showNotification('Damn!', 'warning')
             );
         });
