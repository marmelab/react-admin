import * as React from 'react';
import expect from 'expect';
import { render, waitFor } from '@testing-library/react';

<<<<<<< HEAD
import { CoreAdminContext } from '../core';
import { useGetMany } from './useGetMany';
import { testDataProvider } from '../dataProvider';
=======
import { renderWithRedux } from 'ra-test';
import useGetMany from './useGetMany';
import { DataProviderContext } from '../dataProvider';
import { waitFor } from '@testing-library/react';
import { useState } from 'react';
>>>>>>> 8e44fbc1

const UseGetMany = ({
    resource,
    ids,
    meta = undefined,
    options = {},
    callback = null,
    ...rest
}) => {
    const hookValue = useGetMany(resource, { ids, meta }, options);
    if (callback) callback(hookValue);
    return <div>hello</div>;
};

let updateState;

const UseCustomGetMany = ({
    resource,
    ids,
    options = {},
    callback = null,
    ...rest
}) => {
    const [stateIds, setStateIds] = useState(ids);
    const hookValue = useGetMany(resource, stateIds, options);
    if (callback) callback(hookValue);

    updateState = newIds => {
        setStateIds(newIds);
    };

    return <div>hello</div>;
};

describe('useGetMany', () => {
    let dataProvider;

    beforeEach(() => {
        dataProvider = testDataProvider({
            getMany: jest
                .fn()
                .mockResolvedValue({ data: [{ id: 1, title: 'foo' }] }),
        });
    });

    it('should call dataProvider.getMany() on mount', async () => {
        render(
            <CoreAdminContext dataProvider={dataProvider}>
                <UseGetMany resource="posts" ids={[1]} />
            </CoreAdminContext>
        );
        await waitFor(() => {
            expect(dataProvider.getMany).toHaveBeenCalledTimes(1);
            expect(dataProvider.getMany).toHaveBeenCalledWith('posts', {
                ids: [1],
            });
        });
    });

    it('should not call dataProvider.getMany() on mount if enabled is false', async () => {
        const { rerender } = render(
            <CoreAdminContext dataProvider={dataProvider}>
                <UseGetMany
                    resource="posts"
                    ids={[1]}
                    options={{ enabled: false }}
                />
            </CoreAdminContext>
        );
        await new Promise(resolve => setTimeout(resolve));
        expect(dataProvider.getMany).toHaveBeenCalledTimes(0);
        rerender(
            <CoreAdminContext dataProvider={dataProvider}>
                <UseGetMany
                    resource="posts"
                    ids={[1]}
                    options={{ enabled: true }}
                />
            </CoreAdminContext>
        );
        await new Promise(resolve => setTimeout(resolve));
        expect(dataProvider.getMany).toHaveBeenCalledTimes(1);
    });

    it('should not call dataProvider.getMany() on update', async () => {
        const { rerender } = render(
            <CoreAdminContext dataProvider={dataProvider}>
                <UseGetMany resource="posts" ids={[1]} />
            </CoreAdminContext>
        );
        await new Promise(resolve => setTimeout(resolve));
        expect(dataProvider.getMany).toHaveBeenCalledTimes(1);
        rerender(
            <CoreAdminContext dataProvider={dataProvider}>
                <UseGetMany resource="posts" ids={[1]} />
            </CoreAdminContext>
        );
        await new Promise(resolve => setTimeout(resolve));
        expect(dataProvider.getMany).toHaveBeenCalledTimes(1);
    });

    it('should recall dataProvider.getMany() when ids changes', async () => {
        const { rerender } = render(
            <CoreAdminContext dataProvider={dataProvider}>
                <UseGetMany resource="posts" ids={[1]} />
            </CoreAdminContext>
        );
        await waitFor(() => {
            expect(dataProvider.getMany).toHaveBeenCalledTimes(1);
        });
        rerender(
            <CoreAdminContext dataProvider={dataProvider}>
                <UseGetMany resource="posts" ids={[1, 2]} />
            </CoreAdminContext>
        );
        await waitFor(() => {
            expect(dataProvider.getMany).toHaveBeenCalledTimes(2);
        });
    });

    it('should recall dataProvider.getMany() when resource changes', async () => {
        const { rerender } = render(
            <CoreAdminContext dataProvider={dataProvider}>
                <UseGetMany resource="posts" ids={[1]} />
            </CoreAdminContext>
        );
        await waitFor(() => {
            expect(dataProvider.getMany).toHaveBeenCalledTimes(1);
        });
        rerender(
            <CoreAdminContext dataProvider={dataProvider}>
                <UseGetMany resource="comments" ids={[1]} />
            </CoreAdminContext>
        );
        await waitFor(() => {
            expect(dataProvider.getMany).toHaveBeenCalledTimes(2);
        });
    });

<<<<<<< HEAD
    it('should accept a meta parameter', async () => {
        render(
            <CoreAdminContext dataProvider={dataProvider}>
=======
    it('should update loading state when ids change', async () => {
        const dataProvider = {
            getMany: jest.fn((resource, params) => {
                if (params.ids.length === 1) {
                    return Promise.resolve({
                        data: [{ id: 1, title: 'foo' }],
                    });
                } else {
                    return Promise.resolve({
                        data: [
                            { id: 1, title: 'foo' },
                            { id: 2, title: 'bar' },
                        ],
                    });
                }
            }),
        };

        const hookValue = jest.fn();
        renderWithRedux(
            <DataProviderContext.Provider value={dataProvider}>
                <UseCustomGetMany
                    resource="posts"
                    ids={[1]}
                    callback={hookValue}
                />
            </DataProviderContext.Provider>,
            {
                admin: {
                    resources: {
                        posts: {
                            data: {},
                        },
                    },
                },
            }
        );

        await waitFor(() => {
            expect(dataProvider.getMany).toBeCalledTimes(1);
        });

        expect(hookValue.mock.calls[0][0]).toEqual({
            data: [undefined],
            error: null,
            loaded: false,
            loading: true,
            refetch: expect.any(Function),
        });
        expect(hookValue.mock.calls[1][0]).toEqual({
            data: [undefined],
            error: null,
            loaded: false,
            loading: true,
            refetch: expect.any(Function),
        });
        expect(hookValue.mock.calls[2][0]).toEqual({
            data: [{ id: 1, title: 'foo' }],
            error: null,
            loaded: false,
            loading: true,
            refetch: expect.any(Function),
        });
        expect(hookValue.mock.calls[3][0]).toEqual({
            data: [{ id: 1, title: 'foo' }],
            error: null,
            loaded: true,
            loading: false,
            refetch: expect.any(Function),
        });

        // Updating ids...
        updateState([1, 2]);

        await waitFor(() => {
            expect(dataProvider.getMany).toBeCalledTimes(2);
        });

        expect(hookValue.mock.calls[4][0]).toEqual({
            data: [{ id: 1, title: 'foo' }],
            error: null,
            loaded: true,
            loading: false,
            refetch: expect.any(Function),
        });
        expect(hookValue.mock.calls[5][0]).toEqual({
            data: [{ id: 1, title: 'foo' }],
            error: null,
            loaded: true,
            loading: true,
            refetch: expect.any(Function),
        });
        expect(hookValue.mock.calls[6][0]).toEqual({
            data: [{ id: 1, title: 'foo' }],
            error: null,
            loaded: true,
            loading: true,
            refetch: expect.any(Function),
        });
        expect(hookValue.mock.calls[7][0]).toEqual({
            data: [
                { id: 1, title: 'foo' },
                {
                    id: 2,
                    title: 'bar',
                },
            ],
            error: null,
            loaded: true,
            loading: true,
            refetch: expect.any(Function),
        });
        expect(hookValue.mock.calls[8][0]).toEqual({
            data: [
                { id: 1, title: 'foo' },
                {
                    id: 2,
                    title: 'bar',
                },
            ],
            error: null,
            loaded: true,
            loading: false,
            refetch: expect.any(Function),
        });
    });

    it('should retrieve results from redux state on mount', () => {
        const hookValue = jest.fn();
        renderWithRedux(
            <UseGetMany resource="posts" ids={[1, 2]} callback={hookValue} />,
            {
                admin: {
                    resources: {
                        posts: { data: { 1: { id: 1 }, 2: { id: 2 } } },
                    },
                },
            }
        );
        expect(hookValue.mock.calls[0][0]).toEqual({
            data: [{ id: 1 }, { id: 2 }],
            loading: true,
            loaded: true,
            error: null,
            refetch: expect.any(Function),
        });
    });

    it('should replace redux data with dataProvider data', async () => {
        const hookValue = jest.fn();
        const dataProvider = {
            getMany: jest.fn(() =>
                Promise.resolve({
                    data: [
                        { id: 1, title: 'foo' },
                        { id: 2, title: 'bar' },
                    ],
                })
            ),
        };
        renderWithRedux(
            <DataProviderContext.Provider value={dataProvider}>
>>>>>>> 8e44fbc1
                <UseGetMany
                    resource="posts"
                    ids={[1]}
                    meta={{ hello: 'world' }}
                />
            </CoreAdminContext>
        );
        await waitFor(() => {
            expect(dataProvider.getMany).toHaveBeenCalledTimes(1);
            expect(dataProvider.getMany).toHaveBeenCalledWith('posts', {
                ids: [1],
                meta: { hello: 'world' },
            });
        });
    });

    it('should use data from query cache on mount', async () => {
        const FecthGetMany = () => {
            useGetMany('posts', { ids: ['1'] });
            return <span>dummy</span>;
        };
        const hookValue = jest.fn();
        const { rerender } = render(
            <CoreAdminContext dataProvider={dataProvider}>
                <FecthGetMany />
            </CoreAdminContext>
        );
        await waitFor(() => {
            expect(dataProvider.getMany).toHaveBeenCalledTimes(1);
        });
        rerender(
            <CoreAdminContext dataProvider={dataProvider}>
                <UseGetMany resource="posts" ids={[1]} callback={hookValue} />
            </CoreAdminContext>
        );
        expect(hookValue).toHaveBeenCalledWith(
            expect.objectContaining({
                data: [{ id: 1, title: 'foo' }],
                isFetching: true,
                isLoading: false,
                error: null,
            })
        );
        await waitFor(() => {
            expect(dataProvider.getMany).toHaveBeenCalledTimes(2);
        });
        expect(hookValue).toHaveBeenCalledWith(
            expect.objectContaining({
                data: [{ id: 1, title: 'foo' }],
                isFetching: false,
                isLoading: false,
                error: null,
            })
        );
    });

    it('should set the error state when the dataProvider fails', async () => {
        jest.spyOn(console, 'error').mockImplementation(() => {});
        const hookValue = jest.fn();
        const dataProvider = testDataProvider({
            getMany: jest.fn().mockRejectedValue(new Error('failed')),
        });
        render(
            <CoreAdminContext dataProvider={dataProvider}>
                <UseGetMany resource="posts" ids={[1]} callback={hookValue} />
            </CoreAdminContext>
        );
        expect(hookValue).toHaveBeenCalledWith(
            expect.objectContaining({
                error: null,
            })
        );
        await waitFor(() => {
            expect(dataProvider.getMany).toHaveBeenCalledTimes(1);
        });
        expect(hookValue).toHaveBeenCalledWith(
            expect.objectContaining({
                error: new Error('failed'),
            })
        );
    });

    it('should execute success side effects on success', async () => {
        const onSuccess = jest.fn();
        render(
            <CoreAdminContext dataProvider={dataProvider}>
                <UseGetMany
                    resource="posts"
                    ids={[1]}
                    options={{ onSuccess }}
                />
            </CoreAdminContext>
        );
        await waitFor(() => {
            expect(dataProvider.getMany).toHaveBeenCalledTimes(1);
            expect(onSuccess).toHaveBeenCalledWith([{ id: 1, title: 'foo' }]);
        });
    });

    it('should execute error side effects on failure', async () => {
        jest.spyOn(console, 'error').mockImplementationOnce(() => {});
        const dataProvider = testDataProvider({
            getMany: jest.fn().mockRejectedValue(new Error('failed')),
        });
        const onError = jest.fn();
        render(
            <CoreAdminContext dataProvider={dataProvider}>
                <UseGetMany resource="posts" ids={[1]} options={{ onError }} />
            </CoreAdminContext>
        );
        await waitFor(() => {
            expect(dataProvider.getMany).toHaveBeenCalledTimes(1);
            expect(onError).toHaveBeenCalledWith(new Error('failed'));
        });
    });
});<|MERGE_RESOLUTION|>--- conflicted
+++ resolved
@@ -2,17 +2,10 @@
 import expect from 'expect';
 import { render, waitFor } from '@testing-library/react';
 
-<<<<<<< HEAD
 import { CoreAdminContext } from '../core';
 import { useGetMany } from './useGetMany';
 import { testDataProvider } from '../dataProvider';
-=======
-import { renderWithRedux } from 'ra-test';
-import useGetMany from './useGetMany';
-import { DataProviderContext } from '../dataProvider';
-import { waitFor } from '@testing-library/react';
 import { useState } from 'react';
->>>>>>> 8e44fbc1
 
 const UseGetMany = ({
     resource,
@@ -37,7 +30,7 @@
     ...rest
 }) => {
     const [stateIds, setStateIds] = useState(ids);
-    const hookValue = useGetMany(resource, stateIds, options);
+    const hookValue = useGetMany(resource, { ids: stateIds }, options);
     if (callback) callback(hookValue);
 
     updateState = newIds => {
@@ -152,13 +145,128 @@
         });
     });
 
-<<<<<<< HEAD
     it('should accept a meta parameter', async () => {
         render(
             <CoreAdminContext dataProvider={dataProvider}>
-=======
+                <UseGetMany
+                    resource="posts"
+                    ids={[1]}
+                    meta={{ hello: 'world' }}
+                />
+            </CoreAdminContext>
+        );
+        await waitFor(() => {
+            expect(dataProvider.getMany).toHaveBeenCalledTimes(1);
+            expect(dataProvider.getMany).toHaveBeenCalledWith('posts', {
+                ids: [1],
+                meta: { hello: 'world' },
+            });
+        });
+    });
+
+    it('should use data from query cache on mount', async () => {
+        const FecthGetMany = () => {
+            useGetMany('posts', { ids: ['1'] });
+            return <span>dummy</span>;
+        };
+        const hookValue = jest.fn();
+        const { rerender } = render(
+            <CoreAdminContext dataProvider={dataProvider}>
+                <FecthGetMany />
+            </CoreAdminContext>
+        );
+        await waitFor(() => {
+            expect(dataProvider.getMany).toHaveBeenCalledTimes(1);
+        });
+        rerender(
+            <CoreAdminContext dataProvider={dataProvider}>
+                <UseGetMany resource="posts" ids={[1]} callback={hookValue} />
+            </CoreAdminContext>
+        );
+        expect(hookValue).toHaveBeenCalledWith(
+            expect.objectContaining({
+                data: [{ id: 1, title: 'foo' }],
+                isFetching: true,
+                isLoading: false,
+                error: null,
+            })
+        );
+        await waitFor(() => {
+            expect(dataProvider.getMany).toHaveBeenCalledTimes(2);
+        });
+        expect(hookValue).toHaveBeenCalledWith(
+            expect.objectContaining({
+                data: [{ id: 1, title: 'foo' }],
+                isFetching: false,
+                isLoading: false,
+                error: null,
+            })
+        );
+    });
+
+    it('should set the error state when the dataProvider fails', async () => {
+        jest.spyOn(console, 'error').mockImplementation(() => {});
+        const hookValue = jest.fn();
+        const dataProvider = testDataProvider({
+            getMany: jest.fn().mockRejectedValue(new Error('failed')),
+        });
+        render(
+            <CoreAdminContext dataProvider={dataProvider}>
+                <UseGetMany resource="posts" ids={[1]} callback={hookValue} />
+            </CoreAdminContext>
+        );
+        expect(hookValue).toHaveBeenCalledWith(
+            expect.objectContaining({
+                error: null,
+            })
+        );
+        await waitFor(() => {
+            expect(dataProvider.getMany).toHaveBeenCalledTimes(1);
+        });
+        expect(hookValue).toHaveBeenCalledWith(
+            expect.objectContaining({
+                error: new Error('failed'),
+            })
+        );
+    });
+
+    it('should execute success side effects on success', async () => {
+        const onSuccess = jest.fn();
+        render(
+            <CoreAdminContext dataProvider={dataProvider}>
+                <UseGetMany
+                    resource="posts"
+                    ids={[1]}
+                    options={{ onSuccess }}
+                />
+            </CoreAdminContext>
+        );
+        await waitFor(() => {
+            expect(dataProvider.getMany).toHaveBeenCalledTimes(1);
+            expect(onSuccess).toHaveBeenCalledWith([{ id: 1, title: 'foo' }]);
+        });
+    });
+
+    it('should execute error side effects on failure', async () => {
+        jest.spyOn(console, 'error').mockImplementationOnce(() => {});
+        const dataProvider = testDataProvider({
+            getMany: jest.fn().mockRejectedValue(new Error('failed')),
+        });
+        const onError = jest.fn();
+        render(
+            <CoreAdminContext dataProvider={dataProvider}>
+                <UseGetMany resource="posts" ids={[1]} options={{ onError }} />
+            </CoreAdminContext>
+        );
+        await waitFor(() => {
+            expect(dataProvider.getMany).toHaveBeenCalledTimes(1);
+            expect(onError).toHaveBeenCalledWith(new Error('failed'));
+        });
+    });
+
     it('should update loading state when ids change', async () => {
-        const dataProvider = {
+        const dataProvider = testDataProvider({
+            // @ts-ignore
             getMany: jest.fn((resource, params) => {
                 if (params.ids.length === 1) {
                     return Promise.resolve({
@@ -173,60 +281,40 @@
                     });
                 }
             }),
-        };
+        });
 
         const hookValue = jest.fn();
-        renderWithRedux(
-            <DataProviderContext.Provider value={dataProvider}>
+        render(
+            <CoreAdminContext dataProvider={dataProvider}>
                 <UseCustomGetMany
                     resource="posts"
                     ids={[1]}
                     callback={hookValue}
                 />
-            </DataProviderContext.Provider>,
-            {
-                admin: {
-                    resources: {
-                        posts: {
-                            data: {},
-                        },
-                    },
-                },
-            }
+            </CoreAdminContext>
         );
 
         await waitFor(() => {
             expect(dataProvider.getMany).toBeCalledTimes(1);
         });
 
-        expect(hookValue.mock.calls[0][0]).toEqual({
-            data: [undefined],
-            error: null,
-            loaded: false,
-            loading: true,
-            refetch: expect.any(Function),
-        });
-        expect(hookValue.mock.calls[1][0]).toEqual({
-            data: [undefined],
-            error: null,
-            loaded: false,
-            loading: true,
-            refetch: expect.any(Function),
-        });
-        expect(hookValue.mock.calls[2][0]).toEqual({
-            data: [{ id: 1, title: 'foo' }],
-            error: null,
-            loaded: false,
-            loading: true,
-            refetch: expect.any(Function),
-        });
-        expect(hookValue.mock.calls[3][0]).toEqual({
-            data: [{ id: 1, title: 'foo' }],
-            error: null,
-            loaded: true,
-            loading: false,
-            refetch: expect.any(Function),
-        });
+        expect(hookValue.mock.calls[0][0]).toStrictEqual(
+            expect.objectContaining({
+                data: undefined,
+                isError: false,
+                isFetching: true,
+                isLoading: true,
+            })
+        );
+
+        expect(hookValue.mock.calls[1][0]).toStrictEqual(
+            expect.objectContaining({
+                data: [{ id: 1, title: 'foo' }],
+                isError: false,
+                isFetching: false,
+                isLoading: false,
+            })
+        );
 
         // Updating ids...
         updateState([1, 2]);
@@ -235,204 +323,32 @@
             expect(dataProvider.getMany).toBeCalledTimes(2);
         });
 
-        expect(hookValue.mock.calls[4][0]).toEqual({
-            data: [{ id: 1, title: 'foo' }],
-            error: null,
-            loaded: true,
-            loading: false,
-            refetch: expect.any(Function),
-        });
-        expect(hookValue.mock.calls[5][0]).toEqual({
-            data: [{ id: 1, title: 'foo' }],
-            error: null,
-            loaded: true,
-            loading: true,
-            refetch: expect.any(Function),
-        });
-        expect(hookValue.mock.calls[6][0]).toEqual({
-            data: [{ id: 1, title: 'foo' }],
-            error: null,
-            loaded: true,
-            loading: true,
-            refetch: expect.any(Function),
-        });
-        expect(hookValue.mock.calls[7][0]).toEqual({
-            data: [
-                { id: 1, title: 'foo' },
-                {
-                    id: 2,
-                    title: 'bar',
-                },
-            ],
-            error: null,
-            loaded: true,
-            loading: true,
-            refetch: expect.any(Function),
-        });
-        expect(hookValue.mock.calls[8][0]).toEqual({
-            data: [
-                { id: 1, title: 'foo' },
-                {
-                    id: 2,
-                    title: 'bar',
-                },
-            ],
-            error: null,
-            loaded: true,
-            loading: false,
-            refetch: expect.any(Function),
-        });
-    });
-
-    it('should retrieve results from redux state on mount', () => {
-        const hookValue = jest.fn();
-        renderWithRedux(
-            <UseGetMany resource="posts" ids={[1, 2]} callback={hookValue} />,
-            {
-                admin: {
-                    resources: {
-                        posts: { data: { 1: { id: 1 }, 2: { id: 2 } } },
-                    },
-                },
-            }
-        );
-        expect(hookValue.mock.calls[0][0]).toEqual({
-            data: [{ id: 1 }, { id: 2 }],
-            loading: true,
-            loaded: true,
-            error: null,
-            refetch: expect.any(Function),
-        });
-    });
-
-    it('should replace redux data with dataProvider data', async () => {
-        const hookValue = jest.fn();
-        const dataProvider = {
-            getMany: jest.fn(() =>
-                Promise.resolve({
-                    data: [
-                        { id: 1, title: 'foo' },
-                        { id: 2, title: 'bar' },
-                    ],
-                })
-            ),
-        };
-        renderWithRedux(
-            <DataProviderContext.Provider value={dataProvider}>
->>>>>>> 8e44fbc1
-                <UseGetMany
-                    resource="posts"
-                    ids={[1]}
-                    meta={{ hello: 'world' }}
-                />
-            </CoreAdminContext>
-        );
-        await waitFor(() => {
-            expect(dataProvider.getMany).toHaveBeenCalledTimes(1);
-            expect(dataProvider.getMany).toHaveBeenCalledWith('posts', {
-                ids: [1],
-                meta: { hello: 'world' },
-            });
-        });
-    });
-
-    it('should use data from query cache on mount', async () => {
-        const FecthGetMany = () => {
-            useGetMany('posts', { ids: ['1'] });
-            return <span>dummy</span>;
-        };
-        const hookValue = jest.fn();
-        const { rerender } = render(
-            <CoreAdminContext dataProvider={dataProvider}>
-                <FecthGetMany />
-            </CoreAdminContext>
-        );
-        await waitFor(() => {
-            expect(dataProvider.getMany).toHaveBeenCalledTimes(1);
-        });
-        rerender(
-            <CoreAdminContext dataProvider={dataProvider}>
-                <UseGetMany resource="posts" ids={[1]} callback={hookValue} />
-            </CoreAdminContext>
-        );
-        expect(hookValue).toHaveBeenCalledWith(
-            expect.objectContaining({
-                data: [{ id: 1, title: 'foo' }],
+        expect(hookValue.mock.calls[2][0]).toStrictEqual(
+            expect.objectContaining({
+                data: undefined,
+                isError: false,
                 isFetching: true,
-                isLoading: false,
-                error: null,
-            })
-        );
-        await waitFor(() => {
-            expect(dataProvider.getMany).toHaveBeenCalledTimes(2);
-        });
-        expect(hookValue).toHaveBeenCalledWith(
-            expect.objectContaining({
-                data: [{ id: 1, title: 'foo' }],
+                isLoading: true,
+            })
+        );
+        expect(hookValue.mock.calls[3][0]).toStrictEqual(
+            expect.objectContaining({
+                data: undefined,
+                isError: false,
+                isFetching: true,
+                isLoading: true,
+            })
+        );
+        expect(hookValue.mock.calls[4][0]).toStrictEqual(
+            expect.objectContaining({
+                data: [
+                    { id: 1, title: 'foo' },
+                    { id: 2, title: 'bar' },
+                ],
+                isError: false,
                 isFetching: false,
                 isLoading: false,
-                error: null,
-            })
-        );
-    });
-
-    it('should set the error state when the dataProvider fails', async () => {
-        jest.spyOn(console, 'error').mockImplementation(() => {});
-        const hookValue = jest.fn();
-        const dataProvider = testDataProvider({
-            getMany: jest.fn().mockRejectedValue(new Error('failed')),
-        });
-        render(
-            <CoreAdminContext dataProvider={dataProvider}>
-                <UseGetMany resource="posts" ids={[1]} callback={hookValue} />
-            </CoreAdminContext>
-        );
-        expect(hookValue).toHaveBeenCalledWith(
-            expect.objectContaining({
-                error: null,
-            })
-        );
-        await waitFor(() => {
-            expect(dataProvider.getMany).toHaveBeenCalledTimes(1);
-        });
-        expect(hookValue).toHaveBeenCalledWith(
-            expect.objectContaining({
-                error: new Error('failed'),
-            })
-        );
-    });
-
-    it('should execute success side effects on success', async () => {
-        const onSuccess = jest.fn();
-        render(
-            <CoreAdminContext dataProvider={dataProvider}>
-                <UseGetMany
-                    resource="posts"
-                    ids={[1]}
-                    options={{ onSuccess }}
-                />
-            </CoreAdminContext>
-        );
-        await waitFor(() => {
-            expect(dataProvider.getMany).toHaveBeenCalledTimes(1);
-            expect(onSuccess).toHaveBeenCalledWith([{ id: 1, title: 'foo' }]);
-        });
-    });
-
-    it('should execute error side effects on failure', async () => {
-        jest.spyOn(console, 'error').mockImplementationOnce(() => {});
-        const dataProvider = testDataProvider({
-            getMany: jest.fn().mockRejectedValue(new Error('failed')),
-        });
-        const onError = jest.fn();
-        render(
-            <CoreAdminContext dataProvider={dataProvider}>
-                <UseGetMany resource="posts" ids={[1]} options={{ onError }} />
-            </CoreAdminContext>
-        );
-        await waitFor(() => {
-            expect(dataProvider.getMany).toHaveBeenCalledTimes(1);
-            expect(onError).toHaveBeenCalledWith(new Error('failed'));
-        });
+            })
+        );
     });
 });