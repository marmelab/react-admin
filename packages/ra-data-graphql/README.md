--- conflicted
+++ resolved
@@ -18,11 +18,7 @@
 
 ## How does it work?
 
-<<<<<<< HEAD
 In a nutshell, `ra-data-graphql` runs an *introspection query* on your GraphQL API and passes it to your adaptor, along with the *type of query* that is being made (`CREATE`, `UPDATE`, `GET_ONE`, `GET_LIST` etc..) and the *name of the resource* that is being queried.
-=======
-In a nutshell, `ra-data-graphql` runs an *introspection query* on your GraphQL API and passes it to your adaptator, along with the *type of query* that is being made (`CREATE`, `UPDATE`, `GET_ONE`, `GET_LIST` etc.) and the *name of the resource* that is being queried.
->>>>>>> a501d66f
 
 It is then the job of ***your*** GraphQL adaptor to craft the GraphQL query that will match your backend conventions, and to provide a function that will parse the response of that query in a way that react-admin can understand.
 
