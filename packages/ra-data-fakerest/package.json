--- conflicted
+++ resolved
@@ -1,11 +1,6 @@
 {
-<<<<<<< HEAD
-    "name": "@yeutech/ra-data-fakerest",
-    "version": "2.0.0-beta4-yeutech.4",
-=======
     "name": "ra-data-fakerest",
-    "version": "2.0.0-RC2",
->>>>>>> e7d9fb05
+    "version": "2.0.0-RC2-yeutech.1",
     "description": "JSON Server data provider for react-admin",
     "main": "lib/index.js",
     "scripts": {
@@ -42,10 +37,6 @@
         "fakerest": "~2.1.0"
     },
     "peerDependencies": {
-<<<<<<< HEAD
-        "@yeutech/react-admin": "~2.0.0-beta4-yeutech.3"
-=======
-        "react-admin": "^2.0.0-RC1"
->>>>>>> e7d9fb05
+        "react-admin": "^2.0.0-RC2-yeutech.1"
     }
 }