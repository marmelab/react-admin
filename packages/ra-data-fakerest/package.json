{
    "name": "ra-data-fakerest",
    "version": "5.12.3",
    "description": "JSON Server data provider for react-admin",
    "zshy": "./src/index.ts",
    "main": "./dist/index.cjs",
    "module": "./dist/index.js",
    "types": "./dist/index.d.cts",
    "type": "module",
    "sideEffects": false,
    "files": [
        "LICENSE",
        "*.md",
        "dist",
        "src"
    ],
    "repository": {
        "type": "git",
        "url": "git+https://github.com/marmelab/react-admin.git"
    },
    "keywords": [
        "reactjs",
        "react",
        "react-admin",
        "rest",
        "fakerest",
        "local"
    ],
    "author": "François Zaninotto",
    "license": "MIT",
    "bugs": {
        "url": "https://github.com/marmelab/react-admin/issues"
    },
    "homepage": "https://github.com/marmelab/react-admin#readme",
    "scripts": {
        "build": "zshy"
    },
    "dependencies": {
        "fakerest": "^4.0.1"
    },
    "devDependencies": {
        "@types/jest": "^29.5.2",
        "expect": "^27.4.6",
<<<<<<< HEAD
        "ra-core": "^5.12.2",
        "typescript": "^5.1.3",
        "zshy": "^0.4.4"
=======
        "ra-core": "^5.12.3",
        "rimraf": "^3.0.2",
        "typescript": "^5.1.3"
>>>>>>> 439f6fe4
    },
    "peerDependencies": {
        "ra-core": "^5.0.0"
    },
    "gitHead": "587df4c27bfcec4a756df4f95e5fc14728dfc0d7",
    "exports": {
        ".": {
            "types": "./dist/index.d.cts",
            "import": "./dist/index.js",
            "require": "./dist/index.cjs"
        }
    }
}<|MERGE_RESOLUTION|>--- conflicted
+++ resolved
@@ -41,15 +41,9 @@
     "devDependencies": {
         "@types/jest": "^29.5.2",
         "expect": "^27.4.6",
-<<<<<<< HEAD
-        "ra-core": "^5.12.2",
+        "ra-core": "^5.12.3",
         "typescript": "^5.1.3",
         "zshy": "^0.4.4"
-=======
-        "ra-core": "^5.12.3",
-        "rimraf": "^3.0.2",
-        "typescript": "^5.1.3"
->>>>>>> 439f6fe4
     },
     "peerDependencies": {
         "ra-core": "^5.0.0"
