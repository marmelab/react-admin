--- conflicted
+++ resolved
@@ -3,18 +3,11 @@
 import { CoreAdminContext, testDataProvider } from 'ra-core';
 import { ThemeProvider, createTheme } from '@mui/material';
 
-<<<<<<< HEAD
 import { ArrayField } from './ArrayField';
 import { NumberField } from './NumberField';
 import { TextField } from './TextField';
 import { Datagrid } from '../list';
-=======
-import ArrayField from './ArrayField';
-import NumberField from './NumberField';
-import TextField from './TextField';
-import Datagrid from '../list/datagrid/Datagrid';
-import SimpleList from '../list/SimpleList';
->>>>>>> bc8570dd
+import { SimpleList } from '../list';
 
 describe('<ArrayField />', () => {
     const currentSort = { field: 'id', order: 'ASC' };
@@ -46,7 +39,7 @@
 
     it('should render the alternative empty component', () => {
         const { queryByText } = render(
-            <TestContext>
+            <Wrapper>
                 <ArrayField
                     source="arr"
                     resource="posts"
@@ -59,7 +52,7 @@
                         <NumberField source="id" />
                     </Datagrid>
                 </ArrayField>
-            </TestContext>
+            </Wrapper>
         );
         expect(queryByText('No posts')).not.toBeNull();
     });
