import React, { ReactNode, useMemo } from 'react';
import { UseQueryOptions } from '@tanstack/react-query';
import { Typography } from '@mui/material';
import {
    useReferenceOneFieldController,
    useRecordContext,
    ResourceContextProvider,
    LinkToType,
    useCreatePath,
    useTranslate,
    SortPayload,
    RaRecord,
    ReferenceFieldContextProvider,
    UseReferenceFieldControllerResult,
} from 'ra-core';

import { FieldProps } from './types';
import { ReferenceFieldView } from './ReferenceField';

/**
 * Render the related record in a one-to-one relationship
 *
 * Expects a single field as child
 *
 * @example // display the bio of the current author
 * <ReferenceOneField reference="bios" target="author_id">
 *     <TextField source="body" />
 * </ReferenceOneField>
 */
export const ReferenceOneField = <
    RecordType extends RaRecord = RaRecord,
    ReferenceRecordType extends RaRecord = RaRecord
>(
    props: ReferenceOneFieldProps<RecordType, ReferenceRecordType>
) => {
    const {
        children,
        reference,
        source = 'id',
        target,
        emptyText,
        sort,
        filter,
        link = false,
        queryOptions,
    } = props;
    const record = useRecordContext<RecordType>(props);
    const createPath = useCreatePath();
    const translate = useTranslate();

    const controllerProps = useReferenceOneFieldController<ReferenceRecordType>(
        {
            record,
            reference,
            source,
            target,
            sort,
            filter,
            queryOptions,
        }
    );

    const resourceLinkPath =
        !record || link === false
            ? false
            : createPath({
                  resource: reference,
                  id: controllerProps.referenceRecord?.id,
                  type:
                      typeof link === 'function'
                          ? link(record, reference)
                          : link,
              });

    const context = useMemo<UseReferenceFieldControllerResult>(
        () => ({
            ...controllerProps,
            link: resourceLinkPath,
        }),
        [controllerProps, resourceLinkPath]
    );
    return !record ||
        (!controllerProps.isPending &&
            controllerProps.referenceRecord == null) ? (
        emptyText ? (
            <Typography component="span" variant="body2">
                {emptyText && translate(emptyText, { _: emptyText })}
            </Typography>
        ) : null
    ) : (
        <ResourceContextProvider value={reference}>
            <ReferenceFieldContextProvider value={context}>
                <ReferenceFieldView reference={reference} source={source}>
                    {children}
                </ReferenceFieldView>
            </ReferenceFieldContextProvider>
        </ResourceContextProvider>
    );
};

export interface ReferenceOneFieldProps<
    RecordType extends RaRecord = RaRecord,
    ReferenceRecordType extends RaRecord = RaRecord
> extends FieldProps<RecordType> {
    children?: ReactNode;
    reference: string;
    target: string;
    sort?: SortPayload;
    filter?: any;
    link?: LinkToType<RecordType>;
    queryOptions?: UseQueryOptions<{
        data: ReferenceRecordType[];
        total: number;
    }> & { meta?: any };
}

<<<<<<< HEAD
ReferenceOneField.defaultProps = {
    // disable sorting on this field by default as its default source prop ('id')
    // will match the default sort ({ field: 'id', order: 'DESC'})
    // leading to an incorrect sort indicator in a datagrid header
    sortable: false,
};
=======
ReferenceOneField.propTypes = {
    children: PropTypes.node,
    className: PropTypes.string,
    label: fieldPropTypes.label,
    record: PropTypes.any,
    reference: PropTypes.string.isRequired,
    source: PropTypes.string,
    target: PropTypes.string.isRequired,
    queryOptions: PropTypes.any,
};

// disable sorting on this field by default as its default source prop ('id')
// will match the default sort ({ field: 'id', order: 'DESC'})
// leading to an incorrect sort indicator in a datagrid header
ReferenceOneField.sortable = false;
>>>>>>> 316e4b53
<|MERGE_RESOLUTION|>--- conflicted
+++ resolved
@@ -114,27 +114,7 @@
     }> & { meta?: any };
 }
 
-<<<<<<< HEAD
-ReferenceOneField.defaultProps = {
-    // disable sorting on this field by default as its default source prop ('id')
-    // will match the default sort ({ field: 'id', order: 'DESC'})
-    // leading to an incorrect sort indicator in a datagrid header
-    sortable: false,
-};
-=======
-ReferenceOneField.propTypes = {
-    children: PropTypes.node,
-    className: PropTypes.string,
-    label: fieldPropTypes.label,
-    record: PropTypes.any,
-    reference: PropTypes.string.isRequired,
-    source: PropTypes.string,
-    target: PropTypes.string.isRequired,
-    queryOptions: PropTypes.any,
-};
-
 // disable sorting on this field by default as its default source prop ('id')
 // will match the default sort ({ field: 'id', order: 'DESC'})
 // leading to an incorrect sort indicator in a datagrid header
-ReferenceOneField.sortable = false;
->>>>>>> 316e4b53
+ReferenceOneField.sortable = false;