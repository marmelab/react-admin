--- conflicted
+++ resolved
@@ -113,7 +113,6 @@
 >(
     props: ReferenceFieldViewProps<RecordType, ReferenceRecordType>
 ) => {
-<<<<<<< HEAD
     const {
         children,
         className,
@@ -121,16 +120,12 @@
         offline = defaultOffline,
         reference,
         sx,
-    } = props;
+        ...rest
+    } = useThemeProps({
+        props: props,
+        name: PREFIX,
+    });
     const { error, link, isLoading, isPaused, referenceRecord } =
-=======
-    const { children, className, emptyText, reference, sx, ...rest } =
-        useThemeProps({
-            props: props,
-            name: PREFIX,
-        });
-    const { error, link, isLoading, referenceRecord } =
->>>>>>> 67e67828
         useReferenceFieldContext();
 
     const getRecordRepresentation = useGetRecordRepresentation(reference);
