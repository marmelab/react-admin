import React, { ReactNode } from 'react';
import {
    useReferenceManyFieldController,
    useRecordContext,
    useTimeout,
    useCreatePath,
    SortPayload,
    RaRecord,
    Translate,
} from 'ra-core';
<<<<<<< HEAD
import {
    Typography,
    TypographyProps,
    CircularProgress,
    Stack,
} from '@mui/material';
=======
import clsx from 'clsx';
import { Typography, TypographyProps, CircularProgress } from '@mui/material';
import {
    ComponentsOverrides,
    styled,
    useThemeProps,
} from '@mui/material/styles';
>>>>>>> 67e67828
import ErrorIcon from '@mui/icons-material/Error';

import { FieldProps } from './types';
import { sanitizeFieldRestProps } from './sanitizeFieldRestProps';
import { Link } from '../Link';
import { Offline } from '../Offline';

const defaultOffline = <Offline variant="inline" />;

/**
 * Fetch and render the number of records related to the current one
 *
 * Relies on dataProvider.getManyReference() returning a total property
 *
 * @example // Display the number of comments for the current post
 * <ReferenceManyCount reference="comments" target="post_id" />
 *
 * @example // Display the number of published comments for the current post
 * <ReferenceManyCount reference="comments" target="post_id" filter={{ is_published: true }} />
 *
 * @example // Display the number of comments for the current post, with a custom Typography variant
 * <ReferenceManyCount reference="comments" target="post_id" variant="h1" />
 */
export const ReferenceManyCount = <RecordType extends RaRecord = RaRecord>(
    inProps: ReferenceManyCountProps<RecordType>
) => {
    const props = useThemeProps({
        props: inProps,
        name: PREFIX,
    });

    const {
        className,
        reference,
        target,
        filter,
        sort,
        link,
        offline = defaultOffline,
        resource,
        source = 'id',
        timeout = 1000,
        ...rest
    } = props;
    const record = useRecordContext(props);
    const oneSecondHasPassed = useTimeout(timeout);
    const createPath = useCreatePath();

    const { isPaused, isPending, error, total } =
        useReferenceManyFieldController<RecordType>({
            filter,
            sort,
            page: 1,
            perPage: 1,
            record,
            reference,
            resource,
            source,
            target,
        });

    let body: ReactNode = total;

    if (isPaused && total == null) {
        body = offline;
    }

    if (isPending && !isPaused && oneSecondHasPassed) {
        body = <CircularProgress size={14} />;
    }

    if (error) {
        body = (
            <Stack direction="row" alignItems="center" gap={1}>
                <ErrorIcon role="presentation" color="error" fontSize="small" />
                <Typography
                    component="span"
                    variant="body2"
                    sx={{ color: 'error.main' }}
                >
                    <Translate i18nKey="ra.notification.http_error">
                        Server communication error
                    </Translate>
                </Typography>
            </Stack>
        );
    }

    return (
        <StyledTypography
            className={clsx(className, ReferenceManyCountClasses.root)}
            component="span"
            variant="body2"
            {...sanitizeFieldRestProps(rest)}
        >
            {link && record ? (
                <Link
                    className={ReferenceManyCountClasses.link}
                    to={{
                        pathname: createPath({
                            resource: reference,
                            type: 'list',
                        }),
                        search: `filter=${JSON.stringify({
                            ...(filter || {}),
                            [target]: record[source],
                        })}`,
                    }}
                    onClick={e => e.stopPropagation()}
                >
                    {body}
                </Link>
            ) : (
                body
            )}
        </StyledTypography>
    );
};

// This is a hack that replaces react support for defaultProps. We currently need this for the Datagrid.
ReferenceManyCount.textAlign = 'right';

export interface ReferenceManyCountProps<RecordType extends RaRecord = RaRecord>
    extends Omit<FieldProps<RecordType>, 'source'>,
        Omit<TypographyProps, 'textAlign'> {
    offline?: ReactNode;
    reference: string;
    source?: string;
    target: string;
    sort?: SortPayload;
    filter?: any;
    link?: boolean;
    timeout?: number;
}

const PREFIX = 'RaReferenceManyCount';

export const ReferenceManyCountClasses = {
    root: `${PREFIX}-root`,
    link: `${PREFIX}-link`,
};

const StyledTypography = styled(Typography, {
    name: PREFIX,
    overridesResolver: (props, styles) => ({
        ['&']: styles.root,
        [`& .${ReferenceManyCountClasses.link}`]: styles.link,
    }),
})({});

declare module '@mui/material/styles' {
    interface ComponentNameToClassKey {
        [PREFIX]: 'root' | 'link';
    }

    interface ComponentsPropsList {
        [PREFIX]: Partial<ReferenceManyCountProps>;
    }

    interface Components {
        [PREFIX]?: {
            defaultProps?: ComponentsPropsList[typeof PREFIX];
            styleOverrides?: ComponentsOverrides<
                Omit<Theme, 'components'>
            >[typeof PREFIX];
        };
    }
}<|MERGE_RESOLUTION|>--- conflicted
+++ resolved
@@ -8,22 +8,18 @@
     RaRecord,
     Translate,
 } from 'ra-core';
-<<<<<<< HEAD
 import {
     Typography,
     TypographyProps,
     CircularProgress,
     Stack,
 } from '@mui/material';
-=======
 import clsx from 'clsx';
-import { Typography, TypographyProps, CircularProgress } from '@mui/material';
 import {
     ComponentsOverrides,
     styled,
     useThemeProps,
 } from '@mui/material/styles';
->>>>>>> 67e67828
 import ErrorIcon from '@mui/icons-material/Error';
 
 import { FieldProps } from './types';
