import * as React from 'react';
import PropTypes from 'prop-types';
import get from 'lodash/get';
import {
    ChoicesProps,
    useChoices,
    useRecordContext,
    useTranslate,
} from 'ra-core';
import { Typography, TypographyProps } from '@mui/material';

import { sanitizeFieldRestProps } from './sanitizeFieldRestProps';
import { FieldProps, fieldPropTypes } from './types';
import { genericMemo } from './genericMemo';

/**
 * Display a value in an enumeration
 *
 * Pass possible options as an array of objects in the 'choices' attribute.
 *
 * @example
 * const choices = [
 *    { id: 'M', name: 'Male' },
 *    { id: 'F', name: 'Female' },
 * ];
 * <SelectField source="gender" choices={choices} />
 *
 * By default, the text is built by
 * - finding a choice where the 'id' property equals the field value
 * - using the 'name' property as the option text
 *
 * You can also customize the properties to use for the value and text,
 * thanks to the 'optionValue' and 'optionText' attributes.
 *
 * @example
 * const choices = [
 *    { _id: 123, full_name: 'Leo Tolstoi', sex: 'M' },
 *    { _id: 456, full_name: 'Jane Austen', sex: 'F' },
 * ];
 * <SelectField source="author_id" choices={choices} optionText="full_name" optionValue="_id" />
 *
 * `optionText` also accepts a function, so you can shape the option text at will:
 * @example
 * const choices = [
 *    { id: 123, first_name: 'Leo', last_name: 'Tolstoi' },
 *    { id: 456, first_name: 'Jane', last_name: 'Austen' },
 * ];
 * const optionRenderer = choice => `${choice.first_name} ${choice.last_name}`;
 * <SelectField source="author_id" choices={choices} optionText={optionRenderer} />
 *
 * `optionText` also accepts a React Element, that can access
 * the related choice through the `useRecordContext` hook. You can use Field components there.
 * @example
 * const choices = [
 *    { id: 123, first_name: 'Leo', last_name: 'Tolstoi' },
 *    { id: 456, first_name: 'Jane', last_name: 'Austen' },
 * ];
 * const FullNameField = () => {
 *     const record = useRecordContext();
 *     return (<Chip>{record.first_name} {record.last_name}</Chip>)
 * };
 * <SelectField source="gender" choices={choices} optionText={<FullNameField />}/>
 *
 * The current choice is translated by default, so you can use translation identifiers as choices:
 * @example
 * const choices = [
 *    { id: 'M', name: 'myroot.gender.male' },
 *    { id: 'F', name: 'myroot.gender.female' },
 * ];
 *
 * However, in some cases (e.g. inside a `<ReferenceField>`), you may not want
 * the choice to be translated. In that case, set the `translateChoice` prop to false.
 * @example
 * <SelectField source="gender" choices={choices} translateChoice={false}/>
 *
 * **Tip**: <ReferenceField> sets `translateChoice` to false by default.
 */
const SelectFieldImpl = <
    RecordType extends Record<string, any> = Record<string, any>
>(
    props: SelectFieldProps<RecordType>
) => {
    const {
        className,
        emptyText,
        source,
        choices,
        optionValue = 'id',
        optionText = 'name',
        translateChoice = true,
        ...rest
    } = props;
    const record = useRecordContext(props);
    const value = get(record, source);
    const { getChoiceText, getChoiceValue } = useChoices({
        optionText,
        optionValue,
        translateChoice,
    });
    const translate = useTranslate();

    const choice = choices.find(choice => getChoiceValue(choice) === value);

    if (!choice) {
        return emptyText ? (
            <Typography
                component="span"
                variant="body2"
                className={className}
                {...sanitizeFieldRestProps(rest)}
            >
                {emptyText && translate(emptyText, { _: emptyText })}
            </Typography>
        ) : null;
    }

    let choiceText = getChoiceText(choice);

    return (
        <Typography
            component="span"
            variant="body2"
            className={className}
            {...sanitizeFieldRestProps(rest)}
        >
            {choiceText}
        </Typography>
    );
};

SelectFieldImpl.propTypes = {
    // @ts-ignore
    ...Typography.propTypes,
    ...fieldPropTypes,
    choices: PropTypes.arrayOf(PropTypes.object).isRequired,
    optionText: PropTypes.oneOfType([
        PropTypes.string,
        PropTypes.func,
        PropTypes.element,
    ]),
    optionValue: PropTypes.string,
    translateChoice: PropTypes.bool,
};

SelectFieldImpl.displayName = 'SelectFieldImpl';

export const SelectField = genericMemo(SelectFieldImpl);

export interface SelectFieldProps<
<<<<<<< HEAD
    RecordType extends Record<string, unknown> = Record<string, any>
> extends ChoicesProps<any>,
=======
    RecordType extends Record<string, any> = Record<string, any>
> extends ChoicesProps,
>>>>>>> aad01196
        FieldProps<RecordType>,
        Omit<TypographyProps, 'textAlign'> {}<|MERGE_RESOLUTION|>--- conflicted
+++ resolved
@@ -147,12 +147,7 @@
 export const SelectField = genericMemo(SelectFieldImpl);
 
 export interface SelectFieldProps<
-<<<<<<< HEAD
-    RecordType extends Record<string, unknown> = Record<string, any>
-> extends ChoicesProps<any>,
-=======
     RecordType extends Record<string, any> = Record<string, any>
 > extends ChoicesProps,
->>>>>>> aad01196
         FieldProps<RecordType>,
         Omit<TypographyProps, 'textAlign'> {}