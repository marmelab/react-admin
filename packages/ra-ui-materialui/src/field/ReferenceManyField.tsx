--- conflicted
+++ resolved
@@ -120,19 +120,7 @@
         UseReferenceManyFieldControllerParams<RecordType, ReferenceRecordType> {
     children: ReactNode;
     pagination?: ReactElement;
-<<<<<<< HEAD
-    perPage?: number;
-    reference: string;
-    sort?: SortPayload;
-    source?: string;
-    target: string;
-    queryOptions?: Omit<
-        UseQueryOptions<{ data: ReferenceRecordType[]; total: number }, Error>,
-        'queryKey' | 'queryFn'
-    >;
-    unauthorized?: ReactElement | false;
-=======
->>>>>>> b341d125
+    unauthorized?: ReactNode;
 }
 
 const defaultFilter = {};
