<<<<<<< HEAD
import React, { FunctionComponent, memo } from 'react';
=======
import * as React from 'react';
import { FunctionComponent } from 'react';
import compose from 'recompose/compose';
>>>>>>> 781bd619
import get from 'lodash/get';
import Chip, { ChipProps } from '@material-ui/core/Chip';
import Typography from '@material-ui/core/Typography';
import { makeStyles } from '@material-ui/core/styles';
import classnames from 'classnames';

import sanitizeRestProps from './sanitizeRestProps';
import { FieldProps, InjectedFieldProps, fieldPropTypes } from './types';

const useStyles = makeStyles(
    {
        chip: { margin: 4 },
    },
    { name: 'RaChipField' }
);

export const ChipField: FunctionComponent<
    FieldProps & InjectedFieldProps & ChipProps
> = memo<FieldProps & InjectedFieldProps & ChipProps>(props => {
    const {
        className,
        classes: classesOverride,
        source,
        record = {},
        emptyText,
        ...rest
    } = props;
    const classes = useStyles(props);
    const value = get(record, source);

    if (value == null && emptyText) {
        return (
            <Typography
                component="span"
                variant="body2"
                className={className}
                {...sanitizeRestProps(rest)}
            >
                {emptyText}
            </Typography>
        );
    }

    return (
        <Chip
            className={classnames(classes.chip, className)}
            label={value}
            {...sanitizeRestProps(rest)}
        />
    );
});

ChipField.defaultProps = {
    addLabel: true,
};

ChipField.propTypes = {
    ...ChipField.propTypes,
    ...fieldPropTypes,
};

export default ChipField;<|MERGE_RESOLUTION|>--- conflicted
+++ resolved
@@ -1,10 +1,5 @@
-<<<<<<< HEAD
-import React, { FunctionComponent, memo } from 'react';
-=======
 import * as React from 'react';
-import { FunctionComponent } from 'react';
-import compose from 'recompose/compose';
->>>>>>> 781bd619
+import { FunctionComponent, memo } from 'react';
 import get from 'lodash/get';
 import Chip, { ChipProps } from '@material-ui/core/Chip';
 import Typography from '@material-ui/core/Typography';
