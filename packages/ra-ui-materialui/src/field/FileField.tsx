--- conflicted
+++ resolved
@@ -108,11 +108,8 @@
     download?: boolean | string;
     ping?: string;
     rel?: string;
-<<<<<<< HEAD
     classes?: object;
     sx?: SxProps;
-=======
->>>>>>> 708bc6a1
 }
 
 FileField.propTypes = {
