import * as React from 'react';
import { styled } from '@mui/material/styles';
import { ReactElement, ReactNode, ElementType } from 'react';
import { SxProps } from '@mui/system';
import Card from '@mui/material/Card';
import clsx from 'clsx';
import { useListContext, RaRecord } from 'ra-core';

import { Title } from '../layout/Title';
import { ListToolbar } from './ListToolbar';
import { Pagination as DefaultPagination } from './pagination';
import { ListActions as DefaultActions } from './ListActions';
import { Empty } from './Empty';
import { Unauthorized } from '../Unauthorized';

const defaultActions = <DefaultActions />;
const defaultPagination = <DefaultPagination />;
const defaultEmpty = <Empty />;
const defaultUnauthorized = <Unauthorized />;
const DefaultComponent = Card;

export const ListView = <RecordType extends RaRecord = any>(
    props: ListViewProps
) => {
    const {
        actions = defaultActions,
        aside,
        filters,
        emptyWhileLoading,
        pagination = defaultPagination,
        children,
        className,
        component: Content = DefaultComponent,
        title,
        empty = defaultEmpty,
        unauthorized = defaultUnauthorized,
        ...rest
    } = props;
    const {
<<<<<<< HEAD
        canAccess,
=======
>>>>>>> b341d125
        defaultTitle,
        data,
        error,
        isPending,
        filterValues,
        resource,
<<<<<<< HEAD
=======
        total,
        hasNextPage,
        hasPreviousPage,
>>>>>>> b341d125
    } = useListContext<RecordType>();

    if (!children || (!data && isPending && emptyWhileLoading)) {
        return null;
    }

    if (canAccess === false) {
        return unauthorized;
    }

    const renderList = () => (
        <div className={ListClasses.main}>
            {(filters || actions) && (
                <ListToolbar
                    className={ListClasses.actions}
                    filters={filters}
                    actions={actions}
                />
            )}
            <Content className={ListClasses.content}>{children}</Content>
            {!error && pagination !== false && pagination}
        </div>
    );

    const renderEmpty = () =>
        empty !== false && <div className={ListClasses.noResults}>{empty}</div>;

    const shouldRenderEmptyPage =
        // the list is not loading data for the first time
        !isPending &&
        // the API returned no data (using either normal or partial pagination)
        (total === 0 ||
            (total == null &&
                hasPreviousPage === false &&
                hasNextPage === false)) &&
        // the user didn't set any filters
        !Object.keys(filterValues).length &&
        // there is an empty page component
        empty !== false;

    return (
        <Root className={clsx('list-page', className)} {...rest}>
            {title !== false && (
                <Title
                    title={title}
                    defaultTitle={defaultTitle}
                    preferenceKey={`${resource}.list.title`}
                />
            )}
            {shouldRenderEmptyPage ? renderEmpty() : renderList()}
            {aside}
        </Root>
    );
};

export interface ListViewProps {
    /**
     * The actions to display in the toolbar. defaults to Filter + Create + Export.
     *
     * @see https://marmelab.com/react-admin/List.html#actions
     * @example
     * import {
     *     CreateButton,
     *     DatagridConfigurable,
     *     ExportButton,
     *     FilterButton,
     *     List,
     *     SelectColumnsButton,
     *     TopToolbar,
     * } from 'react-admin';
     * import IconEvent from '@mui/icons-material/Event';
     *
     * const ListActions = () => (
     *     <TopToolbar>
     *         <SelectColumnsButton />
     *         <FilterButton/>
     *         <CreateButton/>
     *         <ExportButton/>
     *     </TopToolbar>
     * );
     *
     * export const PostList = () => (
     *     <List actions={<ListActions/>}>
     *         <DatagridConfigurable>
     *             ...
     *         </DatagridConfigurable>
     *     </List>
     * );
     */
    actions?: ReactElement | false;

    /**
     * The content to render as a sidebar.
     * @see https://marmelab.com/react-admin/List.html#aside
     * @example
     * import { List, useListContext } from 'react-admin';
     * import { Typography } from '@mui/material';
     *
     * const Aside = () => {
     *     const { data, isPending } = useListContext();
     *     if (isPending) return null;
     *     return (
     *         <div style={{ width: 200, margin: '4em 1em' }}>
     *             <Typography variant="h6">Posts stats</Typography>
     *             <Typography variant="body2">
     *                 Total views: {data.reduce((sum, post) => sum + post.views, 0)}
     *             </Typography>
     *         </div>
     *     );
     * };
     *
     * const PostList = () => (
     *     <List aside={<Aside />}>
     *         ...
     *     </List>
     * );
     */
    aside?: ReactElement;

    /**
     * A class name to apply to the root div element
     */
    className?: string;

    /**
     * The components rendering the list of records. Usually a <Datagrid> or <SimpleList>.
     *
     * @see https://marmelab.com/react-admin/List.html#children
     * @example
     * import { List, Datagrid, TextField, DateField, NumberField, BooleanField, ReferenceManyCount } from 'react-admin';
     *
     * export const BookList = () => (
     *     <List>
     *         <Datagrid rowClick="edit">
     *             <TextField source="id" />
     *             <TextField source="title" />
     *             <DateField source="published_at" />
     *             <ReferenceManyCount label="Nb comments" reference="comments" target="post_id" link />
     *             <BooleanField source="commentable" label="Com." />
     *             <NumberField source="nb_views" label="Views" />
     *         </Datagrid>
     *     </List>
     * );
     */
    children: ReactNode;

    /**
     * The component used to display the list. Defaults to <Card>.
     *
     * @see https://marmelab.com/react-admin/List.html#component
     * @example
     * import { List } from 'react-admin';
     *
     * const PostList = () => (
     *     <List component="div">
     *         ...
     *     </List>
     * );
     */
    component?: ElementType;

    /**
     * The component to display when the list is empty.
     *
     * @see https://marmelab.com/react-admin/List.html#empty
     * @example
     * import { CreateButton, List } from 'react-admin';
     * import { Box, Button, Typography } from '@mui/material';
     *
     * const Empty = () => (
     *     <Box textAlign="center" m={1}>
     *         <Typography variant="h4" paragraph>
     *             No products available
     *         </Typography>
     *         <Typography variant="body1">
     *             Create one or import products from a file
     *         </Typography>
     *         <CreateButton />
     *         <Button onClick={...}>Import</Button>
     *     </Box>
     * );
     *
     * const ProductList = () => (
     *     <List empty={<Empty />}>
     *         ...
     *     </List>
     * );
     */
    empty?: ReactElement | false;

    /**
     * Set to true to return null while the list is loading.
     *
     * @see https://marmelab.com/react-admin/List.html#emptywhileloading
     * @example
     * import { List } from 'react-admin';
     * import { SimpleBookList } from './BookList';
     *
     * const BookList = () => (
     *     <List emptyWhileLoading>
     *         <SimpleBookList />
     *     </List>
     * );
     */
    emptyWhileLoading?: boolean;

    /**
     * The filter inputs to display in the toolbar.
     *
     * @see https://marmelab.com/react-admin/List.html#filters
     * @example
     * import { List, TextInput } from 'react-admin';
     *
     * const postFilters = [
     *     <TextInput label="Search" source="q" alwaysOn />,
     *     <TextInput label="Title" source="title" defaultValue="Hello, World!" />,
     * ];
     *
     * export const PostList = () => (
     *     <List filters={postFilters}>
     *         ...
     *     </List>
     * );
     */
    filters?: ReactElement | ReactElement[];

    /**
     * The pagination component to display. defaults to <Pagination />
     *
     * @see https://marmelab.com/react-admin/List.html#pagination
     * @example
     * import { Pagination, List } from 'react-admin';
     *
     * const PostPagination = props => <Pagination rowsPerPageOptions={[10, 25, 50, 100]} {...props} />;
     *
     * export const PostList = () => (
     *     <List pagination={<PostPagination />}>
     *         ...
     *     </List>
     * );
     */
    pagination?: ReactElement | false;

    /**
     * The page title (main title) to display above the data. Defaults to the humanized resource name.
     *
     * @see https://marmelab.com/react-admin/List.html#title
     * @example
     * import { List } from 'react-admin';
     *
     * export const PostList = () => (
     *     <List title="List of posts">
     *         ...
     *     </List>
     * );
     */
    title?: string | ReactElement | false;

    /**
     * The CSS styles to apply to the component.
     *
     * @see https://marmelab.com/react-admin/List.html#sx-css-api
     * @example
     * const PostList = () => (
     *     <List
     *         sx={{
     *             backgroundColor: 'yellow',
     *             '& .RaList-content': {
     *                 backgroundColor: 'red',
     *             },
     *         }}
     *     >
     *             ...
     *     </List>
     * );
     */
    sx?: SxProps;

    /**
     * The component to display when users don't have access to the list.
     *
     * @see https://marmelab.com/react-admin/List.html#unauthorized
     * @example
     * import { CreateButton, List } from 'react-admin';
     * import { Box, Button, Typography } from '@mui/material';
     *
     * const Unauthorized = () => (
     *     <Box textAlign="center" m={1}>
     *         <Typography variant="h4" paragraph>
     *             You don't have access to this list
     *         </Typography>
     *         <Typography variant="body1">
     *             Contact the administrator to request access
     *         </Typography>
     *         <CreateButton />
     *         <Button onClick={...}>Import</Button>
     *     </Box>
     * );
     *
     * const ProductList = () => (
     *     <List unauthorized={<Unauthorized />}>
     *         ...
     *     </List>
     * );
     */
    unauthorized?: ReactElement | false;
}

const PREFIX = 'RaList';

export const ListClasses = {
    main: `${PREFIX}-main`,
    content: `${PREFIX}-content`,
    actions: `${PREFIX}-actions`,
    noResults: `${PREFIX}-noResults`,
};

const Root = styled('div', {
    name: PREFIX,
    overridesResolver: (props, styles) => styles.root,
})(({ theme }) => ({
    display: 'flex',

    [`& .${ListClasses.main}`]: {
        flex: '1 1 auto',
        display: 'flex',
        flexDirection: 'column',
    },

    [`& .${ListClasses.content}`]: {
        position: 'relative',
        [theme.breakpoints.down('sm')]: {
            boxShadow: 'none',
        },
        overflow: 'inherit',
    },

    [`& .${ListClasses.actions}`]: {},

    [`& .${ListClasses.noResults}`]: {
        flex: 1,
    },
}));<|MERGE_RESOLUTION|>--- conflicted
+++ resolved
@@ -37,22 +37,16 @@
         ...rest
     } = props;
     const {
-<<<<<<< HEAD
         canAccess,
-=======
->>>>>>> b341d125
         defaultTitle,
         data,
         error,
         isPending,
         filterValues,
         resource,
-<<<<<<< HEAD
-=======
         total,
         hasNextPage,
         hasPreviousPage,
->>>>>>> b341d125
     } = useListContext<RecordType>();
 
     if (!children || (!data && isPending && emptyWhileLoading)) {
