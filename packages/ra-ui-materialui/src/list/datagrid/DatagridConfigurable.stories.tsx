--- conflicted
+++ resolved
@@ -51,13 +51,12 @@
 
 const theme = createTheme();
 
-<<<<<<< HEAD
-export const Wrapper = ({ children, store = memoryStore() }) => (
+const Wrapper = ({
+    children,
+    queryClient = new QueryClient(),
+    store = memoryStore(),
+}) => (
     <StoreContextProvider value={store}>
-=======
-const Wrapper = ({ children, queryClient = new QueryClient() }) => (
-    <StoreContextProvider value={memoryStore()}>
->>>>>>> 19efa7ed
         <ThemeProvider theme={theme}>
             <PreferencesEditorContextProvider>
                 <QueryClientProvider client={queryClient}>
