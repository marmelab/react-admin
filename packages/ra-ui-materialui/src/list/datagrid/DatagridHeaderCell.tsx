import * as React from 'react';
import { styled } from '@mui/material/styles';
import { memo } from 'react';
import clsx from 'clsx';
import { TableCell, TableSortLabel, Tooltip } from '@mui/material';
import { TableCellProps } from '@mui/material/TableCell';
import {
    FieldTitle,
    useTranslate,
    SortPayload,
    useResourceContext,
    useTranslateLabel,
} from 'ra-core';

export const DatagridHeaderCell = (
    props: DatagridHeaderCellProps
): JSX.Element => {
    const { className, field, sort, updateSort, isSorting, ...rest } = props;
    const resource = useResourceContext();

    const translate = useTranslate();
    const translateLabel = useTranslateLabel();
    const sortLabel = translate('ra.sort.sort_by', {
        field: field
            ? translateLabel({
                  label: field.props.label,
                  resource,
                  source: field.props.source,
              })
            : undefined,
        order: translate(`ra.sort.${sort?.order === 'ASC' ? 'DESC' : 'ASC'}`),
        _: translate('ra.action.sort'),
    });

    return (
        <StyledTableCell
<<<<<<< HEAD
            className={clsx(className, field?.props.headerClassName)}
            align={field?.props.textAlign}
=======
            className={clsx(className, field.props.headerClassName)}
            align={field.props.textAlign || field.type.textAlign}
>>>>>>> 316e4b53
            variant="head"
            {...rest}
        >
            {updateSort &&
            sort &&
            field &&
            field.props.sortable !== false &&
            field.type.sortable !== false &&
            (field.props.sortBy || field.props.source) ? (
                <Tooltip
                    title={sortLabel}
                    placement={
                        field.props.textAlign === 'right' ||
                        field.type.textAlign === 'right'
                            ? 'bottom-end'
                            : 'bottom-start'
                    }
                    enterDelay={300}
                >
                    <TableSortLabel
                        active={
                            sort.field ===
                            (field.props.sortBy || field.props.source)
                        }
                        direction={sort.order === 'ASC' ? 'asc' : 'desc'}
                        data-field={field.props.sortBy || field.props.source}
                        data-order={field.props.sortByOrder || 'ASC'}
                        onClick={updateSort}
                        classes={DatagridHeaderCellClasses}
                    >
                        <FieldTitle
                            label={field.props.label}
                            source={field.props.source}
                            resource={resource}
                        />
                    </TableSortLabel>
                </Tooltip>
            ) : (
                <FieldTitle
                    label={field?.props.label}
                    source={field?.props.source}
                    resource={resource}
                />
            )}
        </StyledTableCell>
    );
};

export interface DatagridHeaderCellProps
    extends Omit<TableCellProps, 'classes' | 'resource'> {
    className?: string;
    field?: JSX.Element;
    isSorting?: boolean;
    sort?: SortPayload;
    updateSort?: (event: any) => void;
}

export default memo(
    DatagridHeaderCell,
    (props, nextProps) =>
        props.updateSort === nextProps.updateSort &&
        props.sort?.field === nextProps.sort?.field &&
        props.sort?.order === nextProps.sort?.order &&
        props.isSorting === nextProps.isSorting
);

const PREFIX = 'RaDatagridHeaderCell';

export const DatagridHeaderCellClasses = {
    icon: `${PREFIX}-icon`,
};

// Remove the sort icons when not active
const StyledTableCell = styled(TableCell, {
    name: PREFIX,
    overridesResolver: (props, styles) => styles.root,
})({
    [`& .MuiTableSortLabel-icon`]: {
        display: 'none',
    },
    [`& .Mui-active .MuiTableSortLabel-icon`]: {
        display: 'inline',
    },
});<|MERGE_RESOLUTION|>--- conflicted
+++ resolved
@@ -34,13 +34,8 @@
 
     return (
         <StyledTableCell
-<<<<<<< HEAD
             className={clsx(className, field?.props.headerClassName)}
-            align={field?.props.textAlign}
-=======
-            className={clsx(className, field.props.headerClassName)}
-            align={field.props.textAlign || field.type.textAlign}
->>>>>>> 316e4b53
+            align={field?.props.textAlign || field?.type.textAlign}
             variant="head"
             {...rest}
         >
