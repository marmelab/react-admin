--- conflicted
+++ resolved
@@ -2,13 +2,8 @@
 import expect from 'expect';
 import { render, cleanup } from '@testing-library/react';
 import { ThemeProvider } from '@material-ui/styles';
-<<<<<<< HEAD
-import { createMuiTheme } from '@material-ui/core';
+import { createMuiTheme } from '@material-ui/core/styles';
 import { ListPaginationContext } from 'ra-core';
-=======
-import { createMuiTheme } from '@material-ui/core/styles';
-import { ListContext } from 'ra-core';
->>>>>>> acbf3675
 
 import Pagination from './Pagination';
 import DeviceTestWrapper from '../layout/DeviceTestWrapper';
@@ -57,11 +52,7 @@
             const setPage = jest.fn().mockReturnValue(null);
             const { queryByText } = render(
                 <ThemeProvider theme={theme}>
-<<<<<<< HEAD
-                    <ListPaginationContext.Provider
-                        value={{ ...defaultProps, total: 10, page: 2 }}
-=======
-                    <ListContext.Provider
+                    <ListPaginationContext.Provider
                         value={{
                             ...defaultProps,
                             total: 10,
@@ -69,7 +60,6 @@
                             perPage: 10,
                             setPage,
                         }}
->>>>>>> acbf3675
                     >
                         <Pagination />
                     </ListPaginationContext.Provider>
@@ -85,7 +75,7 @@
             const setPage = jest.fn().mockReturnValue(null);
             const { queryByText } = render(
                 <ThemeProvider theme={theme}>
-                    <ListContext.Provider
+                    <ListPaginationContext.Provider
                         value={{
                             ...defaultProps,
                             total: 10,
@@ -95,7 +85,7 @@
                         }}
                     >
                         <Pagination />
-                    </ListContext.Provider>
+                    </ListPaginationContext.Provider>
                 </ThemeProvider>
             );
             // mui TablePagination displays no more a warning in that case
