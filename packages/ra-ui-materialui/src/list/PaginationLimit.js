<<<<<<< HEAD
import React, { memo } from 'react';
=======
import * as React from 'react';
import pure from 'recompose/pure';
>>>>>>> 781bd619
import CardContent from '@material-ui/core/CardContent';
import Typography from '@material-ui/core/Typography';
import { useTranslate } from 'ra-core';

const PaginationLimit = () => {
    const translate = useTranslate();
    return (
        <CardContent>
            <Typography variant="body2">
                {translate('ra.navigation.no_results')}
            </Typography>
        </CardContent>
    );
};

export default memo(PaginationLimit);<|MERGE_RESOLUTION|>--- conflicted
+++ resolved
@@ -1,9 +1,5 @@
-<<<<<<< HEAD
-import React, { memo } from 'react';
-=======
 import * as React from 'react';
-import pure from 'recompose/pure';
->>>>>>> 781bd619
+import { memo } from 'react';
 import CardContent from '@material-ui/core/CardContent';
 import Typography from '@material-ui/core/Typography';
 import { useTranslate } from 'ra-core';
