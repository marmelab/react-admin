--- conflicted
+++ resolved
@@ -1,8 +1,5 @@
-<<<<<<< HEAD
-import React, { memo } from 'react';
-=======
 import * as React from 'react';
->>>>>>> 781bd619
+import { memo } from 'react';
 import PropTypes from 'prop-types';
 import classnames from 'classnames';
 import TableCell from '@material-ui/core/TableCell';
