--- conflicted
+++ resolved
@@ -196,12 +196,7 @@
 export interface PaginationProps
     extends TablePaginationBaseProps,
         Partial<ListPaginationContextValue> {
-<<<<<<< HEAD
-    rowsPerPageOptions?: rowsPerPageOptionsTypes;
-    actions?: FC;
-=======
     rowsPerPageOptions?: number[];
     actions?: FC<PaginationActionsProps>;
->>>>>>> d51a509f
     limit?: ReactElement;
 }