--- conflicted
+++ resolved
@@ -15,7 +15,6 @@
                 <TextInput source="city" />
             </SimpleForm>
         );
-<<<<<<< HEAD
         const inputs = wrapper.find('FormInput');
         assert.deepEqual(inputs.map(i => i.prop('input').props.source), [
             'name',
@@ -31,25 +30,10 @@
         );
         const button = wrapper.find('WithTheme(WithWidth(Toolbar))');
         assert.equal(button.length, 1);
-=======
-
-        expect(queryByLabelText('Name')).not.toBeNull();
-        expect(queryByLabelText('City')).not.toBeNull();
-    });
-
-    it('should display <Toolbar />', () => {
-        const Toolbar = () => <p>TOOLBAR</p>;
-
-        const { queryByText } = render(
-            <SimpleFormView toolbar={<Toolbar />} />
-        );
-        expect(queryByText('TOOLBAR')).not.toBeNull();
->>>>>>> 4c14cafc
     });
 
     it('should pass submitOnEnter to <Toolbar />', () => {
         const handleSubmit = () => {};
-<<<<<<< HEAD
         const wrapper1 = shallow(
             <SimpleForm submitOnEnter={false} handleSubmit={handleSubmit}>
                 <TextInput source="name" />
@@ -57,11 +41,6 @@
         );
         const button1 = wrapper1.find('WithTheme(WithWidth(Toolbar))');
         assert.equal(button1.prop('submitOnEnter'), false);
-=======
-        const Toolbar = ({ submitOnEnter }) => (
-            <p>submitOnEnter: {submitOnEnter.toString()}</p>
-        );
->>>>>>> 4c14cafc
 
         const { queryByText, rerender } = render(
             <SimpleFormView
@@ -70,22 +49,7 @@
                 toolbar={<Toolbar />}
             />
         );
-<<<<<<< HEAD
         const button2 = wrapper2.find('WithTheme(WithWidth(Toolbar))');
         assert.equal(button2.prop('submitOnEnter'), true);
-=======
-
-        expect(queryByText('submitOnEnter: false')).not.toBeNull();
-
-        rerender(
-            <SimpleFormView
-                submitOnEnter
-                handleSubmit={handleSubmit}
-                toolbar={<Toolbar />}
-            />
-        );
-
-        expect(queryByText('submitOnEnter: true')).not.toBeNull();
->>>>>>> 4c14cafc
     });
 });