--- conflicted
+++ resolved
@@ -10,28 +10,8 @@
 describe('<TabbedForm />', () => {
     afterEach(cleanup);
 
-<<<<<<< HEAD
         const toolbar = wrapper.find('WithTheme(WithWidth(Toolbar))');
         assert.equal(toolbar.length, 1);
-=======
-    it('should display the tabs', () => {
-        const { queryAllByRole } = render(
-            <MemoryRouter initialEntries={['/']}>
-                <TabbedForm
-                    location={{}}
-                    match={{}}
-                    translate={translate}
-                    tabsWithErrors={[]}
-                >
-                    <FormTab label="tab1" />
-                    <FormTab label="tab2" />
-                </TabbedForm>
-            </MemoryRouter>
-        );
-
-        const tabs = queryAllByRole('tab');
-        expect(tabs.length).toEqual(2);
->>>>>>> 4c14cafc
     });
 
     it('should pass submitOnEnter to <Toolbar />', () => {
@@ -51,11 +31,8 @@
                 toolbar={<Toolbar />}
             />
         );
-<<<<<<< HEAD
         const button1 = wrapper1.find('WithTheme(WithWidth(Toolbar))');
         assert.equal(button1.prop('submitOnEnter'), false);
-=======
->>>>>>> 4c14cafc
 
         expect(queryByText('submitOnEnter: false')).not.toBeNull();
 
@@ -70,13 +47,8 @@
                 toolbar={<Toolbar />}
             />
         );
-<<<<<<< HEAD
         const button2 = wrapper2.find('WithTheme(WithWidth(Toolbar))');
         assert.strictEqual(button2.prop('submitOnEnter'), true);
-=======
-
-        expect(queryByText('submitOnEnter: true')).not.toBeNull();
->>>>>>> 4c14cafc
     });
 
     describe('findTabsWithErrors', () => {
