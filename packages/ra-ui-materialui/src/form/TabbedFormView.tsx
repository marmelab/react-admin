import * as React from 'react';
import {
    ChangeEvent,
    Children,
    ComponentType,
    cloneElement,
    isValidElement,
    ReactElement,
    ReactNode,
    useState,
} from 'react';
import PropTypes from 'prop-types';
import clsx from 'clsx';
import {
    Routes,
    Route,
    matchPath,
    useResolvedPath,
    useLocation,
} from 'react-router-dom';
import { CardContent, Divider, SxProps } from '@mui/material';
import { styled } from '@mui/material/styles';
import {
    FormRenderProps,
    MutationMode,
    RaRecord,
    useResourceContext,
} from 'ra-core';
import { Toolbar } from './Toolbar';
import { TabbedFormTabs, getTabbedFormTabFullPath } from './TabbedFormTabs';

export const TabbedFormView = (props: TabbedFormViewProps): ReactElement => {
    const {
        children,
        className,
        component: Component = DefaultComponent,
        formRootPathname,
        handleSubmit,
        mutationMode,
        record,
        saving,
        submitOnEnter = true,
        syncWithLocation = true,
        tabs = DefaultTabs,
        toolbar = DefaultToolbar,
        ...rest
    } = props;
    const location = useLocation();
    const resolvedPath = useResolvedPath('');
    const resource = useResourceContext(props);
    const [tabValue, setTabValue] = useState(0);

    const handleTabChange = (event: ChangeEvent<{}>, value: any): void => {
        if (!syncWithLocation) {
            setTabValue(value);
        }
    };

    const renderTabHeaders = () =>
        cloneElement(
            tabs,
            {
                onChange: handleTabChange,
                syncWithLocation,
                url: formRootPathname,
                value: tabValue,
            },
            children
        );

    return (
        <Root
            className={clsx('tabbed-form', className)}
            onSubmit={handleSubmit}
            {...sanitizeRestProps(rest)}
        >
            {syncWithLocation ? (
                <Routes>
                    <Route path="/*" element={renderTabHeaders()} />
                </Routes>
            ) : (
                renderTabHeaders()
            )}
            <Divider />
            <Component>
                {/* All tabs are rendered (not only the one in focus), to allow validation
                on tabs not in focus. The tabs receive a `hidden` property, which they'll
                use to hide the tab using CSS if it's not the one in focus.
                See https://github.com/marmelab/react-admin/issues/1866 */}
                {Children.map(children, (tab: ReactElement, index) => {
                    if (!tab) {
                        return null;
                    }
                    const tabPath = getTabbedFormTabFullPath(tab, index);
                    const hidden = syncWithLocation
                        ? !matchPath(
                              `${resolvedPath.pathname}/${tabPath}`,
                              location.pathname
                          )
                        : tabValue !== index;

                    return isValidElement<any>(tab)
                        ? React.cloneElement(tab, {
                              intent: 'content',
                              resource,
                              record,
                              hidden,
                              value: syncWithLocation ? tabPath : index,
                          })
                        : null;
                })}
<<<<<<< HEAD
            </div>
            {toolbar}
=======
            </Component>
            {toolbar &&
                cloneElement(toolbar, {
                    className: 'toolbar',
                    mutationMode,
                    record,
                    resource,
                    saving,
                    submitOnEnter,
                })}
>>>>>>> d2d3bcf5
        </Root>
    );
};

TabbedFormView.propTypes = {
    children: PropTypes.node,
    className: PropTypes.string,
    defaultValue: PropTypes.oneOfType([PropTypes.object, PropTypes.func]), // @deprecated
    defaultValues: PropTypes.oneOfType([PropTypes.object, PropTypes.func]),
    invalid: PropTypes.bool,
    location: PropTypes.object,
    match: PropTypes.object,
    mutationMode: PropTypes.oneOf(['pessimistic', 'optimistic', 'undoable']),
    pristine: PropTypes.bool,
    // @ts-ignore
    record: PropTypes.object,
    resource: PropTypes.string,
    saving: PropTypes.bool,
    submitOnEnter: PropTypes.bool,
    tabs: PropTypes.element,
    toolbar: PropTypes.element,
    translate: PropTypes.func,
    validate: PropTypes.func,
    value: PropTypes.number,
};

const DefaultTabs = <TabbedFormTabs />;
const DefaultComponent = ({ children }) => (
    <CardContent>{children}</CardContent>
);
const DefaultToolbar = <Toolbar />;

export interface TabbedFormViewProps extends FormRenderProps {
    children?: ReactNode;
    className?: string;
    component?: ComponentType<any>;
    mutationMode?: MutationMode;
    record?: Partial<RaRecord>;
    resource?: string;
    formRootPathname?: string;
    syncWithLocation?: boolean;
    tabs?: ReactElement;
    toolbar?: ReactElement;
    submitOnEnter?: boolean;
    sx?: SxProps;
}

const sanitizeRestProps = ({ save = null, ...props }) => props;

const PREFIX = 'RaTabbedForm';

export const TabbedFormClasses = {
    errorTabButton: `${PREFIX}-errorTabButton`,
};

const Root = styled('form', {
    name: PREFIX,
    overridesResolver: (props, styles) => styles.root,
})(({ theme }) => ({
    [`& .MuiTab-root.${TabbedFormClasses.errorTabButton}`]: {
        color: theme.palette.error.main,
    },
}));<|MERGE_RESOLUTION|>--- conflicted
+++ resolved
@@ -109,21 +109,8 @@
                           })
                         : null;
                 })}
-<<<<<<< HEAD
-            </div>
+            </Component>
             {toolbar}
-=======
-            </Component>
-            {toolbar &&
-                cloneElement(toolbar, {
-                    className: 'toolbar',
-                    mutationMode,
-                    record,
-                    resource,
-                    saving,
-                    submitOnEnter,
-                })}
->>>>>>> d2d3bcf5
         </Root>
     );
 };
