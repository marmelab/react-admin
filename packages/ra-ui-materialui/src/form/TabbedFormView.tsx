--- conflicted
+++ resolved
@@ -96,7 +96,6 @@
     );
 };
 
-<<<<<<< HEAD
 /**
  * Returns the pathname with each segment decoded and spaces removed
  */
@@ -106,8 +105,6 @@
         .map(segment => decodeURIComponent(segment).replace(/\s+/g, ' '))
         .join('/');
 
-=======
->>>>>>> 449e6c7b
 const DefaultTabs = <TabbedFormTabs />;
 const DefaultComponent = ({ children }) => (
     <CardContent>{children}</CardContent>
