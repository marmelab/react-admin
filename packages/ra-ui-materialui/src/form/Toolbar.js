import React, { Children } from 'react';
import PropTypes from 'prop-types';
import compose from 'recompose/compose';
import MuiToolbar from '@material-ui/core/Toolbar';
import withWidth from '@material-ui/core/withWidth';
import { withStyles } from '@material-ui/core/styles';
import classnames from 'classnames';

import { SaveButton, DeleteButton } from '../button';

const styles = {
    mobileToolbar: {
        position: 'fixed',
        bottom: 0,
        left: 0,
        right: 0,
        padding: '16px',
        width: '100%',
        boxSizing: 'border-box',
        flexShrink: 0,
        backgroundColor: 'white',
        zIndex: 2,
    },
    defaultToolbar: {
        flex: 1,
        display: 'flex',
        justifyContent: 'space-between',
    },
};

const valueOrDefault = (value, defaultValue) =>
    typeof value === 'undefined' ? defaultValue : value;

const Toolbar = ({
    basePath,
    children,
    classes,
    className,
    handleSubmit,
    handleSubmitWithRedirect,
    invalid,
    pristine,
    record,
    redirect,
    resource,
    saving,
    submitOnEnter,
    width,
    ...rest
}) => (
    <MuiToolbar
        className={classnames(
            { [classes.mobileToolbar]: width === 'xs' },
            className
        )}
        disableGutters
        {...rest}
    >
        {Children.count(children) === 0 ? (
            <div className={classes.defaultToolbar}>
                <SaveButton
                    handleSubmitWithRedirect={handleSubmitWithRedirect}
                    invalid={invalid}
                    redirect={redirect}
                    saving={saving}
                    submitOnEnter={submitOnEnter}
                />
<<<<<<< HEAD
            ) : (
                Children.map(
                    children,
                    button =>
                        button
                            ? React.cloneElement(button, {
                                  basePath,
                                  handleSubmit: valueOrDefault(
                                      button.props.handleSubmit,
                                      handleSubmit
                                  ),
                                  handleSubmitWithRedirect: valueOrDefault(
                                      button.props.handleSubmitWithRedirect,
                                      handleSubmitWithRedirect
                                  ),
                                  invalid,
                                  pristine,
                                  saving,
                                  submitOnEnter: valueOrDefault(
                                      button.props.submitOnEnter,
                                      submitOnEnter
                                  ),
                              })
                            : null
                )
            )}
        </span>
        {record &&
            typeof record.id !== 'undefined' && (
                <DeleteButton
                    basePath={basePath}
                    record={record}
                    resource={resource}
                />
            )}
=======
                {record &&
                    record.id && (
                        <DeleteButton
                            basePath={basePath}
                            record={record}
                            resource={resource}
                        />
                    )}
            </div>
        ) : (
            Children.map(
                children,
                button =>
                    button
                        ? React.cloneElement(button, {
                              basePath,
                              handleSubmit: valueOrDefault(
                                  button.props.handleSubmit,
                                  handleSubmit
                              ),
                              handleSubmitWithRedirect: valueOrDefault(
                                  button.props.handleSubmitWithRedirect,
                                  handleSubmitWithRedirect
                              ),
                              invalid,
                              pristine,
                              saving,
                              submitOnEnter: valueOrDefault(
                                  button.props.submitOnEnter,
                                  submitOnEnter
                              ),
                          })
                        : null
            )
        )}
>>>>>>> 099bd466
    </MuiToolbar>
);

Toolbar.propTypes = {
    basePath: PropTypes.string,
    children: PropTypes.node,
    classes: PropTypes.object,
    className: PropTypes.string,
    handleSubmit: PropTypes.func,
    handleSubmitWithRedirect: PropTypes.func,
    invalid: PropTypes.bool,
    pristine: PropTypes.bool,
    record: PropTypes.object,
    redirect: PropTypes.oneOfType([
        PropTypes.string,
        PropTypes.bool,
        PropTypes.func,
    ]),
    resource: PropTypes.string,
    saving: PropTypes.oneOfType([PropTypes.object, PropTypes.bool]),
    submitOnEnter: PropTypes.bool,
    width: PropTypes.string,
};

Toolbar.defaultProps = {
    submitOnEnter: true,
};

const enhance = compose(
    withWidth(),
    withStyles(styles)
);
export default enhance(Toolbar);<|MERGE_RESOLUTION|>--- conflicted
+++ resolved
@@ -65,45 +65,8 @@
                     saving={saving}
                     submitOnEnter={submitOnEnter}
                 />
-<<<<<<< HEAD
-            ) : (
-                Children.map(
-                    children,
-                    button =>
-                        button
-                            ? React.cloneElement(button, {
-                                  basePath,
-                                  handleSubmit: valueOrDefault(
-                                      button.props.handleSubmit,
-                                      handleSubmit
-                                  ),
-                                  handleSubmitWithRedirect: valueOrDefault(
-                                      button.props.handleSubmitWithRedirect,
-                                      handleSubmitWithRedirect
-                                  ),
-                                  invalid,
-                                  pristine,
-                                  saving,
-                                  submitOnEnter: valueOrDefault(
-                                      button.props.submitOnEnter,
-                                      submitOnEnter
-                                  ),
-                              })
-                            : null
-                )
-            )}
-        </span>
-        {record &&
-            typeof record.id !== 'undefined' && (
-                <DeleteButton
-                    basePath={basePath}
-                    record={record}
-                    resource={resource}
-                />
-            )}
-=======
                 {record &&
-                    record.id && (
+                    typeof record.id !== 'undefined' && (
                         <DeleteButton
                             basePath={basePath}
                             record={record}
@@ -137,7 +100,6 @@
                         : null
             )
         )}
->>>>>>> 099bd466
     </MuiToolbar>
 );
 
