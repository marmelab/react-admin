import * as React from 'react';
import {
    Children,
    isValidElement,
    ReactElement,
    ReactNode,
    HtmlHTMLAttributes,
} from 'react';
import PropTypes from 'prop-types';
import {
    Form,
    FormProps,
    MutationMode,
    RaRecord,
    RedirectionSideEffect,
    OnSuccess,
    onError,
} from 'ra-core';
import get from 'lodash/get';

import { TabbedFormView } from './TabbedFormView';
import { useFormRootPath } from './useFormRootPath';

/**
 * Form layout where inputs are divided by tab, one input per line.
 *
 * Pass FormTab components as children.
 *
 * @example
 *
 * import * as React from "react";
 * import {
 *     Edit,
 *     TabbedForm,
 *     FormTab,
 *     Datagrid,
 *     TextField,
 *     DateField,
 *     TextInput,
 *     ReferenceManyField,
 *     NumberInput,
 *     DateInput,
 *     BooleanInput,
 *     EditButton
 * } from 'react-admin';
 *
 * export const PostEdit = (props) => (
 *     <Edit {...props}>
 *         <TabbedForm>
 *             <FormTab label="summary">
 *                 <TextInput disabled label="Id" source="id" />
 *                 <TextInput source="title" validate={required()} />
 *                 <TextInput multiline source="teaser" validate={required()} />
 *             </FormTab>
 *             <FormTab label="body">
 *                 <RichTextInput source="body" validate={required()} label={false} />
 *             </FormTab>
 *             <FormTab label="Miscellaneous">
 *                 <TextInput label="Password (if protected post)" source="password" type="password" />
 *                 <DateInput label="Publication date" source="published_at" />
 *                 <NumberInput source="average_note" validate={[ number(), minValue(0) ]} />
 *                 <BooleanInput label="Allow comments?" source="commentable" defaultValue />
 *                 <TextInput disabled label="Nb views" source="views" />
 *             </FormTab>
 *             <FormTab label="comments">
 *                 <ReferenceManyField reference="comments" target="post_id" label={false}>
 *                     <Datagrid>
 *                         <TextField source="body" />
 *                         <DateField source="created_at" />
 *                         <EditButton />
 *                     </Datagrid>
 *                 </ReferenceManyField>
 *             </FormTab>
 *         </TabbedForm>
 *     </Edit>
 * );
 *
 * @typedef {Object} Props the props you can use (other props are injected by Create or Edit)
 * @prop {ReactElement[]} FormTab elements
 * @prop {Object} initialValues
 * @prop {Function} validate
 * @prop {boolean} submitOnEnter
 * @prop {string} redirect
 * @prop {ReactElement} toolbar The element displayed at the bottom of the form, containing the SaveButton
 * @prop {string} variant Apply variant to all inputs. Possible values are 'standard', 'outlined', and 'filled' (default)
 * @prop {string} margin Apply variant to all inputs. Possible values are 'none', 'normal', and 'dense' (default)
 *
 * @param {Props} props
 */
export const TabbedForm = (props: TabbedFormProps) => {
    const formRootPathname = useFormRootPath();

    return (
        <Form
            formRootPathname={formRootPathname}
            {...props}
            render={formProps => (
                <TabbedFormView
                    formRootPathname={formRootPathname}
                    {...formProps}
                />
            )}
        />
    );
};

TabbedForm.propTypes = {
    children: PropTypes.node,
    initialValues: PropTypes.oneOfType([PropTypes.object, PropTypes.func]),
    formRootPathname: PropTypes.string,
    mutationMode: PropTypes.oneOf(['pessimistic', 'optimistic', 'undoable']),
    // @ts-ignore
    record: PropTypes.object,
    redirect: PropTypes.oneOfType([
        PropTypes.string,
        PropTypes.bool,
        PropTypes.func,
    ]),
    save: PropTypes.func, // the handler defined in the parent, which triggers the REST submission
    saving: PropTypes.bool,
    submitOnEnter: PropTypes.bool,
    validate: PropTypes.func,
};

export interface TabbedFormProps
    extends Omit<FormProps, 'render'>,
        Omit<
            HtmlHTMLAttributes<HTMLFormElement>,
            'defaultValue' | 'onSubmit' | 'children'
        > {
    children: ReactNode;
    className?: string;
<<<<<<< HEAD
    classes?: ClassesOverride<typeof useTabbedFormViewStyles>;
    component?: React.ComponentType<any>;
=======
>>>>>>> 5d18050d
    initialValues?: any;
    formRootPathname?: string;
    margin?: 'none' | 'normal' | 'dense';
    mutationMode?: MutationMode;
    record?: RaRecord;
    redirect?: RedirectionSideEffect;
    resource?: string;
    save?: (
        data: Partial<RaRecord>,
        redirectTo: RedirectionSideEffect,
        options?: {
            onSuccess?: OnSuccess;
            onError?: onError;
        }
    ) => void;
    submitOnEnter?: boolean;
    syncWithLocation?: boolean;
    tabs?: ReactElement;
    toolbar?: ReactElement;
    variant?: 'standard' | 'outlined' | 'filled';
    warnWhenUnsavedChanges?: boolean;
}

export const findTabsWithErrors = (children, errors) => {
    console.warn(
        'Deprecated. FormTab now wrap their content inside a FormGroupContextProvider. If you implemented custom forms with tabs, please use the FormGroupContextProvider. See https://marmelab.com/react-admin/CreateEdit.html#grouping-inputs'
    );

    return Children.toArray(children).reduce((acc: any[], child) => {
        if (!isValidElement(child)) {
            return acc;
        }

        const inputs = Children.toArray(child.props.children);

        if (
            inputs.some(
                input =>
                    isValidElement(input) && get(errors, input.props.source)
            )
        ) {
            return [...acc, child.props.label];
        }

        return acc;
    }, []);
};<|MERGE_RESOLUTION|>--- conflicted
+++ resolved
@@ -130,12 +130,8 @@
         > {
     children: ReactNode;
     className?: string;
-<<<<<<< HEAD
-    classes?: ClassesOverride<typeof useTabbedFormViewStyles>;
+    initialValues?: any;
     component?: React.ComponentType<any>;
-=======
->>>>>>> 5d18050d
-    initialValues?: any;
     formRootPathname?: string;
     margin?: 'none' | 'normal' | 'dense';
     mutationMode?: MutationMode;
