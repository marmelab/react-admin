--- conflicted
+++ resolved
@@ -35,20 +35,14 @@
         );
     };
 
-<<<<<<< HEAD
-    renderContent = ({ children, ...rest }) => (
-        <Fragment>
-=======
     renderContent = ({
         contentClassName,
         children,
-        hidden,
         basePath,
         record,
         resource,
     }) => (
-        <span style={hidden ? hiddenStyle : null} className={contentClassName}>
->>>>>>> b68ba4d0
+        <Fragment>
             {React.Children.map(
                 children,
                 input =>
