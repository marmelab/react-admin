import * as React from 'react';
import { required } from 'ra-core';
import { useFormState, useFormContext } from 'react-hook-form';

import { NumberInput } from './NumberInput';
import { AdminContext } from '../AdminContext';
import { Create } from '../detail';
import { SimpleForm } from '../form';
import { FormInspector } from './common';
import { TextInput } from './TextInput';

export default { title: 'ra-ui-materialui/input/NumberInput' };

const Wrapper = ({ children }) => (
    <AdminContext defaultTheme="light">
        <Create
            resource="posts"
            record={{ id: 123, views: 23 }}
            sx={{ width: 600 }}
        >
            <SimpleForm>{children}</SimpleForm>
        </Create>
    </AdminContext>
);

<<<<<<< HEAD
export const Basic = () => (
    <Wrapper>
        <NumberInput source="views" />
        <FormInspector name="views" />
    </Wrapper>
=======
export const ReadOnly = () => (
    <AdminContext>
        <Create
            resource="posts"
            record={{ id: 123, views: 23 }}
            sx={{ width: 600 }}
        >
            <SimpleForm>
                <NumberInput source="views" readOnly />
                <NumberInput source="price" readOnly />
                <FormInspector name="views" />
                <FormInspector name="price" />
            </SimpleForm>
        </Create>
    </AdminContext>
);

export const Disabled = () => (
    <AdminContext>
        <Create
            resource="posts"
            record={{ id: 123, views: 23 }}
            sx={{ width: 600 }}
        >
            <SimpleForm>
                <NumberInput source="views" disabled />
                <NumberInput source="price" disabled />
                <FormInspector name="views" />
                <FormInspector name="price" />
            </SimpleForm>
        </Create>
    </AdminContext>
>>>>>>> c9f60b22
);

export const Float = () => (
    <AdminContext defaultTheme="light">
        <Create
            resource="poi"
            record={{ id: 123, lat: 48.692054, long: 6.184417 }}
            sx={{ width: 600 }}
        >
            <SimpleForm>
                <NumberInput source="lat" />
                <NumberInput source="long" />
                <FormInspector name="lat" />
                <FormInspector name="long" />
            </SimpleForm>
        </Create>
    </AdminContext>
);

export const DefaultValue = () => (
    <Wrapper>
        <NumberInput source="views" defaultValue={26} />
        <NumberInput source="views1" label="Default 6" defaultValue={6} />
        <NumberInput source="views2" label="Default 0" defaultValue={0} />
        <NumberInput source="views3" label="Default undefined" />
        <FormInspector name="views" />
        <FormInspector name="views1" />
        <FormInspector name="views2" />
        <FormInspector name="views3" />
    </Wrapper>
);

export const HelperText = () => (
    <Wrapper>
        <NumberInput source="views" />
        <NumberInput source="views" helperText={false} />
        <NumberInput
            source="views"
            helperText="Number of times the post was read"
        />
    </Wrapper>
);

export const Label = () => (
    <Wrapper>
        <NumberInput source="views" />
        <NumberInput source="views" label={false} />
        <NumberInput source="views" label="Number of views" />
    </Wrapper>
);

export const NonFullWidth = () => (
    <Wrapper>
        <NumberInput source="views" label="default" />
        <NumberInput
            source="views"
            label="Full Width False"
            fullWidth={false}
        />
    </Wrapper>
);

export const Margin = () => (
    <Wrapper>
        <NumberInput source="views" label="default (dense)" />
        <NumberInput source="views" label="none" margin="none" />
        <NumberInput source="views" label="normal" margin="normal" />
    </Wrapper>
);

export const Variant = () => (
    <Wrapper>
        <NumberInput source="views" label="default (filled)" />
        <NumberInput source="views" label="outlined" variant="outlined" />
        <NumberInput source="views" label="standard" variant="standard" />
    </Wrapper>
);

export const Step = () => (
    <Wrapper>
        <NumberInput source="views" label="No step" />
        <NumberInput source="views" label="Step 0.1" step={0.1} />
        <NumberInput source="views" label="Step 10" step={10} />
    </Wrapper>
);

export const MinMax = () => (
    <Wrapper>
        <NumberInput source="views" label="No min or max" />
        <NumberInput source="views" label="Min 20, max 30" min={20} max={30} />
        <NumberInput source="views" label="Min 50" min={50} />
    </Wrapper>
);

export const Required = () => (
    <Wrapper>
        <NumberInput source="views" />
        <NumberInput source="views" required />
        <NumberInput source="views" validate={required()} />
        <NumberInput source="views" validate={[required()]} />
    </Wrapper>
);

export const Error = () => (
    <AdminContext defaultTheme="light">
        <Create
            resource="posts"
            record={{ id: 123, views: 23 }}
            sx={{ width: 600 }}
        >
            <SimpleForm
                resolver={() => ({
                    values: {},
                    errors: {
                        views: {
                            type: 'custom',
                            message: 'Special error message',
                        },
                    },
                })}
            >
                <NumberInput source="views" />
            </SimpleForm>
        </Create>
    </AdminContext>
);

export const Sx = () => (
    <Wrapper>
        <NumberInput
            source="views"
            sx={{
                border: 'solid 1px red',
                borderRadius: '5px',
                '& .MuiInputLabel-root': { fontWeight: 'bold' },
            }}
        />
    </Wrapper>
);

const FormStateInspector = () => {
    const {
        touchedFields,
        isDirty,
        dirtyFields,
        isValid,
        errors,
    } = useFormState();
    return (
        <div>
            form state:&nbsp;
            <code style={{ backgroundColor: 'lightgrey' }}>
                {JSON.stringify({
                    touchedFields,
                    isDirty,
                    dirtyFields,
                    isValid,
                    errors,
                })}
            </code>
        </div>
    );
};

const FieldStateInspector = ({ name = 'views' }) => {
    const formContext = useFormContext();
    return (
        <div>
            {name}:
            <code style={{ backgroundColor: 'lightgrey' }}>
                {JSON.stringify(
                    formContext.getFieldState(name, formContext.formState)
                )}
            </code>
        </div>
    );
};

export const FieldState = () => (
    <Wrapper>
        <NumberInput source="views" />
        <FormStateInspector />
        <FieldStateInspector />
    </Wrapper>
);

export const ShouldUnregister = () => (
    <Wrapper>
        <NumberInput source="views" shouldUnregister />
    </Wrapper>
);

const SetFocusButton = ({ source }) => {
    const { setFocus } = useFormContext();
    return (
        <button onClick={() => setFocus(source)}>Set focus on {source}</button>
    );
};

export const SetFocus = () => (
    <Wrapper>
        <TextInput source="title" />
        <NumberInput source="views" />
        <SetFocusButton source="views" />
    </Wrapper>
);<|MERGE_RESOLUTION|>--- conflicted
+++ resolved
@@ -23,13 +23,13 @@
     </AdminContext>
 );
 
-<<<<<<< HEAD
 export const Basic = () => (
     <Wrapper>
         <NumberInput source="views" />
         <FormInspector name="views" />
     </Wrapper>
-=======
+);
+
 export const ReadOnly = () => (
     <AdminContext>
         <Create
@@ -62,7 +62,6 @@
             </SimpleForm>
         </Create>
     </AdminContext>
->>>>>>> c9f60b22
 );
 
 export const Float = () => (
