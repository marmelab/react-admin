--- conflicted
+++ resolved
@@ -110,7 +110,6 @@
     </Wrapper>
 );
 
-<<<<<<< HEAD
 export const StringChoices = () => (
     <Wrapper>
         <AutocompleteInput
@@ -122,7 +121,10 @@
                 'Charles Baudelaire',
                 'Marcel Proust',
             ]}
-=======
+        />
+    </Wrapper>
+);
+
 export const ReadOnly = () => (
     <Wrapper>
         <AutocompleteInput
@@ -153,7 +155,6 @@
             choices={defaultChoices}
             fullWidth
             disabled
->>>>>>> c63dc767
         />
     </Wrapper>
 );
