--- conflicted
+++ resolved
@@ -6,7 +6,6 @@
     within,
     fireEvent,
 } from '@testing-library/react';
-<<<<<<< HEAD
 import {
     testDataProvider,
     useChoicesContext,
@@ -14,10 +13,7 @@
     Form,
     useInput,
 } from 'ra-core';
-=======
-import { testDataProvider, useChoicesContext, useInput } from 'ra-core';
 import { QueryClient } from 'react-query';
->>>>>>> 4f89c66a
 
 import { AdminContext } from '../AdminContext';
 import { SimpleForm } from '../form';
