--- conflicted
+++ resolved
@@ -557,7 +557,6 @@
             flexGrow: 1,
             position: 'relative',
         },
-<<<<<<< HEAD
         clearIcon: {
             height: 16,
             width: 0,
@@ -577,9 +576,7 @@
         inputAdornedEnd: {
             paddingRight: 0,
         },
-=======
         suggestionsContainer: {},
->>>>>>> 02031bdb
     },
     { name: 'RaAutocompleteInput' }
 );
