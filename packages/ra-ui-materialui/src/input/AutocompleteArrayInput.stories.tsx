--- conflicted
+++ resolved
@@ -47,7 +47,6 @@
     </AdminContext>
 );
 
-<<<<<<< HEAD
 export const Basic = () => (
     <Wrapper>
         <AutocompleteArrayInput
@@ -60,7 +59,8 @@
             ]}
         />
     </Wrapper>
-=======
+);
+
 export const ReadOnly = () => (
     <AdminContext i18nProvider={i18nProvider}>
         <Create
@@ -115,7 +115,6 @@
             </SimpleForm>
         </Create>
     </AdminContext>
->>>>>>> c9f60b22
 );
 
 export const OnChange = ({
