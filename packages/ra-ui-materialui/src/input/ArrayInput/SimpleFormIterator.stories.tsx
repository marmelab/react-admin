import * as React from 'react';
import { Button, Card, Typography } from '@mui/material';

import { Edit } from '../../detail';
import { SimpleForm } from '../../form';
import { ArrayInput } from './ArrayInput';
import { SimpleFormIterator } from './SimpleFormIterator';
import { TextInput } from '../TextInput';
import { AdminContext } from '../../AdminContext';
import { defaultTheme } from '../../theme/defaultTheme';
import { useSimpleFormIteratorItem } from './useSimpleFormIteratorItem';
import {
    FormDataConsumer,
    ResourceContextProvider,
    testDataProvider,
} from 'ra-core';

export default { title: 'ra-ui-materialui/input/SimpleFormIterator' };

const dataProvider = {
    getOne: () =>
        Promise.resolve({
            data: {
                id: 1,
                title: 'War and Peace',
                authors: [
                    {
                        name: 'Leo Tolstoy',
                        role: 'head_writer',
                    },
                    {
                        name: 'Alexander Pushkin',
                        role: 'co_writer',
                    },
                ],
            },
        }),
} as any;

const Wrapper = ({ children }) => (
    <AdminContext dataProvider={dataProvider} defaultTheme="light">
        <Edit resource="books" id="1">
            <SimpleForm>
                <ArrayInput source="authors">{children}</ArrayInput>
            </SimpleForm>
        </Edit>
    </AdminContext>
);

export const Basic = () => (
    <Wrapper>
        <SimpleFormIterator>
            <TextInput source="name" />
            <TextInput source="role" />
        </SimpleFormIterator>
    </Wrapper>
);

export const AddButton = () => (
    <Wrapper>
        <SimpleFormIterator addButton={<Button>Add</Button>}>
            <TextInput source="name" />
            <TextInput source="role" />
        </SimpleFormIterator>
    </Wrapper>
);

export const GetItemLabel = () => (
    <Wrapper>
        <SimpleFormIterator getItemLabel={index => `item #${index}`}>
            <TextInput source="name" />
            <TextInput source="role" />
        </SimpleFormIterator>
    </Wrapper>
);

export const NonFullWidth = () => (
    <Wrapper>
        <SimpleFormIterator fullWidth={false}>
            <TextInput source="name" />
            <TextInput source="role" />
        </SimpleFormIterator>
    </Wrapper>
);

export const Inline = () => (
    <Wrapper>
        <SimpleFormIterator inline>
            <TextInput source="name" />
            <TextInput source="role" />
        </SimpleFormIterator>
    </Wrapper>
);

export const ReadOnly = () => (
    <AdminContext dataProvider={dataProvider}>
        <Edit resource="books" id="1">
            <SimpleForm>
                <ArrayInput source="authors">
                    <SimpleFormIterator readOnly>
                        <TextInput source="name" />
                        <TextInput source="role" />
                        <TextInput source="surname" />
                    </SimpleFormIterator>
                </ArrayInput>
            </SimpleForm>
        </Edit>
    </AdminContext>
);

export const Disabled = () => (
    <AdminContext dataProvider={dataProvider}>
        <Edit resource="books" id="1">
            <SimpleForm>
                <ArrayInput source="authors">
                    <SimpleFormIterator disabled>
                        <TextInput source="name" />
                        <TextInput source="role" />
                        <TextInput source="surname" />
                    </SimpleFormIterator>
                </ArrayInput>
            </SimpleForm>
        </Edit>
    </AdminContext>
);

export const DisableAdd = () => (
    <Wrapper>
        <SimpleFormIterator disableAdd>
            <TextInput source="name" />
            <TextInput source="role" />
        </SimpleFormIterator>
    </Wrapper>
);

export const DisableClear = () => (
    <Wrapper>
        <SimpleFormIterator disableClear>
            <TextInput source="name" />
            <TextInput source="role" />
        </SimpleFormIterator>
    </Wrapper>
);

export const DisableRemove = () => (
    <Wrapper>
        <SimpleFormIterator disableRemove>
            <TextInput source="name" />
            <TextInput source="role" />
        </SimpleFormIterator>
    </Wrapper>
);

export const DisableReordering = () => (
    <Wrapper>
        <SimpleFormIterator disableReordering>
            <TextInput source="name" />
            <TextInput source="role" />
        </SimpleFormIterator>
    </Wrapper>
);

export const Sx = () => (
    <Wrapper>
        <SimpleFormIterator
            sx={{
                border: 'solid lightgrey 1px',
                borderRadius: 2,
                mt: 3,
                p: 1,
                '& .RaSimpleFormIterator-form': {
                    flexDirection: 'row',
                    gap: '1em',
                },
            }}
        >
            <TextInput source="name" />
            <TextInput source="role" />
        </SimpleFormIterator>
    </Wrapper>
);

export const Theming = () => (
    <AdminContext
        dataProvider={dataProvider}
        theme={{
            ...defaultTheme,
            components: {
                ...defaultTheme.components,
                RaSimpleFormIterator: {
                    styleOverrides: {
                        root: {
                            border: 'solid lightgrey 1px',
                            borderRadius: 2,
                            marginTop: 24,
                            padding: 8,
                            '& .RaSimpleFormIterator-form': {
                                flexDirection: 'row',
                                gap: '1em',
                            },
                        },
                    },
                },
            },
        }}
        defaultTheme="light"
    >
        <Edit resource="books" id="1">
            <SimpleForm>
                <ArrayInput source="authors">
                    <SimpleFormIterator>
                        <TextInput source="name" />
                        <TextInput source="role" />
                    </SimpleFormIterator>
                </ArrayInput>
            </SimpleForm>
        </Edit>
    </AdminContext>
);

const IndexField = () => {
    const { index } = useSimpleFormIteratorItem();
    return (
        <Typography variant="body2" sx={{ alignSelf: 'center' }}>
            #{index + 1}:
        </Typography>
    );
};

export const UseSimpleFormIteratorItem = () => (
    <Wrapper>
        <SimpleFormIterator inline>
            <IndexField />
            <TextInput source="name" helperText={false} />
            <TextInput source="role" helperText={false} />
        </SimpleFormIterator>
    </Wrapper>
);

<<<<<<< HEAD
export const DefaultValue = () => (
    <AdminContext dataProvider={testDataProvider()} defaultTheme="light">
        <ResourceContextProvider value="posts">
            <SimpleForm
                defaultValues={{
                    emails: [{ email: 'test@marmelab.com', name: 'test' }],
                }}
            >
                <ArrayInput source="emails">
                    <SimpleFormIterator>
                        <TextInput source="email" label="Email" />
                        <TextInput source="name" label="Name" />
                    </SimpleFormIterator>
                </ArrayInput>
            </SimpleForm>
        </ResourceContextProvider>
    </AdminContext>
);

export const DefaultValueWithFormDataConsumer = () => (
    <AdminContext dataProvider={testDataProvider()} defaultTheme="light">
        <ResourceContextProvider value="posts">
            <SimpleForm
                defaultValues={{
                    emails: [{ email: 'test@marmelab.com', name: 'test' }],
                }}
            >
                <ArrayInput source="emails">
                    <SimpleFormIterator>
                        <FormDataConsumer>
                            {() => (
                                <>
                                    <TextInput
                                        source="email"
                                        label="Email"
                                        defaultValue="default@marmelab.com"
                                    />
                                    <TextInput source="name" label="Name" />
                                </>
                            )}
                        </FormDataConsumer>
                    </SimpleFormIterator>
                </ArrayInput>
            </SimpleForm>
=======
export const WithFormDataConsumer = () => (
    <AdminContext dataProvider={testDataProvider()}>
        <ResourceContextProvider value="posts">
            <Card>
                <SimpleForm
                    defaultValues={{
                        emails: [{ email: 'test@marmelab.com', name: 'test' }],
                    }}
                >
                    <ArrayInput source="emails">
                        <SimpleFormIterator>
                            <FormDataConsumer>
                                {() => (
                                    <>
                                        <TextInput
                                            source="email"
                                            label="Email"
                                            defaultValue="default@marmelab.com"
                                        />
                                        <TextInput source="name" label="Name" />
                                    </>
                                )}
                            </FormDataConsumer>
                        </SimpleFormIterator>
                    </ArrayInput>
                </SimpleForm>
            </Card>
>>>>>>> 9c5e3bb6
        </ResourceContextProvider>
    </AdminContext>
);<|MERGE_RESOLUTION|>--- conflicted
+++ resolved
@@ -237,7 +237,6 @@
     </Wrapper>
 );
 
-<<<<<<< HEAD
 export const DefaultValue = () => (
     <AdminContext dataProvider={testDataProvider()} defaultTheme="light">
         <ResourceContextProvider value="posts">
@@ -257,32 +256,6 @@
     </AdminContext>
 );
 
-export const DefaultValueWithFormDataConsumer = () => (
-    <AdminContext dataProvider={testDataProvider()} defaultTheme="light">
-        <ResourceContextProvider value="posts">
-            <SimpleForm
-                defaultValues={{
-                    emails: [{ email: 'test@marmelab.com', name: 'test' }],
-                }}
-            >
-                <ArrayInput source="emails">
-                    <SimpleFormIterator>
-                        <FormDataConsumer>
-                            {() => (
-                                <>
-                                    <TextInput
-                                        source="email"
-                                        label="Email"
-                                        defaultValue="default@marmelab.com"
-                                    />
-                                    <TextInput source="name" label="Name" />
-                                </>
-                            )}
-                        </FormDataConsumer>
-                    </SimpleFormIterator>
-                </ArrayInput>
-            </SimpleForm>
-=======
 export const WithFormDataConsumer = () => (
     <AdminContext dataProvider={testDataProvider()}>
         <ResourceContextProvider value="posts">
@@ -310,7 +283,6 @@
                     </ArrayInput>
                 </SimpleForm>
             </Card>
->>>>>>> 9c5e3bb6
         </ResourceContextProvider>
     </AdminContext>
 );