--- conflicted
+++ resolved
@@ -132,18 +132,8 @@
         formGroups.registerField(finalSource, formGroupName);
 
         return () => {
-<<<<<<< HEAD
             unregister(finalSource, { keepValue: true });
             formGroups.unregisterField(finalSource, formGroupName);
-=======
-            unregister(source, {
-                keepValue: true,
-                keepError: true,
-                keepDirty: true,
-                keepTouched: true,
-            });
-            formGroups.unregisterField(source, formGroupName);
->>>>>>> c9f60b22
         };
     }, [register, unregister, finalSource, formGroups, formGroupName]);
 
