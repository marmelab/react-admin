import * as React from 'react';
import { Admin } from 'react-admin';
import {
    required,
    Resource,
    testI18nProvider,
    TestMemoryRouter,
} from 'ra-core';
import { InputAdornment } from '@mui/material';

import { Edit, Create } from '../../detail';
import { SimpleForm, TabbedForm } from '../../form';
import { ArrayInput } from './ArrayInput';
import { SimpleFormIterator } from './SimpleFormIterator';
import { TextInput } from '../TextInput';
import { DateInput } from '../DateInput';
import { NumberInput } from '../NumberInput';
import { AutocompleteInput } from '../AutocompleteInput';

export default { title: 'ra-ui-materialui/input/ArrayInput' };

const dataProvider = {
    getOne: () =>
        Promise.resolve({
            data: {
                id: 1,
                title: 'War and Peace',
                authors: [
                    {
                        name: 'Leo Tolstoy',
                        role: 'head_writer',
                    },
                    {
                        name: 'Alexander Pushkin',
                        role: 'co_writer',
                    },
                ],
                tags: ['novel', 'war', 'classic'],
            },
        }),
    update: (_resource, params) => Promise.resolve(params),
    create: (_resource, params) => {
        return Promise.resolve({ data: { ...params.data, id: 2 } });
    },
} as any;

const BookEdit = () => {
    return (
        <Edit
            mutationMode="pessimistic"
            mutationOptions={{
                onSuccess: data => {
                    console.log(data);
                },
            }}
        >
            <SimpleForm>
                <TextInput source="title" />
                <ArrayInput source="authors">
                    <SimpleFormIterator>
                        <TextInput source="name" />
                        <TextInput source="role" />
                    </SimpleFormIterator>
                </ArrayInput>
            </SimpleForm>
        </Edit>
    );
};

export const Basic = () => (
    <TestMemoryRouter initialEntries={['/books/1']}>
        <Admin dataProvider={dataProvider}>
            <Resource name="books" edit={BookEdit} />
        </Admin>
    </TestMemoryRouter>
);

export const Disabled = () => (
<<<<<<< HEAD
    <TestMemoryRouter initialEntries={['/books/1']}>
        <Admin dataProvider={dataProvider}>
            <Resource
                name="books"
                edit={() => {
                    return (
                        <Edit
                            mutationMode="pessimistic"
                            mutationOptions={{
                                onSuccess: data => {
                                    console.log(data);
                                },
                            }}
                        >
                            <SimpleForm>
                                <TextInput source="title" />
                                <ArrayInput source="authors" disabled>
                                    <SimpleFormIterator>
                                        <TextInput source="name" />
                                        <TextInput source="role" />
                                    </SimpleFormIterator>
                                </ArrayInput>
                            </SimpleForm>
                        </Edit>
                    );
                }}
            />
        </Admin>
    </TestMemoryRouter>
=======
    <Admin dataProvider={dataProvider} history={history}>
        <Resource
            name="books"
            edit={() => {
                return (
                    <Edit
                        mutationMode="pessimistic"
                        mutationOptions={{
                            onSuccess: data => {
                                console.log(data);
                            },
                        }}
                    >
                        <SimpleForm>
                            <TextInput source="title" />
                            <ArrayInput source="authors" disabled>
                                <SimpleFormIterator>
                                    <TextInput source="name" />
                                    <TextInput source="role" />
                                    <TextInput source="surname" />
                                </SimpleFormIterator>
                            </ArrayInput>
                        </SimpleForm>
                    </Edit>
                );
            }}
        />
    </Admin>
);

export const ReadOnly = () => (
    <Admin dataProvider={dataProvider} history={history}>
        <Resource
            name="books"
            edit={() => {
                return (
                    <Edit
                        mutationMode="pessimistic"
                        mutationOptions={{
                            onSuccess: data => {
                                console.log(data);
                            },
                        }}
                    >
                        <SimpleForm>
                            <TextInput source="title" />
                            <ArrayInput source="authors" readOnly>
                                <SimpleFormIterator>
                                    <TextInput source="name" />
                                    <TextInput source="role" />
                                    <TextInput source="surname" />
                                </SimpleFormIterator>
                            </ArrayInput>
                        </SimpleForm>
                    </Edit>
                );
            }}
        />
    </Admin>
>>>>>>> c9f60b22
);

const BookEditWithAutocomplete = () => {
    return (
        <Edit
            mutationMode="pessimistic"
            mutationOptions={{
                onSuccess: data => {
                    console.log(data);
                },
            }}
        >
            <SimpleForm>
                <TextInput source="title" />
                <ArrayInput source="authors" fullWidth>
                    <SimpleFormIterator>
                        <AutocompleteInput
                            source="role"
                            choices={[
                                { id: 'head_writer', name: 'Head Writer' },
                                { id: 'co_writer', name: 'Co-Writer' },
                            ]}
                        />
                        <TextInput source="name" />
                    </SimpleFormIterator>
                </ArrayInput>
            </SimpleForm>
        </Edit>
    );
};

export const AutocompleteFirst = () => (
    <TestMemoryRouter initialEntries={['/books/1']}>
        <Admin dataProvider={dataProvider}>
            <Resource name="books" edit={BookEditWithAutocomplete} />
        </Admin>
    </TestMemoryRouter>
);

export const Scalar = () => (
    <TestMemoryRouter initialEntries={['/books/1']}>
        <Admin dataProvider={dataProvider}>
            <Resource
                name="books"
                edit={() => (
                    <Edit
                        mutationMode="pessimistic"
                        mutationOptions={{
                            onSuccess: data => {
                                console.log(data);
                            },
                        }}
                    >
                        <SimpleForm>
                            <TextInput source="title" />
                            <ArrayInput source="tags" fullWidth>
                                <SimpleFormIterator disableReordering>
                                    <TextInput
                                        source=""
                                        label="tag"
                                        helperText={false}
                                    />
                                </SimpleFormIterator>
                            </ArrayInput>
                        </SimpleForm>
                    </Edit>
                )}
            />
        </Admin>
    </TestMemoryRouter>
);

export const ScalarI18n = () => (
    <TestMemoryRouter initialEntries={['/books/1']}>
        <Admin
            dataProvider={dataProvider}
            i18nProvider={testI18nProvider({
                messages: {
                    resources: {
                        books: {
                            fields: {
                                tags: 'Some tags',
                                tag: 'A tag',
                            },
                        },
                    },
                },
            })}
        >
            <Resource
                name="books"
                edit={() => (
                    <Edit
                        mutationMode="pessimistic"
                        mutationOptions={{
                            onSuccess: data => {
                                console.log(data);
                            },
                        }}
                    >
                        <SimpleForm>
                            <TextInput source="title" />
                            <ArrayInput source="tags" fullWidth>
                                <SimpleFormIterator disableReordering>
                                    <TextInput
                                        source=""
                                        label="resources.books.fields.tag"
                                        helperText={false}
                                    />
                                </SimpleFormIterator>
                            </ArrayInput>
                        </SimpleForm>
                    </Edit>
                )}
            />
        </Admin>
    </TestMemoryRouter>
);

const order = {
    id: 1,
    date: '2022-08-30',
    customer: 'John Doe',
    items: [
        {
            name: 'Office Jeans',
            price: 45.99,
            quantity: 1,
            extras: [
                {
                    type: 'card',
                    price: 2.99,
                    content: 'For you my love',
                },
                {
                    type: 'gift package',
                    price: 1.99,
                    content: '',
                },
                {
                    type: 'insurance',
                    price: 5,
                    content: '',
                },
            ],
        },
        {
            name: 'Black Elegance Jeans',
            price: 69.99,
            quantity: 2,
            extras: [
                {
                    type: 'card',
                    price: 2.99,
                    content: 'For you my love',
                },
            ],
        },
        {
            name: 'Slim Fit Jeans',
            price: 55.99,
            quantity: 1,
        },
    ],
};

export const Realistic = () => (
    <TestMemoryRouter initialEntries={['/orders/1']}>
        <Admin
            dataProvider={
                {
                    getOne: () => Promise.resolve({ data: order }),
                    update: (_resource, params) => Promise.resolve(params),
                } as any
            }
        >
            <Resource
                name="orders"
                edit={() => (
                    <Edit
                        mutationMode="pessimistic"
                        mutationOptions={{
                            onSuccess: data => {
                                console.log(data);
                            },
                        }}
                    >
                        <SimpleForm sx={{ maxWidth: 600 }}>
                            <TextInput source="customer" helperText={false} />
                            <DateInput source="date" helperText={false} />
                            <ArrayInput source="items">
                                <SimpleFormIterator inline>
                                    <TextInput
                                        source="name"
                                        helperText={false}
                                        sx={{ width: 250 }}
                                    />
                                    <NumberInput
                                        source="price"
                                        helperText={false}
                                        InputProps={{
                                            startAdornment: (
                                                <InputAdornment position="start">
                                                    €
                                                </InputAdornment>
                                            ),
                                        }}
                                        sx={{ maxWidth: 120 }}
                                    />
                                    <NumberInput
                                        source="quantity"
                                        helperText={false}
                                        sx={{ maxWidth: 120 }}
                                    />
                                </SimpleFormIterator>
                            </ArrayInput>
                        </SimpleForm>
                    </Edit>
                )}
            />
        </Admin>
    </TestMemoryRouter>
);

export const NestedInline = () => (
    <TestMemoryRouter initialEntries={['/orders/1']}>
        <Admin
            dataProvider={
                {
                    getOne: () => Promise.resolve({ data: order }),
                    update: (_resource, params) => Promise.resolve(params),
                } as any
            }
        >
            <Resource
                name="orders"
                edit={() => (
                    <Edit
                        mutationMode="pessimistic"
                        mutationOptions={{
                            onSuccess: data => {
                                console.log(data);
                            },
                        }}
                    >
                        <SimpleForm>
                            <TextInput source="customer" helperText={false} />
                            <DateInput source="date" helperText={false} />
                            <ArrayInput source="items">
                                <SimpleFormIterator
                                    inline
                                    sx={{
                                        '& .MuiStack-root': {
                                            flexWrap: 'wrap',
                                        },
                                    }}
                                >
                                    <TextInput
                                        source="name"
                                        helperText={false}
                                        sx={{ width: 200 }}
                                    />
                                    <NumberInput
                                        source="price"
                                        helperText={false}
                                        sx={{ width: 100 }}
                                    />
                                    <NumberInput
                                        source="quantity"
                                        helperText={false}
                                        sx={{ width: 100 }}
                                    />
                                    <ArrayInput source="extras">
                                        <SimpleFormIterator
                                            inline
                                            disableReordering
                                        >
                                            <TextInput
                                                source="type"
                                                helperText={false}
                                                sx={{ width: 100 }}
                                            />
                                            <NumberInput
                                                source="price"
                                                helperText={false}
                                                sx={{ width: 100 }}
                                            />
                                            <TextInput
                                                source="content"
                                                helperText={false}
                                                sx={{ width: 200 }}
                                            />
                                        </SimpleFormIterator>
                                    </ArrayInput>
                                </SimpleFormIterator>
                            </ArrayInput>
                        </SimpleForm>
                    </Edit>
                )}
            />
        </Admin>
    </TestMemoryRouter>
);

export const ActionsLeft = () => (
    <TestMemoryRouter initialEntries={['/books/1']}>
        <Admin dataProvider={dataProvider}>
            <Resource
                name="books"
                edit={() => (
                    <Edit
                        mutationMode="pessimistic"
                        mutationOptions={{
                            onSuccess: data => {
                                console.log(data);
                            },
                        }}
                    >
                        <SimpleForm>
                            <TextInput source="title" />
                            <ArrayInput source="authors">
                                <SimpleFormIterator
                                    sx={{
                                        '& .RaSimpleFormIterator-indexContainer': {
                                            order: 0,
                                        },
                                        '& .RaSimpleFormIterator-action': {
                                            order: 1,
                                            visibility: 'visible',
                                        },
                                        '& .RaSimpleFormIterator-form': {
                                            order: 2,
                                        },
                                    }}
                                >
                                    <TextInput source="name" />
                                    <TextInput source="role" />
                                </SimpleFormIterator>
                            </ArrayInput>
                        </SimpleForm>
                    </Edit>
                )}
            />
        </Admin>
    </TestMemoryRouter>
);

const globalValidator = values => {
    const errors: any = {};
    if (!values.authors || !values.authors.length) {
        errors.authors = 'ra.validation.required';
    } else {
        errors.authors = values.authors.map(author => {
            const authorErrors: any = {};
            if (!author?.name) {
                authorErrors.name = 'A name is required';
            }
            if (!author?.role) {
                authorErrors.role = 'ra.validation.required';
            }
            return authorErrors;
        });
    }
    return errors;
};
const BookEditGlobalValidation = () => {
    return (
        <Edit
            mutationMode="pessimistic"
            mutationOptions={{
                onSuccess: data => {
                    console.log(data);
                },
            }}
        >
            <SimpleForm validate={globalValidator}>
                {/*
                  We still need `validate={required()}` to indicate fields are required
                  with a '*' symbol after the label, but the real validation happens in `globalValidator`
                */}
                <ArrayInput source="authors" fullWidth validate={required()}>
                    <SimpleFormIterator>
                        <TextInput source="name" validate={required()} />
                        <TextInput source="role" validate={required()} />
                    </SimpleFormIterator>
                </ArrayInput>
            </SimpleForm>
        </Edit>
    );
};
export const GlobalValidation = () => (
    <TestMemoryRouter initialEntries={['/books/1']}>
        <Admin dataProvider={dataProvider}>
            <Resource name="books" edit={BookEditGlobalValidation} />
        </Admin>
    </TestMemoryRouter>
);

const CreateGlobalValidationInFormTab = () => {
    return (
        <Create
            mutationOptions={{
                onSuccess: data => {
                    console.log(data);
                },
            }}
        >
            <TabbedForm validate={globalValidator}>
                {/*
                  We still need `validate={required()}` to indicate fields are required
                  with a '*' symbol after the label, but the real validation happens in `globalValidator`
                */}
                <TabbedForm.Tab label="Main">
                    <TextInput source="title" />
                    <ArrayInput
                        source="authors"
                        fullWidth
                        validate={required()}
                    >
                        <SimpleFormIterator>
                            <TextInput source="name" validate={required()} />
                            <TextInput source="role" validate={required()} />
                        </SimpleFormIterator>
                    </ArrayInput>
                </TabbedForm.Tab>
            </TabbedForm>
        </Create>
    );
};

export const ValidationInFormTab = () => (
    <TestMemoryRouter initialEntries={['/books/create']}>
        <Admin dataProvider={dataProvider}>
            <Resource name="books" create={CreateGlobalValidationInFormTab} />
        </Admin>
    </TestMemoryRouter>
);<|MERGE_RESOLUTION|>--- conflicted
+++ resolved
@@ -76,7 +76,6 @@
 );
 
 export const Disabled = () => (
-<<<<<<< HEAD
     <TestMemoryRouter initialEntries={['/books/1']}>
         <Admin dataProvider={dataProvider}>
             <Resource
@@ -106,67 +105,6 @@
             />
         </Admin>
     </TestMemoryRouter>
-=======
-    <Admin dataProvider={dataProvider} history={history}>
-        <Resource
-            name="books"
-            edit={() => {
-                return (
-                    <Edit
-                        mutationMode="pessimistic"
-                        mutationOptions={{
-                            onSuccess: data => {
-                                console.log(data);
-                            },
-                        }}
-                    >
-                        <SimpleForm>
-                            <TextInput source="title" />
-                            <ArrayInput source="authors" disabled>
-                                <SimpleFormIterator>
-                                    <TextInput source="name" />
-                                    <TextInput source="role" />
-                                    <TextInput source="surname" />
-                                </SimpleFormIterator>
-                            </ArrayInput>
-                        </SimpleForm>
-                    </Edit>
-                );
-            }}
-        />
-    </Admin>
-);
-
-export const ReadOnly = () => (
-    <Admin dataProvider={dataProvider} history={history}>
-        <Resource
-            name="books"
-            edit={() => {
-                return (
-                    <Edit
-                        mutationMode="pessimistic"
-                        mutationOptions={{
-                            onSuccess: data => {
-                                console.log(data);
-                            },
-                        }}
-                    >
-                        <SimpleForm>
-                            <TextInput source="title" />
-                            <ArrayInput source="authors" readOnly>
-                                <SimpleFormIterator>
-                                    <TextInput source="name" />
-                                    <TextInput source="role" />
-                                    <TextInput source="surname" />
-                                </SimpleFormIterator>
-                            </ArrayInput>
-                        </SimpleForm>
-                    </Edit>
-                );
-            }}
-        />
-    </Admin>
->>>>>>> c9f60b22
 );
 
 const BookEditWithAutocomplete = () => {
