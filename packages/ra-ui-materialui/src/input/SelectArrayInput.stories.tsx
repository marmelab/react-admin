import * as React from 'react';
import polyglotI18nProvider from 'ra-i18n-polyglot';
import englishMessages from 'ra-language-english';
import {
    Button,
    Dialog,
    DialogActions,
    DialogContent,
    Stack,
    Box,
    TextField,
} from '@mui/material';
import fakeRestProvider from 'ra-data-fakerest';

import { AdminContext } from '../AdminContext';
import { Create, Edit } from '../detail';
import { SimpleForm } from '../form';
import { SelectArrayInput } from './SelectArrayInput';
import { ReferenceArrayInput } from './ReferenceArrayInput';
import { useCreateSuggestionContext } from './useSupportCreateSuggestion';
import { TextInput } from './TextInput';
import { ArrayInput, SimpleFormIterator } from './ArrayInput';
import { Resource, TestMemoryRouter } from 'ra-core';
import { Admin } from 'react-admin';
import { FormInspector } from './common';

export default { title: 'ra-ui-materialui/input/SelectArrayInput' };

const i18nProvider = polyglotI18nProvider(() => englishMessages);

const Wrapper = ({ children }) => (
    <AdminContext i18nProvider={i18nProvider} defaultTheme="light">
        <Create resource="posts" sx={{ width: 600 }}>
            <SimpleForm>{children}</SimpleForm>
        </Create>
    </AdminContext>
);

<<<<<<< HEAD
export const Basic = () => (
    <Wrapper>
        <SelectArrayInput
            source="roles"
            choices={[
                { id: 'admin', name: 'Admin' },
                { id: 'u001', name: 'Editor' },
                { id: 'u002', name: 'Moderator' },
                { id: 'u003', name: 'Reviewer' },
            ]}
        />
    </Wrapper>
);

export const StringChoices = () => (
    <Wrapper>
        <SelectArrayInput
            source="roles"
            choices={['Admin', 'Editor', 'Moderator', 'Reviewer']}
        />
    </Wrapper>
);

export const Variant = () => (
    <Wrapper>
        <SelectArrayInput
            source="roles"
            choices={[
                { id: 'admin', name: 'Admin' },
                { id: 'u001', name: 'Editor' },
                { id: 'u002', name: 'Moderator' },
                { id: 'u003', name: 'Reviewer' },
            ]}
        />
        <SelectArrayInput
            source="roles"
            variant="outlined"
            choices={[
                { id: 'admin', name: 'Admin' },
                { id: 'u001', name: 'Editor' },
                { id: 'u002', name: 'Moderator' },
                { id: 'u003', name: 'Reviewer' },
            ]}
        />
        <SelectArrayInput
            source="roles"
            variant="standard"
            choices={[
                { id: 'admin', name: 'Admin' },
                { id: 'u001', name: 'Editor' },
                { id: 'u002', name: 'Moderator' },
                { id: 'u003', name: 'Reviewer' },
            ]}
        />
    </Wrapper>
=======
export const Disabled = () => (
    <AdminContext i18nProvider={i18nProvider}>
        <Create
            resource="users"
            record={{ roles: ['u001', 'u003'] }}
            sx={{ width: 800 }}
        >
            <SimpleForm>
                <Stack direction="row">
                    <Box>
                        <SelectArrayInput
                            source="roles"
                            choices={[
                                { id: 'admin', name: 'Admin' },
                                { id: 'u001', name: 'Editor' },
                                { id: 'u002', name: 'Moderator' },
                                { id: 'u003', name: 'Reviewer' },
                            ]}
                            sx={{ width: 300 }}
                            disabled
                        />
                        <SelectArrayInput
                            source="roles"
                            variant="outlined"
                            choices={[
                                { id: 'admin', name: 'Admin' },
                                { id: 'u001', name: 'Editor' },
                                { id: 'u002', name: 'Moderator' },
                                { id: 'u003', name: 'Reviewer' },
                            ]}
                            sx={{ width: 300 }}
                            disabled
                        />
                        <SelectArrayInput
                            source="roles"
                            variant="standard"
                            choices={[
                                { id: 'admin', name: 'Admin' },
                                { id: 'u001', name: 'Editor' },
                                { id: 'u002', name: 'Moderator' },
                                { id: 'u003', name: 'Reviewer' },
                            ]}
                            sx={{ width: 300 }}
                            disabled
                        />
                    </Box>
                    <Box>
                        <SelectArrayInput
                            source="title"
                            sx={{ width: 300 }}
                            disabled
                        />
                        <SelectArrayInput
                            source="title"
                            variant="outlined"
                            sx={{ width: 300 }}
                            disabled
                        />
                        <SelectArrayInput
                            source="title"
                            variant="standard"
                            sx={{ width: 300 }}
                            disabled
                        />
                    </Box>
                </Stack>
            </SimpleForm>
        </Create>
    </AdminContext>
);

export const ReadOnly = () => (
    <AdminContext i18nProvider={i18nProvider}>
        <Create
            resource="users"
            record={{ roles: ['u001', 'u003'] }}
            sx={{ width: 800 }}
        >
            <SimpleForm>
                <Stack direction="row">
                    <Box>
                        <SelectArrayInput
                            source="roles"
                            choices={[
                                { id: 'admin', name: 'Admin' },
                                { id: 'u001', name: 'Editor' },
                                { id: 'u002', name: 'Moderator' },
                                { id: 'u003', name: 'Reviewer' },
                            ]}
                            sx={{ width: 300 }}
                            readOnly
                        />
                        <SelectArrayInput
                            source="roles"
                            variant="outlined"
                            choices={[
                                { id: 'admin', name: 'Admin' },
                                { id: 'u001', name: 'Editor' },
                                { id: 'u002', name: 'Moderator' },
                                { id: 'u003', name: 'Reviewer' },
                            ]}
                            sx={{ width: 300 }}
                            readOnly
                        />
                        <SelectArrayInput
                            source="roles"
                            variant="standard"
                            choices={[
                                { id: 'admin', name: 'Admin' },
                                { id: 'u001', name: 'Editor' },
                                { id: 'u002', name: 'Moderator' },
                                { id: 'u003', name: 'Reviewer' },
                            ]}
                            sx={{ width: 300 }}
                            readOnly
                        />
                    </Box>
                    <Box>
                        <SelectArrayInput
                            source="title"
                            sx={{ width: 300 }}
                            readOnly
                        />
                        <SelectArrayInput
                            source="title"
                            variant="outlined"
                            sx={{ width: 300 }}
                            readOnly
                        />
                        <SelectArrayInput
                            source="title"
                            variant="standard"
                            sx={{ width: 300 }}
                            readOnly
                        />
                    </Box>
                </Stack>
            </SimpleForm>
        </Create>
    </AdminContext>
>>>>>>> c63dc767
);

export const DefaultValue = () => (
    <Wrapper>
        <SelectArrayInput
            source="roles"
            defaultValue={['u001', 'u003']}
            choices={[
                { id: 'admin', name: 'Admin' },
                { id: 'u001', name: 'Editor' },
                { id: 'u002', name: 'Moderator' },
                { id: 'u003', name: 'Reviewer' },
            ]}
            sx={{ width: 300 }}
        />
    </Wrapper>
);

export const InsideArrayInput = () => (
    <Wrapper>
        <ArrayInput
            source="items"
            label="Items"
            defaultValue={[{ data: ['foo'] }]}
        >
            <SimpleFormIterator>
                <SelectArrayInput
                    label="data"
                    source="data"
                    choices={[
                        { id: 'foo', name: 'Foo' },
                        { id: 'bar', name: 'Bar' },
                    ]}
                    defaultValue={['foo']}
                />
            </SimpleFormIterator>
        </ArrayInput>
        <FormInspector name="items" />
    </Wrapper>
);

const choices = [
    { id: 'admin', name: 'Admin' },
    { id: 'u001', name: 'Editor' },
    { id: 'u002', name: 'Moderator' },
    { id: 'u003', name: 'Reviewer' },
];

const CreateRole = () => {
    const { onCancel, onCreate } = useCreateSuggestionContext();
    const [value, setValue] = React.useState('');

    const handleSubmit = event => {
        event.preventDefault();
        const newOption = { id: value, name: value };
        choices.push(newOption);
        setValue('');
        onCreate(newOption);
    };

    return (
        <Dialog open onClose={onCancel}>
            <form onSubmit={handleSubmit}>
                <DialogContent>
                    <TextField
                        label="Role name"
                        value={value}
                        onChange={event => setValue(event.target.value)}
                        autoFocus
                    />
                </DialogContent>
                <DialogActions>
                    <Button type="submit">Save</Button>
                    <Button onClick={onCancel}>Cancel</Button>
                </DialogActions>
            </form>
        </Dialog>
    );
};

export const CreateProp = () => (
    <Wrapper>
        <SelectArrayInput
            source="roles"
            choices={choices}
            defaultValue={['u001', 'u003']}
            create={<CreateRole />}
        />
    </Wrapper>
);

export const DifferentIdTypes = () => {
    const fakeData = {
        bands: [{ id: 1, name: 'band_1', members: [1, '2'] }],
        artists: [
            { id: 1, name: 'artist_1' },
            { id: 2, name: 'artist_2' },
            { id: 3, name: 'artist_3' },
        ],
    };
    const dataProvider = fakeRestProvider(fakeData, false);
    return (
        <AdminContext dataProvider={dataProvider} defaultTheme="light">
            <Edit resource="bands" id={1} sx={{ width: 600 }}>
                <SimpleForm>
                    <TextInput source="name" />
                    <SelectArrayInput
                        source="members"
                        choices={fakeData.artists}
                    ></SelectArrayInput>
                </SimpleForm>
            </Edit>
        </AdminContext>
    );
};

export const Size = () => {
    const fakeData = {
        bands: [{ id: 1, name: 'band_1', members: [1, '2'] }],
        artists: [
            { id: 1, name: 'artist_1' },
            { id: 2, name: 'artist_2' },
            { id: 3, name: 'artist_3' },
        ],
    };
    const dataProvider = fakeRestProvider(fakeData, false);
    return (
        <AdminContext dataProvider={dataProvider} defaultTheme="light">
            <Edit resource="bands" id={1} sx={{ width: 600 }}>
                <SimpleForm>
                    <TextInput source="name" />
                    <SelectArrayInput
                        source="members"
                        choices={fakeData.artists}
                        size="small"
                    />
                    <SelectArrayInput
                        source="members"
                        choices={fakeData.artists}
                        size="medium"
                    />
                    <SelectArrayInput
                        source="members"
                        choices={fakeData.artists}
                        size="small"
                        variant="outlined"
                    />
                    <SelectArrayInput
                        source="members"
                        choices={fakeData.artists}
                        size="medium"
                        variant="outlined"
                    />
                </SimpleForm>
            </Edit>
        </AdminContext>
    );
};

export const TranslateChoice = () => {
    const i18nProvider = polyglotI18nProvider(() => ({
        ...englishMessages,
        'option.tech': 'Tech',
        'option.business': 'Business',
    }));
    return (
        <AdminContext
            i18nProvider={i18nProvider}
            dataProvider={
                {
                    getOne: () =>
                        Promise.resolve({ data: { id: 1, tags: ['tech'] } }),
                    getList: () =>
                        Promise.resolve({
                            data: [
                                { id: 'tech', name: 'option.tech' },
                                { id: 'business', name: 'option.business' },
                            ],
                            total: 2,
                        }),
                    getMany: (_resource, { ids }) =>
                        Promise.resolve({
                            data: [
                                { id: 'tech', name: 'option.tech' },
                                { id: 'business', name: 'option.business' },
                            ].filter(({ id }) => ids.includes(id)),
                        }),
                } as any
            }
            defaultTheme="light"
        >
            <Edit resource="posts" id="1">
                <SimpleForm>
                    <SelectArrayInput
                        label="translateChoice default"
                        source="tags"
                        id="tags1"
                        choices={[
                            { id: 'tech', name: 'option.tech' },
                            { id: 'business', name: 'option.business' },
                        ]}
                    />
                    <SelectArrayInput
                        label="translateChoice true"
                        source="tags"
                        id="tags2"
                        choices={[
                            { id: 'tech', name: 'option.tech' },
                            { id: 'business', name: 'option.business' },
                        ]}
                        translateChoice
                    />
                    <SelectArrayInput
                        label="translateChoice false"
                        source="tags"
                        id="tags3"
                        choices={[
                            { id: 'tech', name: 'option.tech' },
                            { id: 'business', name: 'option.business' },
                        ]}
                        translateChoice={false}
                    />
                    <ReferenceArrayInput reference="tags" source="tags">
                        <SelectArrayInput
                            optionText="name"
                            label="inside ReferenceArrayInput"
                            id="tags4"
                        />
                    </ReferenceArrayInput>
                    <ReferenceArrayInput reference="tags" source="tags">
                        <SelectArrayInput
                            optionText="name"
                            label="inside ReferenceArrayInput forced"
                            id="tags5"
                            translateChoice
                        />
                    </ReferenceArrayInput>
                </SimpleForm>
            </Edit>
        </AdminContext>
    );
};

const authors = [
    { id: 1, first_name: 'Leo', last_name: 'Tolstoy', language: 'Russian' },
    { id: 2, first_name: 'Victor', last_name: 'Hugo', language: 'French' },
    {
        id: 3,
        first_name: 'William',
        last_name: 'Shakespeare',
        language: 'English',
    },
    {
        id: 4,
        first_name: 'Charles',
        last_name: 'Baudelaire',
        language: 'French',
    },
    { id: 5, first_name: 'Marcel', last_name: 'Proust', language: 'French' },
];

const dataProviderWithAuthors = {
    getOne: () =>
        Promise.resolve({
            data: {
                id: 1,
                title: 'War and Peace',
                authors: [1],
                summary:
                    "War and Peace broadly focuses on Napoleon's invasion of Russia, and the impact it had on Tsarist society. The book explores themes such as revolution, revolution and empire, the growth and decline of various states and the impact it had on their economies, culture, and society.",
                year: 1869,
            },
        }),
    getMany: (_resource, params) =>
        Promise.resolve({
            data: authors.filter(author => params.ids.includes(author.id)),
        }),
    getList: () =>
        new Promise(resolve => {
            // eslint-disable-next-line eqeqeq
            setTimeout(
                () =>
                    resolve({
                        data: authors,
                        total: authors.length,
                    }),
                500
            );
            return;
        }),
    update: (_resource, params) => Promise.resolve(params),
    create: (_resource, params) => {
        const newAuthor = {
            id: authors.length + 1,
            first_name: params.data.first_name,
            last_name: params.data.last_name,
            language: params.data.language,
        };
        authors.push(newAuthor);
        return Promise.resolve({ data: newAuthor });
    },
} as any;

export const InsideReferenceArrayInput = () => (
    <TestMemoryRouter initialEntries={['/books/1']}>
        <Admin dataProvider={dataProviderWithAuthors}>
            <Resource
                name="authors"
                recordRepresentation={record =>
                    `${record.first_name} ${record.last_name}`
                }
            />
            <Resource
                name="books"
                edit={() => (
                    <Edit
                        mutationMode="pessimistic"
                        mutationOptions={{
                            onSuccess: data => {
                                console.log(data);
                            },
                        }}
                    >
                        <SimpleForm>
                            <ReferenceArrayInput
                                reference="authors"
                                source="authors"
                            >
                                <SelectArrayInput />
                            </ReferenceArrayInput>
                            <FormInspector name="authors" />
                        </SimpleForm>
                    </Edit>
                )}
            />
        </Admin>
    </TestMemoryRouter>
);

export const InsideReferenceArrayInputDefaultValue = ({
    onSuccess = console.log,
}) => (
    <TestMemoryRouter initialEntries={['/books/1']}>
        <Admin
            dataProvider={{
                ...dataProviderWithAuthors,
                getOne: () =>
                    Promise.resolve({
                        data: {
                            id: 1,
                            title: 'War and Peace',
                            // trigger default value
                            author: undefined,
                            summary:
                                "War and Peace broadly focuses on Napoleon's invasion of Russia, and the impact it had on Tsarist society. The book explores themes such as revolution, revolution and empire, the growth and decline of various states and the impact it had on their economies, culture, and society.",
                            year: 1869,
                        },
                    }),
            }}
        >
            <Resource
                name="authors"
                recordRepresentation={record =>
                    `${record.first_name} ${record.last_name}`
                }
            />
            <Resource
                name="books"
                edit={() => (
                    <Edit
                        mutationMode="pessimistic"
                        mutationOptions={{ onSuccess }}
                    >
                        <SimpleForm>
                            <TextInput source="title" />
                            <ReferenceArrayInput
                                reference="authors"
                                source="authors"
                            >
                                <SelectArrayInput />
                            </ReferenceArrayInput>
                            <FormInspector name="authors" />
                        </SimpleForm>
                    </Edit>
                )}
            />
        </Admin>
    </TestMemoryRouter>
);

export const InsideReferenceArrayInputWithError = () => (
    <TestMemoryRouter initialEntries={['/books/1']}>
        <Admin
            dataProvider={{
                ...dataProviderWithAuthors,
                getList: () =>
                    Promise.reject(
                        new Error('Error while fetching the authors')
                    ),
            }}
        >
            <Resource
                name="authors"
                recordRepresentation={record =>
                    `${record.first_name} ${record.last_name}`
                }
            />
            <Resource
                name="books"
                edit={() => (
                    <Edit
                        mutationMode="pessimistic"
                        mutationOptions={{
                            onSuccess: data => {
                                console.log(data);
                            },
                        }}
                    >
                        <SimpleForm>
                            <ReferenceArrayInput
                                reference="authors"
                                source="authors"
                            >
                                <SelectArrayInput />
                            </ReferenceArrayInput>
                            <FormInspector name="authors" />
                        </SimpleForm>
                    </Edit>
                )}
            />
        </Admin>
    </TestMemoryRouter>
);<|MERGE_RESOLUTION|>--- conflicted
+++ resolved
@@ -36,7 +36,6 @@
     </AdminContext>
 );
 
-<<<<<<< HEAD
 export const Basic = () => (
     <Wrapper>
         <SelectArrayInput
@@ -92,7 +91,8 @@
             ]}
         />
     </Wrapper>
-=======
+);
+
 export const Disabled = () => (
     <AdminContext i18nProvider={i18nProvider}>
         <Create
@@ -233,7 +233,6 @@
             </SimpleForm>
         </Create>
     </AdminContext>
->>>>>>> c63dc767
 );
 
 export const DefaultValue = () => (
