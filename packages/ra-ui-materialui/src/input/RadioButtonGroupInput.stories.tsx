--- conflicted
+++ resolved
@@ -278,7 +278,6 @@
     );
 };
 
-<<<<<<< HEAD
 export const DisabledChoice = () => (
     <Wrapper>
         <RadioButtonGroupInput source="category" choices={[
@@ -286,7 +285,7 @@
             { id: 'lifestyle', name: 'Lifestyle', details: 'Lifestyle details' },
             { id: 'people', name: 'People', details: 'People details', disabled: true },
         ]} />
-=======
+
 export const Themed = () => (
     <Wrapper
         theme={createTheme({
@@ -305,6 +304,5 @@
         })}
     >
         <RadioButtonGroupInput source="category" choices={choices} />
->>>>>>> b66f0acb
     </Wrapper>
 );