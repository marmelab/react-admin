--- conflicted
+++ resolved
@@ -13,11 +13,8 @@
 
 import { EditActions } from './EditActions';
 import { Title } from '../layout';
-<<<<<<< HEAD
 import { Offline } from '../Offline';
-=======
 import { EditProps } from './Edit';
->>>>>>> 67e67828
 
 const defaultActions = <EditActions />;
 const defaultOffline = <Offline />;
