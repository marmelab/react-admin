--- conflicted
+++ resolved
@@ -1,11 +1,5 @@
 import * as React from 'react';
-<<<<<<< HEAD
 import { ReactNode, useEffect, useState } from 'react';
-import inflection from 'inflection';
-=======
-import { useEffect, useState } from 'react';
-
->>>>>>> 8750b800
 import {
     ShowBase,
     InferredElement,
@@ -13,12 +7,11 @@
     useResourceContext,
     useShowContext,
 } from 'ra-core';
+import { capitalize, singularize } from 'inflection';
 
 import { ShowProps } from './Show';
 import { ShowView } from './ShowView';
 import { showFieldTypes } from './showFieldTypes';
-
-import { capitalize, singularize } from 'inflection';
 
 export const ShowGuesser = ({
     id,
