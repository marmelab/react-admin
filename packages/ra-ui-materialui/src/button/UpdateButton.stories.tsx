--- conflicted
+++ resolved
@@ -15,7 +15,8 @@
     RecordContextProvider,
 } from 'ra-core';
 import fakeRestDataProvider from 'ra-data-fakerest';
-
+import { deepmerge } from '@mui/utils';
+import { ThemeOptions } from '@mui/material';
 import { UpdateButton } from './UpdateButton';
 import { AdminContext } from '../AdminContext';
 import { AdminUI } from '../AdminUI';
@@ -23,13 +24,8 @@
 import { Show, SimpleShowLayout } from '../detail';
 import { TopToolbar } from '../layout';
 import { Datagrid, List } from '../list';
-<<<<<<< HEAD
 import { LocalesMenuButton } from './LocalesMenuButton';
-=======
-import { deepmerge } from '@mui/utils';
 import { defaultLightTheme } from '../theme';
-import { ThemeOptions } from '@mui/material';
->>>>>>> dcb7de6f
 
 export default { title: 'ra-ui-materialui/button/UpdateButton' };
 
@@ -363,7 +359,6 @@
     </TestMemoryRouter>
 );
 
-<<<<<<< HEAD
 export const Label = ({
     mutationMode = 'undoable',
     translations = 'default',
@@ -416,12 +411,12 @@
         control: { type: 'radio' },
     },
 };
-=======
+
 export const Themed = () => (
     <TestMemoryRouter initialEntries={['/posts/1/show']}>
         <AdminContext
             dataProvider={getDataProvider()}
-            i18nProvider={i18nProvider}
+            i18nProvider={defaultI18nProvider}
             theme={deepmerge(defaultLightTheme, {
                 components: {
                     RaUpdateButton: {
@@ -438,5 +433,4 @@
             </AdminUI>
         </AdminContext>
     </TestMemoryRouter>
-);
->>>>>>> dcb7de6f
+);