--- conflicted
+++ resolved
@@ -45,19 +45,10 @@
 }) => (
     <Responsive
         small={
-<<<<<<< HEAD
-            <Tooltip title={label && translate(label, { _: label })}>
-                <IconButton
-                    aria-label={label && translate(label, { _: label })}
-                    className={className}
-                    color={color}
-                    {...rest}
-                >
-=======
             label ? (
                 <Tooltip title={translate(label, { _: label })}>
                     <IconButton
-                        arial-label={translate(label, { _: label })}
+                        aria-label={translate(label, { _: label })}
                         className={className}
                         color={color}
                         {...rest}
@@ -67,7 +58,6 @@
                 </Tooltip>
             ) : (
                 <IconButton className={className} color={color} {...rest}>
->>>>>>> 099bd466
                     {children}
                 </IconButton>
             )
