--- conflicted
+++ resolved
@@ -42,11 +42,8 @@
         redirect = 'list',
         onSuccess,
         onFailure,
-<<<<<<< HEAD
         translateOptions = {},
-=======
         undoable,
->>>>>>> 315e82ed
         ...rest
     } = props;
     const translate = useTranslate();
@@ -152,12 +149,9 @@
     submitOnEnter?: boolean;
     onSuccess?: OnSuccess;
     onFailure?: OnFailure;
-<<<<<<< HEAD
     translateOptions?: object;
-=======
     /** @deprecated use mutationMode: undoable instead */
     undoable?: boolean;
->>>>>>> 315e82ed
 }
 
 export type DeleteWithConfirmButtonProps = Props & ButtonProps;
@@ -179,11 +173,5 @@
     ]),
     resource: PropTypes.string,
     icon: PropTypes.element,
-<<<<<<< HEAD
     translateOptions: PropTypes.object,
-};
-
-export default DeleteWithConfirmButton;
-=======
-};
->>>>>>> 315e82ed
+};