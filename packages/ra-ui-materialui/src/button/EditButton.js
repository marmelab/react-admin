--- conflicted
+++ resolved
@@ -2,13 +2,9 @@
 import PropTypes from 'prop-types';
 import shouldUpdate from 'recompose/shouldUpdate';
 import ContentCreate from '@material-ui/icons/Create';
-import { linkToRecord } from 'ra-core';
+import { linkToRecord } from '@yeutech/ra-core';
 
 import Link from '../Link';
-<<<<<<< HEAD
-import { linkToRecord } from '@yeutech/ra-core';
-=======
->>>>>>> e7d9fb05
 import Button from './Button';
 
 const EditButton = ({
