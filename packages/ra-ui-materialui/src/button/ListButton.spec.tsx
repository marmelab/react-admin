--- conflicted
+++ resolved
@@ -1,11 +1,7 @@
 import * as React from 'react';
 import { fireEvent, render, screen } from '@testing-library/react';
 import expect from 'expect';
-<<<<<<< HEAD
-import { Basic, AccessControl, Label } from './ListButton.stories';
-=======
-import { Basic, AccessControl, Themed } from './ListButton.stories';
->>>>>>> dcb7de6f
+import { Basic, AccessControl, Label, Themed } from './ListButton.stories';
 
 const invalidButtonDomProps = {
     redirect: 'list',
