import * as React from 'react';
import polyglotI18nProvider from 'ra-i18n-polyglot';
import englishMessages from 'ra-language-english';
import frenchMessages from 'ra-language-french';
import {
    AuthProvider,
    RecordContextProvider,
    Resource,
    ResourceContextProvider,
    TestMemoryRouter,
} from 'ra-core';
import fakeRestDataProvider from 'ra-data-fakerest';
import { QueryClient } from '@tanstack/react-query';
import { AdminContext } from '../AdminContext';
import { AdminUI } from '../AdminUI';
import { List } from '../list/List';
import { Datagrid } from '../list/datagrid/Datagrid';
import { TextField } from '../field/TextField';
import { SimpleForm } from '../form/SimpleForm';
import { TextInput } from '../input/TextInput';
import { EditButton } from './EditButton';
import { Edit } from '../detail/Edit';

export default { title: 'ra-ui-materialui/button/EditButton' };

export const Basic = ({ buttonProps }: { buttonProps?: any }) => (
    <TestMemoryRouter>
        <AdminContext
            i18nProvider={polyglotI18nProvider(locale =>
                locale === 'fr' ? frenchMessages : englishMessages
            )}
        >
            <ResourceContextProvider value="books">
                <RecordContextProvider value={{ id: 1 }}>
                    <EditButton {...buttonProps} />
                </RecordContextProvider>
            </ResourceContextProvider>
        </AdminContext>
    </TestMemoryRouter>
);

export const AccessControl = () => {
    const queryClient = new QueryClient();

    return (
        <TestMemoryRouter>
            <AccessControlAdmin queryClient={queryClient} />
        </TestMemoryRouter>
    );
};

const AccessControlAdmin = ({ queryClient }: { queryClient: QueryClient }) => {
    const [resourcesAccesses, setResourcesAccesses] = React.useState({
        'books.list': true,
<<<<<<< HEAD
        'books.create': true,
        'books.delete': true,
=======
>>>>>>> a6df7759
        'books.edit': false,
        'books.edit.1': false,
    });

    const authProvider: AuthProvider = {
        login: () => Promise.reject(new Error('Not implemented')),
        logout: () => Promise.reject(new Error('Not implemented')),
        checkError: () => Promise.resolve(),
        checkAuth: () => Promise.resolve(),
        canAccess: ({ resource, action, record }) =>
            new Promise(resolve =>
                setTimeout(
                    resolve,
                    300,
                    resourcesAccesses[
                        `${resource}.${action}${record && record.id === 1 ? `.${record.id}` : ''}`
                    ]
                )
            ),
        getPermissions: () => Promise.resolve(undefined),
    };

    return (
        <AdminContext
            dataProvider={dataProvider}
            authProvider={authProvider}
            i18nProvider={polyglotI18nProvider(locale =>
                locale === 'fr' ? frenchMessages : englishMessages
            )}
            queryClient={queryClient}
        >
            <AdminUI
                layout={({ children }) => (
                    <AccessControlLayout
                        resourcesAccesses={resourcesAccesses}
                        setResourcesAccesses={setResourcesAccesses}
                        queryClient={queryClient}
                    >
                        {children}
                    </AccessControlLayout>
                )}
            >
                <Resource name="books" list={BookList} edit={BookEdit} />
            </AdminUI>
        </AdminContext>
    );
};

const AccessControlLayout = ({
    children,
    resourcesAccesses,
    setResourcesAccesses,
    queryClient,
}: {
    children: React.ReactNode;
    resourcesAccesses: {
        'books.list': boolean;
        'books.edit': boolean;
        'books.edit.1': boolean;
    };
    setResourcesAccesses: (resourcesAccesses: any) => void;
    queryClient: QueryClient;
}) => {
    return (
        <div>
            <div>{children}</div>
            <hr />
            <label>
                <input
                    type="checkbox"
                    checked={resourcesAccesses['books.edit']}
                    onChange={e => {
                        setResourcesAccesses({
                            ...resourcesAccesses,
                            'books.edit': e.target.checked,
                        });
                        queryClient.clear();
                    }}
                />
                Allow editing books
            </label>
            <br />
            <label>
                <input
                    type="checkbox"
                    checked={resourcesAccesses['books.edit.1']}
                    onChange={e => {
                        setResourcesAccesses({
                            ...resourcesAccesses,
                            'books.edit.1': e.target.checked,
                        });
                        queryClient.clear();
                    }}
                />
                Allow editing War and Peace
            </label>
        </div>
    );
};

const BookList = () => {
    return (
        <List>
            <Datagrid>
                <TextField source="id" />
                <TextField source="title" />
                <TextField source="author" />
                <TextField source="year" />
                <EditButton />
            </Datagrid>
        </List>
    );
};

const BookEdit = () => (
    <Edit>
        <SimpleForm>
            <TextInput source="title" />
            <TextInput source="author" />
            <TextInput source="year" />
        </SimpleForm>
    </Edit>
);

const dataProvider = fakeRestDataProvider({
    books: [
        {
            id: 1,
            title: 'War and Peace',
            author: 'Leo Tolstoy',
            year: 1869,
        },
        {
            id: 2,
            title: 'Pride and Predjudice',
            author: 'Jane Austen',
            year: 1813,
        },
        {
            id: 3,
            title: 'The Picture of Dorian Gray',
            author: 'Oscar Wilde',
            year: 1890,
        },
        {
            id: 4,
            title: 'Le Petit Prince',
            author: 'Antoine de Saint-Exupéry',
            year: 1943,
        },
        {
            id: 5,
            title: "Alice's Adventures in Wonderland",
            author: 'Lewis Carroll',
            year: 1865,
        },
        {
            id: 6,
            title: 'Madame Bovary',
            author: 'Gustave Flaubert',
            year: 1856,
        },
        {
            id: 7,
            title: 'The Lord of the Rings',
            author: 'J. R. R. Tolkien',
            year: 1954,
        },
        {
            id: 8,
            title: "Harry Potter and the Philosopher's Stone",
            author: 'J. K. Rowling',
            year: 1997,
        },
        {
            id: 9,
            title: 'The Alchemist',
            author: 'Paulo Coelho',
            year: 1988,
        },
        {
            id: 10,
            title: 'A Catcher in the Rye',
            author: 'J. D. Salinger',
            year: 1951,
        },
        {
            id: 11,
            title: 'Ulysses',
            author: 'James Joyce',
            year: 1922,
        },
    ],
    authors: [],
});<|MERGE_RESOLUTION|>--- conflicted
+++ resolved
@@ -52,11 +52,7 @@
 const AccessControlAdmin = ({ queryClient }: { queryClient: QueryClient }) => {
     const [resourcesAccesses, setResourcesAccesses] = React.useState({
         'books.list': true,
-<<<<<<< HEAD
-        'books.create': true,
-        'books.delete': true,
-=======
->>>>>>> a6df7759
+        'books.delete': false,
         'books.edit': false,
         'books.edit.1': false,
     });
@@ -114,6 +110,7 @@
     children: React.ReactNode;
     resourcesAccesses: {
         'books.list': boolean;
+        'books.delete': boolean;
         'books.edit': boolean;
         'books.edit.1': boolean;
     };
