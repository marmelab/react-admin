import * as React from 'react';
import { render, waitFor, fireEvent } from '@testing-library/react';
import expect from 'expect';
import {
    useNotificationContext,
    DataProvider,
    FormWithRedirect,
    MutationMode,
} from 'ra-core';
import { createTheme, ThemeProvider } from '@mui/material/styles';

import { SaveButton } from './SaveButton';
import { SimpleForm, Toolbar } from '../form';
import { Edit } from '../detail';
import { TextInput } from '../input';
import { AdminContext } from '../AdminContext';

const theme = createTheme();

const invalidButtonDomProps = {
    basePath: '',
    invalid: false,
    disabled: true,
    pristine: false,
    record: { id: 123, foo: 'bar' },
    resource: 'posts',
    saving: false,
    submitOnEnter: true,
    mutationMode: 'pessimistic' as MutationMode,
};

describe('<SaveButton />', () => {
    it('should render as submit type with no DOM errors', () => {
        const spy = jest.spyOn(console, 'error').mockImplementation(() => {});

        const { getByLabelText } = render(
            <AdminContext>
                <ThemeProvider theme={theme}>
                    <FormWithRedirect
                        render={() => <SaveButton {...invalidButtonDomProps} />}
                    />
                </ThemeProvider>
            </AdminContext>
        );

        expect(spy).not.toHaveBeenCalled();
        expect(getByLabelText('ra.action.save').getAttribute('type')).toEqual(
            'submit'
        );

        spy.mockRestore();
    });

    it('should render a disabled button', () => {
        const { getByLabelText } = render(
            <AdminContext>
                <ThemeProvider theme={theme}>
                    <FormWithRedirect
                        render={() => <SaveButton disabled={true} />}
                    />
                </ThemeProvider>
            </AdminContext>
        );
        expect(getByLabelText('ra.action.save')['disabled']).toEqual(true);
    });

    it('should render as submit type when submitOnEnter is true', () => {
        const { getByLabelText } = render(
            <AdminContext>
                <ThemeProvider theme={theme}>
                    <FormWithRedirect
                        render={() => <SaveButton submitOnEnter />}
                    />
                </ThemeProvider>
            </AdminContext>
        );
        expect(getByLabelText('ra.action.save').getAttribute('type')).toEqual(
            'submit'
        );
    });

    it('should render as button type when submitOnEnter is false', () => {
        const { getByLabelText } = render(
            <AdminContext>
                <ThemeProvider theme={theme}>
                    <FormWithRedirect
                        render={() => <SaveButton submitOnEnter={false} />}
                    />
                </ThemeProvider>
            </AdminContext>
        );

        expect(getByLabelText('ra.action.save').getAttribute('type')).toEqual(
            'button'
        );
    });

    it('should trigger submit action when clicked if no saving is in progress', () => {
        const onSubmit = jest.fn();
        const { getByLabelText } = render(
            <AdminContext>
                <ThemeProvider theme={theme}>
                    <FormWithRedirect
                        onSubmit={onSubmit}
                        render={({ handleSubmit }) => (
                            <form onSubmit={handleSubmit}>
                                <SaveButton submitOnEnter />
                            </form>
                        )}
                    />
                </ThemeProvider>
            </AdminContext>
        );

        fireEvent.click(getByLabelText('ra.action.save'));
        expect(onSubmit).toHaveBeenCalled();
    });

    it('should not trigger submit action when clicked if saving is in progress', () => {
        const onSubmit = jest.fn();

        const { getByLabelText } = render(
            <AdminContext>
                <ThemeProvider theme={theme}>
                    <FormWithRedirect
                        onSubmit={onSubmit}
                        render={({ handleSubmit }) => (
                            <form onSubmit={handleSubmit}>
                                <SaveButton saving submitOnEnter />
                            </form>
                        )}
                    />
                </ThemeProvider>
            </AdminContext>
        );

        fireEvent.click(getByLabelText('ra.action.save'));
        expect(onSubmit).not.toHaveBeenCalled();
    });

<<<<<<< HEAD
    it('should show a notification if the form is not valid', () => {
        const onSubmit = jest.fn();
        let notificationsSpy;
        const Notification = () => {
            const { notifications } = useNotificationContext();
            React.useEffect(() => {
                notificationsSpy = notifications;
            }, [notifications]);
            return null;
        };

        const { getByLabelText } = render(
            <AdminContext>
                <Notification />
                <ThemeProvider theme={theme}>
                    <SaveContextProvider value={saveContextValue}>
                        <FormContextProvider value={formContextValue}>
                            <SaveButton
                                handleSubmitWithRedirect={onSubmit}
                                invalid
                            />
                        </FormContextProvider>
                    </SaveContextProvider>
                </ThemeProvider>
            </AdminContext>
        );

        fireEvent.click(getByLabelText('ra.action.save'));
        expect(notificationsSpy).toEqual([
            {
                message: 'ra.message.invalid_form',
                type: 'warning',
                notificationOptions: {},
            },
        ]);
        expect(onSubmit).toHaveBeenCalled();
    });

    const defaultEditProps = {
        basePath: '',
        id: '123',
        resource: 'posts',
        location: {
            pathname: '/customers/123',
            search: '',
            state: {},
            hash: '',
        },
        match: {
            params: { id: 123 },
            isExact: true,
            path: '/customers/123',
            url: '/customers/123',
        },
        mutationMode: 'pessimistic',
    };

=======
>>>>>>> a73d333a
    it('should allow to override the onSuccess side effects', async () => {
        const dataProvider = ({
            getOne: () =>
                Promise.resolve({
                    data: { id: 123, title: 'lorem' },
                }),
            update: (_, { data }) => Promise.resolve({ data }),
        } as unknown) as DataProvider;
        const onSuccess = jest.fn();
        const EditToolbar = props => (
            <Toolbar {...props}>
                <SaveButton mutationOptions={{ onSuccess }} />
            </Toolbar>
        );
        const { queryByDisplayValue, getByLabelText, getByText } = render(
            <AdminContext dataProvider={dataProvider}>
                <Edit {...defaultEditProps}>
                    <SimpleForm toolbar={<EditToolbar />}>
                        <TextInput source="title" />
                    </SimpleForm>
                </Edit>
            </AdminContext>
        );
        // waitFor for the dataProvider.getOne() return
        await waitFor(() => {
            expect(queryByDisplayValue('lorem')).toBeDefined();
        });
        // change one input to enable the SaveButton (which is disabled when the form is pristine)
        fireEvent.change(getByLabelText('resources.posts.fields.title'), {
            target: { value: 'ipsum' },
        });
        fireEvent.click(getByText('ra.action.save'));
        await waitFor(() => {
            expect(onSuccess).toHaveBeenCalledWith(
                {
                    id: 123,
                    title: 'ipsum',
                },
                { data: { id: 123, title: 'ipsum' }, resource: 'posts' },
                { snapshot: [] }
            );
        });
    });

    it('should allow to override the onError side effects', async () => {
        jest.spyOn(console, 'error').mockImplementationOnce(() => {});
        const dataProvider = ({
            getOne: () =>
                Promise.resolve({
                    data: { id: 123, title: 'lorem' },
                }),
            update: () => Promise.reject({ message: 'not good' }),
        } as unknown) as DataProvider;
        const onError = jest.fn();
        const EditToolbar = props => (
            <Toolbar {...props}>
                <SaveButton mutationOptions={{ onError }} />
            </Toolbar>
        );
        const { queryByDisplayValue, getByLabelText, getByText } = render(
            <AdminContext dataProvider={dataProvider}>
                <Edit {...defaultEditProps}>
                    <SimpleForm toolbar={<EditToolbar />}>
                        <TextInput source="title" />
                    </SimpleForm>
                </Edit>
            </AdminContext>
        );
        // waitFor for the dataProvider.getOne() return
        await waitFor(() => {
            expect(queryByDisplayValue('lorem')).toBeDefined();
        });
        // change one input to enable the SaveButton (which is disabled when the form is pristine)
        fireEvent.change(getByLabelText('resources.posts.fields.title'), {
            target: { value: 'ipsum' },
        });
        fireEvent.click(getByText('ra.action.save'));
        await waitFor(() => {
            expect(onError).toHaveBeenCalledWith(
                {
                    message: 'not good',
                },
                { data: { id: 123, title: 'ipsum' }, resource: 'posts' },
                { snapshot: [] }
            );
        });
    });

    it('should allow to transform the record before save', async () => {
        const update = jest
            .fn()
            .mockImplementationOnce((_, { data }) => Promise.resolve({ data }));
        const dataProvider = ({
            getOne: () =>
                Promise.resolve({
                    data: { id: 123, title: 'lorem' },
                }),
            update,
        } as unknown) as DataProvider;
        const transform = jest.fn().mockImplementationOnce(data => ({
            ...data,
            transformed: true,
        }));
        const EditToolbar = props => (
            <Toolbar {...props}>
                <SaveButton transform={transform} />
            </Toolbar>
        );
        const { queryByDisplayValue, getByLabelText, getByText } = render(
            <AdminContext dataProvider={dataProvider}>
                <Edit {...defaultEditProps}>
                    <SimpleForm toolbar={<EditToolbar />}>
                        <TextInput source="title" />
                    </SimpleForm>
                </Edit>
            </AdminContext>
        );
        // waitFor for the dataProvider.getOne() return
        await waitFor(() => {
            expect(queryByDisplayValue('lorem')).toBeDefined();
        });
        // change one input to enable the SaveButton (which is disabled when the form is pristine)
        fireEvent.change(getByLabelText('resources.posts.fields.title'), {
            target: { value: 'ipsum' },
        });
        fireEvent.click(getByText('ra.action.save'));
        await waitFor(() => {
            expect(transform).toHaveBeenCalledWith({ id: 123, title: 'ipsum' });
            expect(update).toHaveBeenCalledWith('posts', {
                id: '123',
                data: { id: 123, title: 'ipsum', transformed: true },
                previousData: { id: 123, title: 'lorem' },
            });
        });
    });

    const defaultEditProps = {
        basePath: '',
        id: '123',
        resource: 'posts',
        location: {
            pathname: '/customers/123',
            search: '',
            state: {},
            hash: '',
        },
        match: {
            params: { id: 123 },
            isExact: true,
            path: '/customers/123',
            url: '/customers/123',
        },
        mutationMode: 'pessimistic' as MutationMode,
    };

    it('should disable <SaveButton/> if an input is being validated asynchronously', async () => {
        const dataProvider = ({
            getOne: () =>
                Promise.resolve({
                    data: { id: 123, title: 'lorem' },
                }),
        } as unknown) as DataProvider;

        const validateAsync = async (value, allValues) => {
            await new Promise(resolve => setTimeout(resolve, 400));

            if (value === 'ipsum') {
                return 'Already used!';
            }
            return undefined;
        };

        const { queryByDisplayValue, getByLabelText } = render(
            <AdminContext dataProvider={dataProvider}>
                <Edit {...defaultEditProps}>
                    <SimpleForm>
                        <TextInput source="title" validate={validateAsync} />
                    </SimpleForm>
                </Edit>
            </AdminContext>
        );
        // waitFor for the dataProvider.getOne() return
        await waitFor(() => {
            expect(queryByDisplayValue('lorem')).toBeDefined();
        });

        // change one input to enable the SaveButton (which is disabled when the form is pristine)
        fireEvent.change(getByLabelText('resources.posts.fields.title'), {
            target: { value: 'ipsum' },
        });

        expect(getByLabelText('ra.action.save')['disabled']).toEqual(true);

        // The SaveButton should be enabled again after validation
        await waitFor(() => {
            expect(getByLabelText('ra.action.save')['disabled']).toEqual(false);
        });
    });
});<|MERGE_RESOLUTION|>--- conflicted
+++ resolved
@@ -138,7 +138,6 @@
         expect(onSubmit).not.toHaveBeenCalled();
     });
 
-<<<<<<< HEAD
     it('should show a notification if the form is not valid', () => {
         const onSubmit = jest.fn();
         let notificationsSpy;
@@ -196,8 +195,6 @@
         mutationMode: 'pessimistic',
     };
 
-=======
->>>>>>> a73d333a
     it('should allow to override the onSuccess side effects', async () => {
         const dataProvider = ({
             getOne: () =>
