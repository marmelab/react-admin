--- conflicted
+++ resolved
@@ -1,11 +1,6 @@
-<<<<<<< HEAD
-import React from 'react';
-=======
-import { render, cleanup, fireEvent } from '@testing-library/react';
 import * as React from 'react';
->>>>>>> 781bd619
+import { render, cleanup, wait, fireEvent } from '@testing-library/react';
 import expect from 'expect';
-import { render, cleanup, wait, fireEvent } from '@testing-library/react';
 import {
     TestContext,
     renderWithRedux,
