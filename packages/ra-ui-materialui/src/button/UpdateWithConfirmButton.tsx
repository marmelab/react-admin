import * as React from 'react';
import { Fragment, useState } from 'react';
import ActionUpdate from '@mui/icons-material/Update';

import {
    type ComponentsOverrides,
    styled,
    useThemeProps,
} from '@mui/material/styles';
import {
    useTranslate,
    useNotify,
    useResourceContext,
    type MutationMode,
    type RaRecord,
    type UpdateParams,
    useRecordContext,
    useUpdate,
    useGetRecordRepresentation,
<<<<<<< HEAD
    useIsOffine,
=======
    useResourceTranslation,
>>>>>>> 67e67828
} from 'ra-core';

import { Confirm } from '../layout';
import { Button, type ButtonProps } from './Button';
import type { UseMutationOptions } from '@tanstack/react-query';
import { humanize, singularize } from 'inflection';

export const UpdateWithConfirmButton = <
    RecordType extends RaRecord = any,
    MutationOptionsError extends Error = Error,
>(
    inProps: UpdateWithConfirmButtonProps<RecordType, MutationOptionsError>
) => {
    const props = useThemeProps({
        props: inProps,
        name: PREFIX,
    });
    const notify = useNotify();
    const translate = useTranslate();
    const resource = useResourceContext(props);
    const [isOpen, setOpen] = useState(false);
<<<<<<< HEAD
    const record = useRecordContext(props);
    const isOffline = useIsOffine();
=======
    const record = useRecordContext<RecordType>(props);
>>>>>>> 67e67828

    const {
        confirmTitle: confirmTitleProp,
        confirmContent: confirmContentProp,
        data,
        icon = defaultIcon,
        label: labelProp,
        mutationMode = 'pessimistic',
        onClick,
        mutationOptions = emptyObject as UseMutationOptions<
            RecordType,
            MutationOptionsError,
            UpdateParams<RecordType>
        > & { meta?: any },
        titleTranslateOptions = emptyObject,
        contentTranslateOptions = emptyObject,
        ...rest
    } = props;
    const {
        meta: mutationMeta,
        onSuccess = () => {
            notify(
                isOffline
                    ? `resources.${resource}.notifications.pending_update`
                    : `resources.${resource}.notifications.updated`,
                {
                    type: 'info',
                    messageArgs: {
                        smart_count: 1,
                        _: translate(
                            isOffline
                                ? 'ra.notification.pending_update'
                                : 'ra.notification.updated',
                            {
                                smart_count: 1,
                            }
                        ),
                    },
                    undoable: mutationMode === 'undoable',
                }
            );
        },
        onError = (error: MutationOptionsError) => {
            notify(
                typeof error === 'string'
                    ? error
                    : error.message || 'ra.notification.http_error',
                {
                    type: 'error',
                    messageArgs: {
                        _:
                            typeof error === 'string'
                                ? error
                                : error && error.message
                                  ? error.message
                                  : undefined,
                    },
                }
            );
        },
        onSettled = () => {
            setOpen(false);
        },
        ...otherMutationOptions
    } = mutationOptions;

    const [update, { isPending }] = useUpdate<RecordType, MutationOptionsError>(
        resource,
        { id: record?.id, data, meta: mutationMeta, previousData: record },
        {
            onSuccess,
            onError,
            onSettled,
            mutationMode,
            ...otherMutationOptions,
        }
    );

    const handleClick = (e: React.MouseEvent) => {
        setOpen(true);
        e.stopPropagation();
    };

    const handleDialogClose = () => {
        setOpen(false);
    };

    const handleUpdate = e => {
        update(resource, {
            id: record?.id,
            data,
            meta: mutationMeta,
            previousData: record,
        });

        if (typeof onClick === 'function') {
            onClick(e);
        }
    };

    const getRecordRepresentation = useGetRecordRepresentation(resource);
    let recordRepresentation = getRecordRepresentation(record);
    const resourceName = translate(`resources.${resource}.forcedCaseName`, {
        smart_count: 1,
        _: humanize(
            translate(`resources.${resource}.name`, {
                smart_count: 1,
                _: resource ? singularize(resource) : undefined,
            }),
            true
        ),
    });
    // We don't support React elements for this
    if (React.isValidElement(recordRepresentation)) {
        recordRepresentation = `#${record?.id}`;
    }
    const label = useResourceTranslation({
        resourceI18nKey: `resources.${resource}.action.update`,
        baseI18nKey: 'ra.action.update',
        options: {
            name: resourceName,
            recordRepresentation,
        },
        userText: labelProp,
    });
    const confirmTitle = useResourceTranslation({
        resourceI18nKey: `resources.${resource}.message.bulk_update_title`,
        baseI18nKey: 'ra.message.bulk_update_title',
        options: {
            recordRepresentation,
            name: resourceName,
            id: record?.id,
            smart_count: 1,
            ...titleTranslateOptions,
        },
        userText: confirmTitleProp,
    });
    const confirmContent = useResourceTranslation({
        resourceI18nKey: `resources.${resource}.message.bulk_update_content`,
        baseI18nKey: 'ra.message.bulk_update_content',
        options: {
            recordRepresentation,
            name: resourceName,
            id: record?.id,
            smart_count: 1,
            ...contentTranslateOptions,
        },
        userText: confirmContentProp,
    });

    return (
        <Fragment>
            <StyledButton
                onClick={handleClick}
                // avoid double translation
                label={<>{label}</>}
                // If users provide a ReactNode as label, its their responsibility to also provide an aria-label should they need it
                aria-label={typeof label === 'string' ? label : undefined}
                {...sanitizeRestProps(rest)}
            >
                {icon}
            </StyledButton>
            <Confirm
                isOpen={isOpen}
                loading={isPending}
                title={<>{confirmTitle}</>}
                content={<>{confirmContent}</>}
                onConfirm={handleUpdate}
                onClose={handleDialogClose}
            />
        </Fragment>
    );
};

const sanitizeRestProps = ({
    label,
    ...rest
}: Omit<
    UpdateWithConfirmButtonProps,
    'resource' | 'selectedIds' | 'icon' | 'data'
>) => rest;

export interface UpdateWithConfirmButtonProps<
    RecordType extends RaRecord = any,
    MutationOptionsError extends Error = Error,
> extends ButtonProps {
    confirmContent?: React.ReactNode;
    confirmTitle?: React.ReactNode;
    icon?: React.ReactNode;
    data: any;
    mutationMode?: MutationMode;
    mutationOptions?: UseMutationOptions<
        RecordType,
        MutationOptionsError,
        UpdateParams<RecordType>
    > & { meta?: any };
    titleTranslateOptions?: object;
    contentTranslateOptions?: object;
}

const PREFIX = 'RaUpdateWithConfirmButton';

const StyledButton = styled(Button, {
    name: PREFIX,
    overridesResolver: (props, styles) => styles.root,
})(({ theme }) => ({
    color: (theme.vars || theme).palette.primary.main,
    '&:hover': {
        backgroundColor: `color-mix(in srgb, ${(theme.vars || theme).palette.primary.main}, transparent 12%)`,
        // Reset on mouse devices
        '@media (hover: none)': {
            backgroundColor: 'transparent',
        },
    },
}));

const defaultIcon = <ActionUpdate />;
const emptyObject = {};

declare module '@mui/material/styles' {
    interface ComponentNameToClassKey {
        RaUpdateWithConfirmButton: 'root';
    }

    interface ComponentsPropsList {
        RaUpdateWithConfirmButton: Partial<UpdateWithConfirmButtonProps>;
    }

    interface Components {
        RaUpdateWithConfirmButton?: {
            defaultProps?: ComponentsPropsList['RaUpdateWithConfirmButton'];
            styleOverrides?: ComponentsOverrides<
                Omit<Theme, 'components'>
            >['RaUpdateWithConfirmButton'];
        };
    }
}<|MERGE_RESOLUTION|>--- conflicted
+++ resolved
@@ -17,11 +17,8 @@
     useRecordContext,
     useUpdate,
     useGetRecordRepresentation,
-<<<<<<< HEAD
     useIsOffine,
-=======
     useResourceTranslation,
->>>>>>> 67e67828
 } from 'ra-core';
 
 import { Confirm } from '../layout';
@@ -43,12 +40,8 @@
     const translate = useTranslate();
     const resource = useResourceContext(props);
     const [isOpen, setOpen] = useState(false);
-<<<<<<< HEAD
-    const record = useRecordContext(props);
     const isOffline = useIsOffine();
-=======
     const record = useRecordContext<RecordType>(props);
->>>>>>> 67e67828
 
     const {
         confirmTitle: confirmTitleProp,
