import React from 'react';
import PropTypes from 'prop-types';
import { connect } from 'react-redux';
import inflection from 'inflection';
import compose from 'recompose/compose';
import { withStyles } from 'material-ui/styles';
import classnames from 'classnames';
<<<<<<< HEAD
import { getResources, translate } from '@yeutech/ra-core';
import DefaultIcon from 'material-ui-icons/ViewList';
=======
import { getResources, translate } from 'ra-core';
import DefaultIcon from '@material-ui/icons/ViewList';
>>>>>>> e7d9fb05

import DashboardMenuItem from './DashboardMenuItem';
import MenuItemLink from './MenuItemLink';
import Responsive from '../layout/Responsive';
import { DRAWER_WIDTH } from './Sidebar';

const styles = {
    main: {
        display: 'flex',
        flexDirection: 'column',
        justifyContent: 'flex-start',
        width: DRAWER_WIDTH,
    },
};

const translatedResourceName = (resource, translate) =>
    translate(`resources.${resource.name}.name`, {
        smart_count: 2,
        _:
            resource.options && resource.options.label
                ? translate(resource.options.label, {
                      smart_count: 2,
                      _: resource.options.label,
                  })
                : inflection.humanize(inflection.pluralize(resource.name)),
    });

const Menu = ({
    classes,
    className,
    dense,
    hasDashboard,
    onMenuClick,
    pathname,
    resources,
    translate,
    logout,
    ...rest
}) => (
    <div className={classnames(classes.main, className)} {...rest}>
        {hasDashboard && <DashboardMenuItem onClick={onMenuClick} />}
        {resources
            .filter(r => r.hasList)
            .map(resource => (
                <MenuItemLink
                    key={resource.name}
                    to={`/${resource.name}`}
                    primaryText={translatedResourceName(resource, translate)}
                    leftIcon={
                        resource.icon ? <resource.icon /> : <DefaultIcon />
                    }
                    onClick={onMenuClick}
                    dense={dense}
                />
            ))}
        <Responsive xsmall={logout} medium={null} />
    </div>
);

Menu.propTypes = {
    classes: PropTypes.object,
    className: PropTypes.string,
    dense: PropTypes.bool,
    hasDashboard: PropTypes.bool,
    logout: PropTypes.element,
    onMenuClick: PropTypes.func,
    pathname: PropTypes.string,
    resources: PropTypes.array.isRequired,
    translate: PropTypes.func.isRequired,
};

Menu.defaultProps = {
    onMenuClick: () => null,
};

const mapStateToProps = state => ({
    resources: getResources(state),
    pathname: state.routing.location.pathname, // used to force redraw on navigation
});

const enhance = compose(
    translate,
    connect(
        mapStateToProps,
        {}, // Avoid connect passing dispatch in props,
        null,
        {
            areStatePropsEqual: (prev, next) =>
                prev.resources.every(
                    (value, index) => value === next.resources[index] // shallow compare resources
                ) && prev.pathname == next.pathname,
        }
    ),
    withStyles(styles)
);

export default enhance(Menu);<|MERGE_RESOLUTION|>--- conflicted
+++ resolved
@@ -5,13 +5,8 @@
 import compose from 'recompose/compose';
 import { withStyles } from 'material-ui/styles';
 import classnames from 'classnames';
-<<<<<<< HEAD
 import { getResources, translate } from '@yeutech/ra-core';
-import DefaultIcon from 'material-ui-icons/ViewList';
-=======
-import { getResources, translate } from 'ra-core';
 import DefaultIcon from '@material-ui/icons/ViewList';
->>>>>>> e7d9fb05
 
 import DashboardMenuItem from './DashboardMenuItem';
 import MenuItemLink from './MenuItemLink';
