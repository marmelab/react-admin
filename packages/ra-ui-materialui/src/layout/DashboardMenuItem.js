--- conflicted
+++ resolved
@@ -1,14 +1,8 @@
 import React from 'react';
 import PropTypes from 'prop-types';
-<<<<<<< HEAD
-import DashboardIcon from 'material-ui-icons/Dashboard';
+import DashboardIcon from '@material-ui/icons/Dashboard';
+import { translate } from '@yeutech/ra-core';
 
-import { translate } from '@yeutech/ra-core';
-=======
-import DashboardIcon from '@material-ui/icons/Dashboard';
-import { translate } from 'ra-core';
-
->>>>>>> e7d9fb05
 import MenuItemLink from './MenuItemLink';
 
 const DashboardMenuItem = ({ className, onClick, translate, ...props }) => (
