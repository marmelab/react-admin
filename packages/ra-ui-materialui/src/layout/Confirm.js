--- conflicted
+++ resolved
@@ -14,14 +14,10 @@
 import compose from 'recompose/compose';
 import { translate } from 'ra-core';
 
-<<<<<<< HEAD
-const styles = theme => ({
+const styles = theme => createStyles({
     contentText: {
         minWidth: 400,
     },
-=======
-const styles = theme => createStyles({
->>>>>>> b64cfc37
     confirmPrimary: {
         color: theme.palette.primary.main,
     },
