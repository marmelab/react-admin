--- conflicted
+++ resolved
@@ -31,12 +31,7 @@
         >
             <StyledIconButton
                 color="inherit"
-<<<<<<< HEAD
-                onClick={() => toggleSidebar()}
-=======
                 onClick={() => setOpen(!open)}
-                className={className}
->>>>>>> 308fa505
                 size="large"
             >
                 <MenuIcon
