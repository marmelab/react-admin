{
    "name": "ra-ui-materialui",
    "version": "4.0.0-alpha.2",
    "description": "UI Components for react-admin with MaterialUI",
    "files": [
        "*.md",
        "dist",
        "src"
    ],
    "main": "dist/index",
    "module": "dist/esm/index.js",
    "types": "dist/index.d.ts",
    "sideEffects": false,
    "authors": [
        "François Zaninotto",
        "Gildas Garcia"
    ],
    "repository": "marmelab/react-admin",
    "homepage": "https://github.com/marmelab/react-admin#readme",
    "bugs": "https://github.com/marmelab/react-admin/issues",
    "license": "MIT",
    "scripts": {
        "build": "tsup --external react-hook-form src/index.ts --silent --clean --format cjs,esm --minify --keep-names --metafile --sourcemap --dts --legacy-output",
        "watch": "tsup --external react-hook-form src/index.ts --silent --clean --format cjs,esm --minify --keep-names --metafile --sourcemap --dts --legacy-output --watch"
    },
    "devDependencies": {
        "@mui/icons-material": "^5.0.1",
        "@mui/material": "^5.0.2",
        "@testing-library/react": "^11.2.3",
        "cross-env": "^5.2.0",
        "css-mediaquery": "^0.1.2",
        "expect": "^27.4.6",
        "file-api": "~0.10.4",
        "history": "^5.1.0",
        "ignore-styles": "~5.0.1",
        "npm-dts": "^1.3.10",
        "ra-core": "^4.0.0-alpha.2",
        "ra-i18n-polyglot": "^4.0.0-alpha.2",
        "ra-language-english": "^4.0.0-alpha.2",
        "react": "^17.0.0",
        "react-dom": "^17.0.0",
        "react-hook-form": "^7.25.0",
        "react-router": "^6.1.0",
        "react-router-dom": "^6.1.0",
        "react-test-renderer": "~16.8.6",
        "rimraf": "^2.6.3",
        "tsup": "^5.11.11"
    },
    "peerDependencies": {
        "@mui/icons-material": "^5.0.1",
        "@mui/material": "^5.0.2",
        "ra-core": "^4.0.0-alpha.2",
        "react": "^16.9.0 || ^17.0.0",
        "react-dom": "^16.9.0 || ^17.0.0",
        "react-router": "^6.1.0",
        "react-router-dom": "^6.1.0"
    },
    "dependencies": {
        "autosuggest-highlight": "^3.1.1",
        "clsx": "^1.1.1",
<<<<<<< HEAD
        "css-mediaquery": "^0.1.2",
=======
        "downshift": "3.2.7",
>>>>>>> 78f54c54
        "inflection": "~1.12.0",
        "jsonexport": "^3.2.0",
        "lodash": "~4.17.5",
        "prop-types": "^15.7.0",
        "query-string": "^7.1.1",
        "react-dropzone": "^10.1.7",
        "react-error-boundary": "^3.1.4",
        "react-query": "^3.32.1",
        "react-transition-group": "^4.4.1"
    }
}<|MERGE_RESOLUTION|>--- conflicted
+++ resolved
@@ -58,11 +58,6 @@
     "dependencies": {
         "autosuggest-highlight": "^3.1.1",
         "clsx": "^1.1.1",
-<<<<<<< HEAD
-        "css-mediaquery": "^0.1.2",
-=======
-        "downshift": "3.2.7",
->>>>>>> 78f54c54
         "inflection": "~1.12.0",
         "jsonexport": "^3.2.0",
         "lodash": "~4.17.5",
