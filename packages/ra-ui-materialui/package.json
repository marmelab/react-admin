{
<<<<<<< HEAD
    "name": "@yeutech/ra-ui-materialui",
    "version": "2.0.0-beta4-yeutech.4",
=======
    "name": "ra-ui-materialui",
    "version": "2.0.0-RC2",
>>>>>>> e7d9fb05
    "description": "UI Components for react-admin with MaterialUI",
    "files": [
        "*.md",
        "lib",
        "src"
    ],
    "main": "lib/index",
    "authors": [
        "François Zaninotto",
        "Gildas Garcia"
    ],
    "repository": "yeutech/react-admin",
    "homepage": "https://github.com/yeutech/react-admin#readme",
    "bugs": "https://github.com/yeutech/react-admin/issues",
    "license": "MIT",
    "publishConfig": {
        "access": "public"
    },
    "devDependencies": {
        "enzyme": "~3.3.0",
        "enzyme-adapter-react-16": "~1.1.1",
        "file-api": "~0.10.4",
        "ignore-styles": "~5.0.1",
        "react": "~16.3.1",
        "react-dom": "~16.3.1",
        "react-test-renderer": "~16.3.1"
    },
    "peerDependencies": {
        "react": "~16.0.0 || ~16.1.0 || ~16.2.0 || ~16.3.0",
        "react-dom": "~16.0.0 || ~16.1.0 || ~16.2.0 || ~16.3.0"
    },
    "dependencies": {
<<<<<<< HEAD
        "@yeutech/ra-core": "^2.0.0-beta4-yeutech.4",
=======
        "@material-ui/icons": "1.0.0-beta.42",
>>>>>>> e7d9fb05
        "autosuggest-highlight": "^3.1.1",
        "classnames": "~2.2.5",
        "inflection": "~1.12.0",
        "lodash": "~4.17.5",
<<<<<<< HEAD
        "material-ui": "1.0.0-beta.40",
        "material-ui-icons": "1.0.0-beta.36",
        "prop-types": "~15.6.1",
=======
        "material-ui": "1.0.0-beta.42",
        "prop-types": "~15.6.1",
        "ra-core": "^2.0.0-RC2",
>>>>>>> e7d9fb05
        "react-autosuggest": "^9.3.2",
        "react-dropzone": "~4.0.1",
        "react-redux": "~5.0.7",
        "react-router-dom": "~4.2.2",
        "react-transition-group": "^2.2.1",
        "recompose": "~0.26.0",
        "redux": "~3.7.2",
        "redux-form": "~7.3.0"
    }
}<|MERGE_RESOLUTION|>--- conflicted
+++ resolved
@@ -1,11 +1,6 @@
 {
-<<<<<<< HEAD
-    "name": "@yeutech/ra-ui-materialui",
-    "version": "2.0.0-beta4-yeutech.4",
-=======
     "name": "ra-ui-materialui",
-    "version": "2.0.0-RC2",
->>>>>>> e7d9fb05
+    "version": "2.0.0-RC2-yeutech.1",
     "description": "UI Components for react-admin with MaterialUI",
     "files": [
         "*.md",
@@ -38,24 +33,14 @@
         "react-dom": "~16.0.0 || ~16.1.0 || ~16.2.0 || ~16.3.0"
     },
     "dependencies": {
-<<<<<<< HEAD
-        "@yeutech/ra-core": "^2.0.0-beta4-yeutech.4",
-=======
         "@material-ui/icons": "1.0.0-beta.42",
->>>>>>> e7d9fb05
         "autosuggest-highlight": "^3.1.1",
         "classnames": "~2.2.5",
         "inflection": "~1.12.0",
         "lodash": "~4.17.5",
-<<<<<<< HEAD
         "material-ui": "1.0.0-beta.40",
-        "material-ui-icons": "1.0.0-beta.36",
         "prop-types": "~15.6.1",
-=======
-        "material-ui": "1.0.0-beta.42",
-        "prop-types": "~15.6.1",
-        "ra-core": "^2.0.0-RC2",
->>>>>>> e7d9fb05
+        "@yeutech/ra-core": "^2.0.0-RC2-yeutech.1",
         "react-autosuggest": "^9.3.2",
         "react-dropzone": "~4.0.1",
         "react-redux": "~5.0.7",
