--- conflicted
+++ resolved
@@ -1,11 +1,6 @@
 {
-<<<<<<< HEAD
     "name": "@yeutech/ra-data-graphcool",
-    "version": "2.0.0-beta4-yeutech.4",
-=======
-    "name": "ra-data-graphcool",
-    "version": "2.0.0-RC2",
->>>>>>> e7d9fb05
+    "version": "2.0.0-RC2-yeutech.1",
     "description": "A Graphcool data provider for react-admin",
     "main": "./lib/index.js",
     "repository": {
@@ -33,32 +28,17 @@
         "access": "public"
     },
     "dependencies": {
-<<<<<<< HEAD
-        "@yeutech/ra-data-graphql": "^2.0.0-beta4-yeutech.4",
-        "graphql-tag": "^2.6.1",
-        "lodash": "~4.17.5",
-        "pluralize": "~7.0.0"
-    },
-    "peerDependencies": {
-        "@yeutech/react-admin": "~2.0.0-beta4-yeutech.3",
-        "graphql": "^0.13.2"
-    },
-    "devDependencies": {
-        "@yeutech/react-admin": "^2.0.0-beta4-yeutech.4",
-        "graphql": "^0.13.2"
-=======
         "graphql-tag": "^2.6.1",
         "lodash": "~4.17.5",
         "pluralize": "~7.0.0",
-        "ra-data-graphql": "^2.0.0-RC2"
+        "@yeutech/ra-data-graphql": "^2.0.0-RC2-yeutech.1"
     },
     "peerDependencies": {
         "graphql": "^0.13.2",
-        "react-admin": "^2.0.0-RC2"
+        "@yeutech/react-admin": "^2.0.0-RC2-yeutech.1"
     },
     "devDependencies": {
         "graphql": "^0.13.2",
-        "react-admin": "^2.0.0-RC2"
->>>>>>> e7d9fb05
+        "@yeutech/react-admin": "^2.0.0-RC2-yeutech.1"
     }
 }