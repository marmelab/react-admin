--- conflicted
+++ resolved
@@ -1,10 +1,6 @@
 {
     "name": "react-admin",
-<<<<<<< HEAD
-    "version": "4.16.11",
-=======
     "version": "4.16.12",
->>>>>>> c9f60b22
     "description": "A frontend Framework for building admin applications on top of REST services, using ES6, React and Material UI",
     "files": [
         "*.md",
@@ -43,20 +39,11 @@
         "@emotion/react": "^11.4.1",
         "@emotion/styled": "^11.3.0",
         "@mui/icons-material": "^5.0.1",
-<<<<<<< HEAD
         "@mui/material": "^5.0.1",
-        "ra-core": "^4.16.11",
-        "ra-i18n-polyglot": "^4.16.11",
-        "ra-language-english": "^4.16.11",
-        "ra-ui-materialui": "^4.16.11",
-=======
-        "@mui/material": "^5.0.2",
-        "history": "^5.1.0",
         "ra-core": "^4.16.12",
         "ra-i18n-polyglot": "^4.16.12",
         "ra-language-english": "^4.16.12",
         "ra-ui-materialui": "^4.16.12",
->>>>>>> c9f60b22
         "react-hook-form": "^7.43.9",
         "react-router": "^6.22.0",
         "react-router-dom": "^6.22.0"
