{
    "name": "react-admin",
    "version": "5.9.2",
    "description": "A frontend Framework for building admin applications on top of REST services, using ES6, React and Material UI",
    "files": [
        "*.md",
        "dist",
        "src"
    ],
    "main": "dist/cjs/index.js",
    "module": "dist/esm/index.js",
    "types": "dist/cjs/index.d.ts",
    "sideEffects": false,
    "authors": [
        "François Zaninotto"
    ],
    "repository": "marmelab/react-admin",
    "homepage": "https://github.com/marmelab/react-admin#readme",
    "bugs": "https://github.com/marmelab/react-admin/issues",
    "license": "MIT",
    "scripts": {
        "build": "yarn run build-cjs && yarn run build-esm",
        "build-cjs": "rimraf ./dist/cjs && tsc --outDir dist/cjs",
        "build-esm": "rimraf ./dist/esm && tsc --outDir dist/esm --module es2015",
        "watch": "tsc --outDir dist/esm --module es2015 --watch"
    },
    "devDependencies": {
        "cross-env": "^5.2.0",
        "expect": "^27.4.6",
        "react-router": "^6.28.1",
        "react-router-dom": "^6.28.1",
        "rimraf": "^3.0.2",
        "typescript": "^5.1.3"
    },
    "peerDependencies": {
        "react": "^18.0.0 || ^19.0.0",
        "react-dom": "^18.0.0 || ^19.0.0"
    },
    "dependencies": {
        "@emotion/react": "^11.14.0",
        "@emotion/styled": "^11.14.0",
        "@mui/icons-material": "^5.16.12 || ^6.0.0 || ^7.0.0",
        "@mui/material": "^5.16.12 || ^6.0.0 || ^7.0.0",
<<<<<<< HEAD
        "@tanstack/react-query": "^5.83.0",
        "ra-core": "^5.9.1",
        "ra-i18n-polyglot": "^5.9.1",
        "ra-language-english": "^5.9.1",
        "ra-ui-materialui": "^5.9.1",
=======
        "ra-core": "^5.9.2",
        "ra-i18n-polyglot": "^5.9.2",
        "ra-language-english": "^5.9.2",
        "ra-ui-materialui": "^5.9.2",
>>>>>>> 2de431d4
        "react-hook-form": "^7.53.0",
        "react-router": "^6.28.1 || ^7.1.1",
        "react-router-dom": "^6.28.1 || ^7.1.1"
    },
    "gitHead": "587df4c27bfcec4a756df4f95e5fc14728dfc0d7"
}<|MERGE_RESOLUTION|>--- conflicted
+++ resolved
@@ -41,18 +41,11 @@
         "@emotion/styled": "^11.14.0",
         "@mui/icons-material": "^5.16.12 || ^6.0.0 || ^7.0.0",
         "@mui/material": "^5.16.12 || ^6.0.0 || ^7.0.0",
-<<<<<<< HEAD
         "@tanstack/react-query": "^5.83.0",
-        "ra-core": "^5.9.1",
-        "ra-i18n-polyglot": "^5.9.1",
-        "ra-language-english": "^5.9.1",
-        "ra-ui-materialui": "^5.9.1",
-=======
         "ra-core": "^5.9.2",
         "ra-i18n-polyglot": "^5.9.2",
         "ra-language-english": "^5.9.2",
         "ra-ui-materialui": "^5.9.2",
->>>>>>> 2de431d4
         "react-hook-form": "^7.53.0",
         "react-router": "^6.28.1 || ^7.1.1",
         "react-router-dom": "^6.28.1 || ^7.1.1"
