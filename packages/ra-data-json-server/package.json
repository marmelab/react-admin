{
    "name": "ra-data-json-server",
    "version": "5.0.0-beta.0",
    "description": "JSON Server data provider for react-admin",
    "main": "dist/cjs/index.js",
    "module": "dist/esm/index.js",
    "types": "dist/cjs/index.d.ts",
    "sideEffects": false,
    "files": [
        "*.md",
        "dist",
        "src"
    ],
    "authors": [
        "François Zaninotto"
    ],
    "repository": "marmelab/react-admin",
    "homepage": "https://github.com/marmelab/react-admin#readme",
    "bugs": "https://github.com/marmelab/react-admin/issues",
    "license": "MIT",
    "scripts": {
        "build": "yarn run build-cjs && yarn run build-esm",
        "build-cjs": "rimraf ./dist/cjs && tsc --outDir dist/cjs",
        "build-esm": "rimraf ./dist/esm && tsc --outDir dist/esm --module es2015",
        "watch": "tsc --outDir dist/esm --module es2015 --watch"
    },
    "dependencies": {
<<<<<<< HEAD
        "query-string": "^9.0.0",
        "ra-core": "^5.0.0-alpha.1"
=======
        "query-string": "^7.1.1",
        "ra-core": "^5.0.0-beta.0"
>>>>>>> 61990728
    },
    "devDependencies": {
        "cross-env": "^5.2.0",
        "rimraf": "^3.0.2",
        "typescript": "^5.1.3"
    },
    "gitHead": "587df4c27bfcec4a756df4f95e5fc14728dfc0d7"
}<|MERGE_RESOLUTION|>--- conflicted
+++ resolved
@@ -25,13 +25,8 @@
         "watch": "tsc --outDir dist/esm --module es2015 --watch"
     },
     "dependencies": {
-<<<<<<< HEAD
         "query-string": "^9.0.0",
-        "ra-core": "^5.0.0-alpha.1"
-=======
-        "query-string": "^7.1.1",
         "ra-core": "^5.0.0-beta.0"
->>>>>>> 61990728
     },
     "devDependencies": {
         "cross-env": "^5.2.0",
