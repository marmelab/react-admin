{
    "name": "ra-data-json-server",
<<<<<<< HEAD
    "version": "4.16.11",
=======
    "version": "4.16.12",
>>>>>>> c9f60b22
    "description": "JSON Server data provider for react-admin",
    "main": "dist/cjs/index.js",
    "module": "dist/esm/index.js",
    "types": "dist/cjs/index.d.ts",
    "sideEffects": false,
    "files": [
        "*.md",
        "dist",
        "src"
    ],
    "authors": [
        "François Zaninotto"
    ],
    "repository": "marmelab/react-admin",
    "homepage": "https://github.com/marmelab/react-admin#readme",
    "bugs": "https://github.com/marmelab/react-admin/issues",
    "license": "MIT",
    "scripts": {
        "build": "yarn run build-cjs && yarn run build-esm",
        "build-cjs": "rimraf ./dist/cjs && tsc --outDir dist/cjs",
        "build-esm": "rimraf ./dist/esm && tsc --outDir dist/esm --module es2015",
        "watch": "tsc --outDir dist/esm --module es2015 --watch"
    },
    "dependencies": {
        "query-string": "^7.1.1",
<<<<<<< HEAD
        "ra-core": "^4.16.11"
=======
        "ra-core": "^4.16.12"
>>>>>>> c9f60b22
    },
    "devDependencies": {
        "cross-env": "^5.2.0",
        "rimraf": "^3.0.2",
        "typescript": "^5.1.3"
    },
    "gitHead": "e936ff2c3f887d2e98ef136cf3b3f3d254725fc4"
}<|MERGE_RESOLUTION|>--- conflicted
+++ resolved
@@ -1,10 +1,6 @@
 {
     "name": "ra-data-json-server",
-<<<<<<< HEAD
-    "version": "4.16.11",
-=======
     "version": "4.16.12",
->>>>>>> c9f60b22
     "description": "JSON Server data provider for react-admin",
     "main": "dist/cjs/index.js",
     "module": "dist/esm/index.js",
@@ -30,11 +26,7 @@
     },
     "dependencies": {
         "query-string": "^7.1.1",
-<<<<<<< HEAD
-        "ra-core": "^4.16.11"
-=======
         "ra-core": "^4.16.12"
->>>>>>> c9f60b22
     },
     "devDependencies": {
         "cross-env": "^5.2.0",
