{
    "name": "ra-data-local-storage",
<<<<<<< HEAD
    "version": "4.16.11",
=======
    "version": "4.16.12",
>>>>>>> c9f60b22
    "description": "Local storage data provider for react-admin",
    "main": "dist/cjs/index.js",
    "module": "dist/esm/index.js",
    "types": "dist/cjs/index.d.ts",
    "sideEffects": false,
    "files": [
        "LICENSE",
        "*.md",
        "dist",
        "src"
    ],
    "repository": {
        "type": "git",
        "url": "git+https://github.com/marmelab/react-admin.git"
    },
    "keywords": [
        "reactjs",
        "react",
        "react-admin",
        "rest",
        "fakerest",
        "local"
    ],
    "author": "François Zaninotto",
    "license": "MIT",
    "bugs": {
        "url": "https://github.com/marmelab/react-admin/issues"
    },
    "homepage": "https://github.com/marmelab/react-admin#readme",
    "scripts": {
        "build": "yarn run build-cjs && yarn run build-esm",
        "build-cjs": "rimraf ./dist/cjs && tsc --outDir dist/cjs",
        "build-esm": "rimraf ./dist/esm && tsc --outDir dist/esm --module es2015",
        "watch": "tsc --outDir dist/esm --module es2015 --watch"
    },
    "dependencies": {
        "lodash": "~4.17.5",
<<<<<<< HEAD
        "ra-data-fakerest": "^4.16.11"
=======
        "ra-data-fakerest": "^4.16.12"
>>>>>>> c9f60b22
    },
    "devDependencies": {
        "cross-env": "^5.2.0",
        "rimraf": "^3.0.2",
        "typescript": "^5.1.3"
    },
    "peerDependencies": {
        "ra-core": "*"
    },
    "gitHead": "e936ff2c3f887d2e98ef136cf3b3f3d254725fc4"
}<|MERGE_RESOLUTION|>--- conflicted
+++ resolved
@@ -1,10 +1,6 @@
 {
     "name": "ra-data-local-storage",
-<<<<<<< HEAD
-    "version": "4.16.11",
-=======
     "version": "4.16.12",
->>>>>>> c9f60b22
     "description": "Local storage data provider for react-admin",
     "main": "dist/cjs/index.js",
     "module": "dist/esm/index.js",
@@ -42,11 +38,7 @@
     },
     "dependencies": {
         "lodash": "~4.17.5",
-<<<<<<< HEAD
-        "ra-data-fakerest": "^4.16.11"
-=======
         "ra-data-fakerest": "^4.16.12"
->>>>>>> c9f60b22
     },
     "devDependencies": {
         "cross-env": "^5.2.0",
