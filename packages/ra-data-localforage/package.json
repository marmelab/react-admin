{
    "name": "ra-data-local-forage",
<<<<<<< HEAD
    "version": "4.16.11",
=======
    "version": "4.16.12",
>>>>>>> c9f60b22
    "description": "LocalForage data provider for react-admin",
    "main": "dist/cjs/index.js",
    "module": "dist/esm/index.js",
    "types": "dist/cjs/index.d.ts",
    "sideEffects": false,
    "files": [
        "LICENSE",
        "*.md",
        "dist",
        "src"
    ],
    "repository": {
        "type": "git",
        "url": "git+https://github.com/marmelab/react-admin.git"
    },
    "keywords": [
        "reactjs",
        "react",
        "react-admin",
        "rest",
        "fakerest",
        "local",
        "localForage",
        "IndexedDB",
        "WebSQL"
    ],
    "author": "Anthony RIMET",
    "license": "MIT",
    "bugs": {
        "url": "https://github.com/marmelab/react-admin/issues"
    },
    "homepage": "https://github.com/marmelab/react-admin#readme",
    "scripts": {
        "build": "yarn run build-cjs && yarn run build-esm",
        "build-cjs": "rimraf ./dist/cjs && tsc --outDir dist/cjs",
        "build-esm": "rimraf ./dist/esm && tsc --outDir dist/esm --module es2015",
        "watch": "tsc --outDir dist/esm --module es2015 --watch"
    },
    "dependencies": {
        "localforage": "^1.7.1",
        "lodash": "~4.17.5",
<<<<<<< HEAD
        "ra-data-fakerest": "^4.16.11"
=======
        "ra-data-fakerest": "^4.16.12"
>>>>>>> c9f60b22
    },
    "devDependencies": {
        "cross-env": "^5.2.0",
        "rimraf": "^3.0.2",
        "typescript": "^5.1.3"
    },
    "peerDependencies": {
        "ra-core": "*"
    },
    "gitHead": "e936ff2c3f887d2e98ef136cf3b3f3d254725fc4"
}<|MERGE_RESOLUTION|>--- conflicted
+++ resolved
@@ -1,10 +1,6 @@
 {
     "name": "ra-data-local-forage",
-<<<<<<< HEAD
-    "version": "4.16.11",
-=======
     "version": "4.16.12",
->>>>>>> c9f60b22
     "description": "LocalForage data provider for react-admin",
     "main": "dist/cjs/index.js",
     "module": "dist/esm/index.js",
@@ -46,11 +42,7 @@
     "dependencies": {
         "localforage": "^1.7.1",
         "lodash": "~4.17.5",
-<<<<<<< HEAD
-        "ra-data-fakerest": "^4.16.11"
-=======
         "ra-data-fakerest": "^4.16.12"
->>>>>>> c9f60b22
     },
     "devDependencies": {
         "cross-env": "^5.2.0",
