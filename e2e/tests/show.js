--- conflicted
+++ resolved
@@ -3,13 +3,9 @@
 import showPageFactory from '../pages/ShowPage';
 
 describe('Show Page', () => {
-<<<<<<< HEAD
-    const ShowPage = showPageFactory('http://localhost:8083/#/posts/13')(driver);
-=======
-    const ShowPage = showPageFactory('http://localhost:8083/#/posts/13/show')(
+    const ShowPage = showPageFactory('http://localhost:8083/#/posts/13')(
         driver
     );
->>>>>>> d8c387e8
 
     beforeEach(async () => await ShowPage.navigate());
 
