--- conflicted
+++ resolved
@@ -39,15 +39,14 @@
         cy.get(this.elements.submitButton).click();
     },
 
-<<<<<<< HEAD
     delete() {
         cy.get(this.elements.deleteButton).click();
         cy.get(this.elements.snackbar);
         cy.get(this.elements.body).click(); // dismiss notification
         cy.wait(200); // let the notification disappear (could block further submits)
-=======
+    },
+
     clone() {
         cy.get(this.elements.cloneButton).click();
->>>>>>> 2d169154
     },
 });