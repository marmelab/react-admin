name: 'Test - action'

on:
    push:
        branches:
            - master
            - next
    pull_request:

jobs:
<<<<<<< HEAD
    typecheck:
        runs-on: ubuntu-latest
        steps:
            - name: Checkout
              uses: actions/checkout@v4
            - uses: bahmutov/npm-install@v1.10.2
            - name: Lint
              run: make lint
            - name: Build
              run: make build
=======
  typecheck:
    runs-on: ubuntu-latest
    steps:
    - name: Checkout
      uses: actions/checkout@v4
    - name: Use Node.js LTS
      uses: actions/setup-node@v4
      with:
        node-version: '18.x'
    - uses: bahmutov/npm-install@v1
      with:
        install-command: yarn --immutable
    - name: Lint
      run: make lint        
    - name: Build
      run: make build
    - name: Type check simple example
      run: cd examples/simple && yarn type-check
>>>>>>> ef8e6105

    doc-check:
        runs-on: ubuntu-latest
        steps:
            - name: Checkout
              uses: actions/checkout@v4
            - name: Jekyll build
              run: docker run -v="${PWD}/docs:/site" bretfisher/jekyll build

    unit-test:
        runs-on: ubuntu-latest
        steps:
            - name: Checkout
              uses: actions/checkout@v4
            - uses: bahmutov/npm-install@v1.10.2
            - name: Unit Tests
              run: make test-unit
              env:
                  CI: true

    e2e-test:
        runs-on: ubuntu-latest
        steps:
            - name: Checkout
              uses: actions/checkout@v4
            - uses: bahmutov/npm-install@v1.10.2
            - name: e2e Tests
              run: make test-e2e
              env:
                  CI: true

    e-commerce:
        runs-on: ubuntu-latest
        steps:
            - name: Checkout
              uses: actions/checkout@v4
            - uses: bahmutov/npm-install@v1.10.2
            - name: Build
              run: make build
            - name: Build e-commerce
              run: make build-demo
              env:
                  # Needed as workaround for Vite https://github.com/vitejs/vite/issues/2433#issuecomment-831399876
                  # value = (your memory in GiB, 6.51 for GH Actions) * 1024 - 512
                  NODE_OPTIONS: '--max-old-space-size=6163'
            - name: Zip demo build
              run: zip demo-build.zip -r examples/demo/dist examples/demo/package.json
            - name: Upload demo build artifact
              uses: actions/upload-artifact@v4
              with:
                  name: demo-build
                  path: demo-build.zip
                  retention-days: 1

    crm:
        runs-on: ubuntu-latest
        steps:
            - name: Checkout
              uses: actions/checkout@v4
            - uses: bahmutov/npm-install@v1.10.2
            - name: Build
              run: make build
            - name: Build crm
              run: make build-crm

    greenframe:
        runs-on: ubuntu-latest
        name: GreenFrame
        needs: [e-commerce]
        if: success() && github.ref == 'refs/heads/master'
        steps:
            # To use this repository's private action,
            # you must check out the repository
            - name: Checkout
              uses: actions/checkout@v4
              with:
                  fetch-depth: 2 # Fetch HEAD^ to enable git comparison
            - name: Download demo build
              uses: actions/download-artifact@v3
              with:
                  name: demo-build
            - name: Unzip demo build
              run: unzip -o -u demo-build.zip
            - name: Run e-commerce
              # Run the demo in production mode
              run: cd ./examples/demo/dist && python3 -m http.server 4173 &
            - name: Run GreenFrame Analysis
              uses: marmelab/greenframe-action@1.0.0
              env:
                  GREENFRAME_SECRET_TOKEN: ${{secrets.GREENFRAME_SECRET_TOKEN}}

    create-react-admin:
        runs-on: ubuntu-latest
        name: create-react-admin
        needs: []
        if: success() && (github.ref == 'refs/heads/master' || github.ref == 'refs/heads/next')
        steps:
            - name: Checkout
              uses: actions/checkout@v4
            - uses: bahmutov/npm-install@v1.10.2
              with:
                  install-command: yarn --immutable
            - name: Build create-react-admin
              run: make build-create-react-admin install
            - name: Create new project
              run: ./node_modules/.bin/create-react-admin myadmin --data-provider ra-data-fakerest --auth-provider local-auth-provider --install npm
            - name: Run the tests
              working-directory: ./myadmin
              run: npm run test<|MERGE_RESOLUTION|>--- conflicted
+++ resolved
@@ -8,18 +8,6 @@
     pull_request:
 
 jobs:
-<<<<<<< HEAD
-    typecheck:
-        runs-on: ubuntu-latest
-        steps:
-            - name: Checkout
-              uses: actions/checkout@v4
-            - uses: bahmutov/npm-install@v1.10.2
-            - name: Lint
-              run: make lint
-            - name: Build
-              run: make build
-=======
   typecheck:
     runs-on: ubuntu-latest
     steps:
@@ -29,16 +17,13 @@
       uses: actions/setup-node@v4
       with:
         node-version: '18.x'
-    - uses: bahmutov/npm-install@v1
-      with:
-        install-command: yarn --immutable
+    - uses: bahmutov/npm-install@v1.10.2
     - name: Lint
       run: make lint        
     - name: Build
       run: make build
     - name: Type check simple example
       run: cd examples/simple && yarn type-check
->>>>>>> ef8e6105
 
     doc-check:
         runs-on: ubuntu-latest
