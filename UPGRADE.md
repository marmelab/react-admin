--- conflicted
+++ resolved
@@ -1240,11 +1240,9 @@
         })}
     >
         <TranslationProvider>
-<<<<<<< HEAD
-+           <DataProviderContext.Provider valuse={dataProvider} >
-=======
-+           <DataProviderContext.Provider value={dataProvider} />
->>>>>>> baa20ea8
+
+           <DataProviderContext.Provider valuse={dataProvider} >
+
                 <ThemeProvider>
                     <Resource name="posts" intent="registration" />
                     ...
