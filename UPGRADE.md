--- conflicted
+++ resolved
@@ -990,11 +990,7 @@
 
 ```diff
 - import { DependentInput } from 'aor-dependent-input';
-<<<<<<< HEAD
-+ import { DependsOn } from '@yeutech/react-admin';
-=======
-+ import { FormDataConsumer } from 'react-admin';
->>>>>>> e7d9fb05
++ import { FormDataConsumer } from '@yeutech/react-admin';
 
 export const UserCreate = (props) => (
     <Create {...props}>
