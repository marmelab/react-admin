--- conflicted
+++ resolved
@@ -144,7 +144,16 @@
 +);
 +return <>{data.map(record => <span key={record.id}>{record.title}</span>)}</>;
 
-<<<<<<< HEAD
+// useGetMany
+-const { data, loading } = useGetMany(
+-   'posts',
+-   [123, 456],
+-);
++const { data, isLoading } = useGetMany(
++   'posts',
++   { ids: [123, 456] }
++);
+
 // useGetManyReference
 -const { data, ids, loading } = useGetManyReference(
 -   'comments',
@@ -165,17 +174,6 @@
 +   }
 +);
 +return <>{data.map(record => <span key={record.id}>{record.title}</span>)}</>;
-=======
-// useGetMany
--const { data, loading } = useGetMany(
--   'posts',
--   [123, 456],
--);
-+const { data, isLoading } = useGetMany(
-+   'posts',
-+   { ids: [123, 456] }
-+);
->>>>>>> 14267891
 ```
 
 For mutations:
@@ -205,11 +203,8 @@
 
 - `useGetOne`
 - `useGetList`
-<<<<<<< HEAD
+- `useGetMany`
 - `useGetManyReference`
-=======
-- `useGetMany`
->>>>>>> 14267891
 - `useUpdate`
 
 And update the calls. If you're using TypeScript, your code won't compile until you properly upgrade the calls. 
@@ -553,35 +548,12 @@
 };
 ```
 
-<<<<<<< HEAD
-## `<Card>` Is Now Rendered By Inner Components
-
-The page components (`<List>`, `<Show>`, etc.) used to render a `<Card>` around their child. It's now the responsibility of the child to render the `<Card>` itself. If you only use react-admin components, you don't need to change anything. But if you use custom layout components, you need to wrap them inside a `<Card>`.
-
-```diff
-+import { Card } from '@mui/material';
-
-const MyShowLayout = () => {
-    const record useRecordContext();
-    return (
-+       <Card>
-            <Stack>
-                <TextField source="title" />
-                <TextField source="author" />
-            </Stack>
-+       </Card>
-    );
-}
-```
-
 ## Removed the `oneToMany` Reducer
 
 React-admin no longer relies on Redux to fetch one-to-many relationships. Instead, the cache of previously fetched relationships is managed by react-query.
 
 If you need to get the records related to the current one via a one-to-many relationship (e.g. to fetch all the books of a given author), you can use the `useGetManyReference` hook instead.
 
-=======
->>>>>>> 14267891
 ## Redux-Saga Was Removed
 
 The use of sagas has been deprecated for a while. React-admin v4 doesn't support them anymore. That means that the Redux actions don't include meta parameters anymore to trigger sagas, the Redux store doesn't include the saga middleware, and the saga-based side effects were removed.
@@ -593,15 +565,11 @@
 ## Removed Deprecated Elements
 
 - Removed `<BulkDeleteAction>` (use `<BulkDeleteButton>` instead)
-<<<<<<< HEAD
-- Removed `<ReferenceManyFieldController>` (use `useReferenceManyFieldController` instead)
-=======
 - Removed `<ReferenceFieldController>` (use `useReferenceFieldController` instead)
 - Removed `<ReferenceArrayFieldController>` (use `useReferenceArrayFieldController` instead)
 - Removed `<ReferenceManyFieldController>` (use `useReferenceManyFieldController` instead)
 - Removed `<ReferenceInputController>` (use `useReferenceInputController` instead)
 - Removed `<ReferenceArrayInputController>` (use `useReferenceArrayInputController` instead)
->>>>>>> 14267891
 - Removed declarative side effects in dataProvider hooks (e.g. `{ onSuccess: { refresh: true } }`). Use function side effects instead (e.g. `{ onSuccess: () => { refresh(); } }`)
 
 ## Removed connected-react-router
