--- conflicted
+++ resolved
@@ -83,15 +83,11 @@
     crudGetManyAccumulate: PropTypes.func.isRequired,
     data: PropTypes.object,
     ids: PropTypes.array.isRequired,
-<<<<<<< HEAD
     label: PropTypes.oneOfType([
       PropTypes.string,
       PropTypes.element
     ]),
-=======
     isLoading: PropTypes.bool,
-    label: PropTypes.string,
->>>>>>> 8c9ef1f9
     record: PropTypes.object.isRequired,
     reference: PropTypes.string.isRequired,
     resource: PropTypes.string.isRequired,
