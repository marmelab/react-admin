import React from 'react';
import PropTypes from 'prop-types';
import { Link } from 'react-router-dom';
import shouldUpdate from 'recompose/shouldUpdate';
import compose from 'recompose/compose';
import FlatButton from 'material-ui/FlatButton';
import ImageEye from 'material-ui/svg-icons/image/remove-red-eye';
import linkToRecord from '../../util/linkToRecord';
import translate from '../../i18n/translate';

<<<<<<< HEAD
const ShowButton = ({ basePath = '', label = 'aor.action.show', record = {}, translate }) => <FlatButton
    primary
    label={label && translate(label)}
    icon={<ImageEye />}
    containerElement={<Link to={linkToRecord(basePath, record.id)} />}
    style={{ overflow: 'inherit' }}
/>;
=======
const ShowButton = ({
    basePath = '',
    label = 'aor.action.show',
    record = {},
    translate,
}) => (
    <FlatButton
        primary
        label={label && translate(label)}
        icon={<ImageEye />}
        containerElement={
            <Link to={`${linkToRecord(basePath, record.id)}/show`} />
        }
        style={{ overflow: 'inherit' }}
    />
);
>>>>>>> d8c387e8

ShowButton.propTypes = {
    basePath: PropTypes.string,
    label: PropTypes.string,
    record: PropTypes.object,
    translate: PropTypes.func.isRequired,
};

const enhance = compose(
    shouldUpdate(
        (props, nextProps) =>
            (props.record && props.record.id !== nextProps.record.id) ||
            props.basePath !== nextProps.basePath ||
            (props.record == null && nextProps.record != null)
    ),
    translate
);

export default enhance(ShowButton);<|MERGE_RESOLUTION|>--- conflicted
+++ resolved
@@ -8,15 +8,6 @@
 import linkToRecord from '../../util/linkToRecord';
 import translate from '../../i18n/translate';
 
-<<<<<<< HEAD
-const ShowButton = ({ basePath = '', label = 'aor.action.show', record = {}, translate }) => <FlatButton
-    primary
-    label={label && translate(label)}
-    icon={<ImageEye />}
-    containerElement={<Link to={linkToRecord(basePath, record.id)} />}
-    style={{ overflow: 'inherit' }}
-/>;
-=======
 const ShowButton = ({
     basePath = '',
     label = 'aor.action.show',
@@ -27,13 +18,10 @@
         primary
         label={label && translate(label)}
         icon={<ImageEye />}
-        containerElement={
-            <Link to={`${linkToRecord(basePath, record.id)}/show`} />
-        }
+        containerElement={<Link to={linkToRecord(basePath, record.id)} />}
         style={{ overflow: 'inherit' }}
     />
 );
->>>>>>> d8c387e8
 
 ShowButton.propTypes = {
     basePath: PropTypes.string,
