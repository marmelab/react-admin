import React, { Component } from 'react';
import PropTypes from 'prop-types';
import { connect } from 'react-redux';
import { Card, CardText } from 'material-ui/Card';
import compose from 'recompose/compose';
import inflection from 'inflection';
import ViewTitle from '../layout/ViewTitle';
import Title from '../layout/Title';
import {
    crudGetOne as crudGetOneAction,
    crudUpdate as crudUpdateAction,
} from '../../actions/dataActions';
import DefaultActions from './EditActions';
import translate from '../../i18n/translate';
import withPermissionsFilteredChildren from '../../auth/withPermissionsFilteredChildren';

export class Edit extends Component {
    constructor(props) {
        super(props);
        this.state = {
            key: 0,
            record: props.data,
        };
        this.previousKey = 0;
    }

    componentDidMount() {
        this.updateData();
    }

    componentWillReceiveProps(nextProps) {
        if (this.props.data !== nextProps.data) {
            this.setState({ record: nextProps.data }); // FIXME: erases user entry when fetch response arrives late
            if (this.fullRefresh) {
                this.fullRefresh = false;
                this.setState({ key: this.state.key + 1 });
            }
        }
        if (
            this.props.id !== nextProps.id ||
            nextProps.version !== this.props.version
        ) {
            this.updateData(nextProps.resource, nextProps.id);
        }
    }

    getBasePath() {
        const { location } = this.props;
<<<<<<< HEAD
        return location.pathname.split('/').slice(0, -2).join('/');
=======
        return location.pathname
            .split('/')
            .slice(0, -1)
            .join('/');
>>>>>>> d8c387e8
    }

    defaultRedirectRoute() {
        return 'list';
    }

    updateData(resource = this.props.resource, id = this.props.id) {
        this.props.crudGetOne(resource, id, this.getBasePath());
    }

    save = (record, redirect) => {
        this.props.crudUpdate(
            this.props.resource,
            this.props.id,
            record,
            this.props.data,
            this.getBasePath(),
            redirect
        );
    };

    render() {
        const {
            actions = <DefaultActions />,
            children,
            data,
            hasDelete,
            hasShow,
            hasList,
            id,
            isLoading,
            resource,
            title,
            translate,
        } = this.props;

        if (!children) return null;

        const basePath = this.getBasePath();

        const resourceName = translate(`resources.${resource}.name`, {
            smart_count: 1,
            _: inflection.humanize(inflection.singularize(resource)),
        });
        const defaultTitle = translate('aor.page.edit', {
            name: `${resourceName}`,
            id,
            data,
        });
        const titleElement = data ? (
            <Title title={title} record={data} defaultTitle={defaultTitle} />
        ) : (
            ''
        );

        return (
            <div className="edit-page">
                <Card style={{ opacity: isLoading ? 0.8 : 1 }}>
                    {actions &&
                        React.cloneElement(actions, {
                            basePath,
                            data,
                            hasDelete,
                            hasShow,
                            hasList,
                            resource,
                        })}
                    <ViewTitle title={titleElement} />
                    {data &&
                        React.cloneElement(children, {
                            save: this.save,
                            resource,
                            basePath,
                            record: data,
                            translate,
                            redirect:
                                typeof children.props.redirect === 'undefined'
                                    ? this.defaultRedirectRoute()
                                    : children.props.redirect,
                        })}
                    {!data && <CardText>&nbsp;</CardText>}
                </Card>
            </div>
        );
    }
}

Edit.propTypes = {
    actions: PropTypes.element,
    children: PropTypes.node,
    crudGetOne: PropTypes.func.isRequired,
    crudUpdate: PropTypes.func.isRequired,
    data: PropTypes.object,
    hasDelete: PropTypes.bool,
    hasShow: PropTypes.bool,
    hasList: PropTypes.bool,
    id: PropTypes.string.isRequired,
    isLoading: PropTypes.bool.isRequired,
    location: PropTypes.object.isRequired,
    match: PropTypes.object.isRequired,
    resource: PropTypes.string.isRequired,
    title: PropTypes.any,
    translate: PropTypes.func,
    version: PropTypes.number.isRequired,
};

function mapStateToProps(state, props) {
    return {
        id: decodeURIComponent(props.match.params.id),
        data: state.admin.resources[props.resource]
            ? state.admin.resources[props.resource].data[
                  decodeURIComponent(props.match.params.id)
              ]
            : null,
        isLoading: state.admin.loading > 0,
        version: state.admin.ui.viewVersion,
    };
}

const enhance = compose(
    connect(mapStateToProps, {
        crudGetOne: crudGetOneAction,
        crudUpdate: crudUpdateAction,
    }),
    translate,
    withPermissionsFilteredChildren
);

export default enhance(Edit);<|MERGE_RESOLUTION|>--- conflicted
+++ resolved
@@ -46,14 +46,10 @@
 
     getBasePath() {
         const { location } = this.props;
-<<<<<<< HEAD
-        return location.pathname.split('/').slice(0, -2).join('/');
-=======
         return location.pathname
             .split('/')
-            .slice(0, -1)
+            .slice(0, -2)
             .join('/');
->>>>>>> d8c387e8
     }
 
     defaultRedirectRoute() {
