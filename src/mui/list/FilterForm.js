--- conflicted
+++ resolved
@@ -9,13 +9,8 @@
 import translate from '../../i18n/translate';
 
 const styles = {
-<<<<<<< HEAD
-    card: { float: 'right', marginTop: '-14px', paddingTop: 0, display: 'flex', alignItems: 'flex-end' },
+    card: { marginTop: '-14px', paddingTop: 0, display: 'flex', justifyContent: 'flex-end', alignItems: 'flex-end', flexWrap: 'wrap' },
     body: { display: 'flex', alignItems: 'flex-end' },
-=======
-    card: { marginTop: '-14px', paddingTop: 0, display: 'flex', justifyContent: 'flex-end', alignItems: 'flex-end', flexWrap: 'wrap' },
-    body: { display: 'inline-block', display: 'flex', alignItems: 'flex-end' },
->>>>>>> f18c0566
     spacer: { width: 48 },
     icon: { color: '#00bcd4', maddingBottom: 0 },
     clearFix: { clear: 'right' },
