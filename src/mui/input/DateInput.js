--- conflicted
+++ resolved
@@ -19,12 +19,7 @@
     onChange = (_, date) => this.props.input.onChange(date);
 
     render() {
-<<<<<<< HEAD
-        const { input, label, meta: { touched, error }, options, source, elStyle } = this.props;
-=======
         const { input, label, meta: { touched, error }, options, source, elStyle, resource } = this.props;
-
->>>>>>> e9d9500f
         return (<DatePicker
             {...input}
             errorText={touched && error}
