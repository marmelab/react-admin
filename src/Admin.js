--- conflicted
+++ resolved
@@ -58,39 +58,11 @@
     ));
     sagaMiddleware.run(saga);
 
-<<<<<<< HEAD
     const logout = authClient ? createElement(logoutButton || Logout) : null;
-=======
-    const history = syncHistoryWithStore(hashHistory, store);
-    const firstResource = resources[0];
-    const onEnter = authClient ?
-        params => (nextState, replace, callback) => authClient(AUTH_CHECK, params)
-            .then(() => params && params.scrollToTop ? window.scrollTo(0, 0) : null)
-            .catch(e => {
-                replace({
-                    pathname: (e && e.redirectTo) || '/login',
-                    state: { nextPathname: nextState.location.pathname },
-                })
-            })
-            .then(callback)
-        :
-        params => () => params && params.scrollToTop ? window.scrollTo(0, 0) : null;
-    const LoginPage = withProps({ title, theme, authClient })(loginPage || Login);
-    const LogoutButton = withProps({ authClient })(logoutButton || Logout);
-    const MenuComponent = withProps({ authClient, logout: <LogoutButton />, resources, hasDashboard: !!dashboard })(menu || Menu);
-    const Layout = withProps({
-        authClient,
-        logout: <LogoutButton />,
-        menu: <MenuComponent />,
-        title,
-        theme,
-    })(appLayout || DefaultLayout);
->>>>>>> f18c0566
 
     return (
         <Provider store={store}>
             <TranslationProvider messages={messages}>
-<<<<<<< HEAD
                 <ConnectedRouter history={history}>
                     <div>
                         <Switch>
@@ -114,31 +86,6 @@
                         </Switch>
                     </div>
                 </ConnectedRouter>
-=======
-                <Router history={history}>
-                    {!dashboard && firstResource &&
-                      <Redirect from="/" to={`/${firstResource.name}`} />
-                    }
-                    <Route path="/login" component={LoginPage} />
-                    <Route path="/" component={Layout} resources={resources}>
-                        {customRoutes && customRoutes()}
-                        {dashboard && <IndexRoute component={dashboard} onEnter={onEnter()} />}
-                        {resources.map(resource =>
-                            <CrudRoute
-                                key={resource.name}
-                                path={resource.name}
-                                list={resource.list}
-                                create={resource.create}
-                                edit={resource.edit}
-                                show={resource.show}
-                                remove={resource.remove}
-                                options={resource.options}
-                                onEnter={onEnter}
-                            />
-                        )}
-                    </Route>
-                </Router>
->>>>>>> f18c0566
             </TranslationProvider>
         </Provider>
     );
