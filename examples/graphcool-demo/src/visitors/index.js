--- conflicted
+++ resolved
@@ -17,12 +17,7 @@
     TabbedForm,
     TextField,
     TextInput,
-<<<<<<< HEAD
 } from '@yeutech/react-admin';
-import Icon from 'material-ui-icons/Person';
-=======
-} from 'react-admin';
->>>>>>> e7d9fb05
 import { withStyles } from 'material-ui/styles';
 import Icon from '@material-ui/icons/Person';
 
