import React from 'react';
import {
    AutocompleteInput,
    Datagrid,
    DateField,
    DateInput,
    Edit,
    EditButton,
    Filter,
    List,
    LongTextInput,
    ReferenceField,
    ReferenceInput,
    Responsive,
    SelectInput,
    SimpleForm,
    TextField,
    TextInput,
<<<<<<< HEAD
} from '@yeutech/react-admin';
import Icon from 'material-ui-icons/Comment';
=======
} from 'react-admin';
>>>>>>> e7d9fb05
import { withStyles } from 'material-ui/styles';
import Icon from '@material-ui/icons/Comment';

import ProductReferenceField from '../products/ProductReferenceField';
import CustomerReferenceField from '../visitors/CustomerReferenceField';
import StarRatingField from './StarRatingField';
import ApproveButton from './ApproveButton';
import ReviewEditActions from './ReviewEditActions';
import rowStyle from './rowStyle';
import MobileGrid from './MobileGrid';

export const ReviewIcon = Icon;

export const ReviewFilter = props => (
    <Filter {...props}>
        <TextInput label="pos.search" source="q" alwaysOn />
        <SelectInput
            source="status"
            choices={[
                { id: 'accepted', name: 'Accepted' },
                { id: 'pending', name: 'Pending' },
                { id: 'rejected', name: 'Rejected' },
            ]}
            elStyle={{ width: 150 }}
        />
        <ReferenceInput source="customer.id" reference="Customer">
            <AutocompleteInput
                optionText={choice => `${choice.firstName} ${choice.lastName}`}
            />
        </ReferenceInput>
        <ReferenceInput source="product.id" reference="Product">
            <AutocompleteInput optionText="reference" />
        </ReferenceInput>
        <DateInput source="date_gte" />
        <DateInput source="date_lte" />
    </Filter>
);

const styles = {
    commentCell: {
        maxWidth: '18em',
        overflow: 'hidden',
        textOverflow: 'ellipsis',
        whiteSpace: 'nowrap',
    },
    button: { padding: 0 },
};

export const ReviewList = withStyles(styles)(({ classes, ...props }) => (
    <List
        {...props}
        filters={<ReviewFilter />}
        perPage={25}
        sort={{ field: 'date', order: 'DESC' }}
    >
        <Responsive
            xsmall={<MobileGrid />}
            medium={
                <Datagrid rowStyle={rowStyle}>
                    <DateField source="date" />
                    <CustomerReferenceField />
                    <ProductReferenceField />
                    <StarRatingField />
                    <TextField
                        source="comment"
                        cellClassName={classes.comment}
                    />
                    <TextField source="status" />
                    <ApproveButton className={classes.button} />
                    <EditButton className={classes.button} />
                </Datagrid>
            }
        />
    </List>
));

const editStyles = {
    detail: {
        display: 'inline-block',
        verticalAlign: 'top',
        marginRight: '2em',
        minWidth: '8em',
    },
};
export const ReviewEdit = withStyles(editStyles)(({ classes, ...props }) => (
    <Edit {...props} actions={<ReviewEditActions />}>
        <SimpleForm>
            <DateField source="date" className={classes.detail} />
            <CustomerReferenceField className={classes.detail} />
            <ProductReferenceField className={classes.detail} />
            <ReferenceField
                source="command.id"
                reference="Command"
                addLabel
                className={classes.detail}
            >
                <TextField source="reference" />
            </ReferenceField>
            <StarRatingField className={classes.detail} />
            <LongTextInput source="comment" />
            <SelectInput
                source="status"
                choices={[
                    { id: 'accepted', name: 'Accepted' },
                    { id: 'pending', name: 'Pending' },
                    { id: 'rejected', name: 'Rejected' },
                ]}
            />
        </SimpleForm>
    </Edit>
));<|MERGE_RESOLUTION|>--- conflicted
+++ resolved
@@ -16,12 +16,7 @@
     SimpleForm,
     TextField,
     TextInput,
-<<<<<<< HEAD
 } from '@yeutech/react-admin';
-import Icon from 'material-ui-icons/Comment';
-=======
-} from 'react-admin';
->>>>>>> e7d9fb05
 import { withStyles } from 'material-ui/styles';
 import Icon from '@material-ui/icons/Comment';
 
