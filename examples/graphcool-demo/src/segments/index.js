import React from 'react';
<<<<<<< HEAD
import { Datagrid, List, TextField } from '@yeutech/react-admin';
import Icon from 'material-ui-icons/Bookmark';
=======
import { Datagrid, List, TextField } from 'react-admin';
import Icon from '@material-ui/icons/Bookmark';
>>>>>>> e7d9fb05

import LinkToRelatedCustomers from './LinkToRelatedCustomers';

export const SegmentIcon = Icon;

export const SegmentList = props => (
    <List {...props} sort={{ field: 'name', order: 'ASC' }}>
        <Datagrid>
            <TextField source="name" style={{ padding: '0 12px 0 25px' }} />
            <LinkToRelatedCustomers />
        </Datagrid>
    </List>
);<|MERGE_RESOLUTION|>--- conflicted
+++ resolved
@@ -1,11 +1,6 @@
 import React from 'react';
-<<<<<<< HEAD
 import { Datagrid, List, TextField } from '@yeutech/react-admin';
-import Icon from 'material-ui-icons/Bookmark';
-=======
-import { Datagrid, List, TextField } from 'react-admin';
 import Icon from '@material-ui/icons/Bookmark';
->>>>>>> e7d9fb05
 
 import LinkToRelatedCustomers from './LinkToRelatedCustomers';
 
