--- conflicted
+++ resolved
@@ -16,17 +16,10 @@
     TabbedForm,
     TextField,
     TextInput,
-<<<<<<< HEAD
 } from '@yeutech/react-admin';
-import Icon from 'material-ui-icons/Collections';
-import Chip from 'material-ui/Chip';
-import RichTextInput from '@yeutech/ra-input-rich-text';
-=======
-} from 'react-admin';
 import Chip from 'material-ui/Chip';
 import Icon from '@material-ui/icons/Collections';
-import RichTextInput from 'ra-input-rich-text';
->>>>>>> e7d9fb05
+import RichTextInput from '@yeutech/ra-input-rich-text';
 
 import CustomerReferenceField from '../visitors/CustomerReferenceField';
 import StarRatingField from '../reviews/StarRatingField';
