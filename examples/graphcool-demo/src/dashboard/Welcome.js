--- conflicted
+++ resolved
@@ -2,14 +2,10 @@
 import Card, { CardHeader, CardActions } from 'material-ui/Card';
 import Avatar from 'material-ui/Avatar';
 import Button from 'material-ui/Button';
-<<<<<<< HEAD
-import { translate } from '@yeutech/react-admin';
-=======
 import LightBulbIcon from '@material-ui/icons/LightbulbOutline';
 import HomeIcon from '@material-ui/icons/Home';
 import CodeIcon from '@material-ui/icons/Code';
-import { translate } from 'react-admin';
->>>>>>> e7d9fb05
+import { translate } from '@yeutech/react-admin';
 
 export default translate(({ style, translate }) => (
     <Card style={style}>
