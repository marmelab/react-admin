{
    "name": "data-generator-retail",
    "version": "5.12.2",
    "homepage": "https://github.com/marmelab/react-admin/tree/master/examples/data-generator",
    "bugs": "https://github.com/marmelab/react-admin/issues",
    "license": "MIT",
    "zshy": "./src/index.ts",
    "main": "./dist/index.cjs",
    "module": "./dist/index.js",
    "types": "./dist/index.d.cts",
    "type": "module",
    "scripts": {
        "build": "zshy"
    },
    "dependencies": {
        "@faker-js/faker": "^10.0.0",
        "date-fns": "^3.6.0"
    },
    "devDependencies": {
<<<<<<< HEAD
        "ra-core": "^5.12.0",
        "typescript": "^5.1.3",
        "zshy": "^0.4.4"
=======
        "cross-env": "^5.2.0",
        "ra-core": "^5.12.2",
        "rimraf": "^3.0.2",
        "typescript": "^5.1.3"
>>>>>>> 75f9601b
    },
    "peerDependencies": {
        "ra-core": "^5.0.0"
    },
    "gitHead": "587df4c27bfcec4a756df4f95e5fc14728dfc0d7",
    "files": [
        "dist"
    ],
    "exports": {
        ".": {
            "types": "./dist/index.d.cts",
            "import": "./dist/index.js",
            "require": "./dist/index.cjs"
        }
    }
}<|MERGE_RESOLUTION|>--- conflicted
+++ resolved
@@ -17,16 +17,9 @@
         "date-fns": "^3.6.0"
     },
     "devDependencies": {
-<<<<<<< HEAD
-        "ra-core": "^5.12.0",
+        "ra-core": "^5.12.2",
         "typescript": "^5.1.3",
         "zshy": "^0.4.4"
-=======
-        "cross-env": "^5.2.0",
-        "ra-core": "^5.12.2",
-        "rimraf": "^3.0.2",
-        "typescript": "^5.1.3"
->>>>>>> 75f9601b
     },
     "peerDependencies": {
         "ra-core": "^5.0.0"
