--- conflicted
+++ resolved
@@ -1,17 +1,9 @@
 import React from 'react';
-<<<<<<< HEAD
-import PostIcon from 'material-ui-icons/Book';
-import UserIcon from 'material-ui-icons/Group';
+import PostIcon from '@material-ui/icons/Book';
+import UserIcon from '@material-ui/icons/Group';
 
 import { Admin, Resource } from '@yeutech/react-admin';
 import jsonServerProvider from '@yeutech/ra-data-json-server';
-=======
-import PostIcon from '@material-ui/icons/Book';
-import UserIcon from '@material-ui/icons/Group';
-import { Admin, Resource } from 'react-admin';
-import jsonServerProvider from 'ra-data-json-server';
-
->>>>>>> e7d9fb05
 import { PostList, PostEdit, PostCreate, PostShow } from './posts';
 import { UserList } from './users';
 import Dashboard from './Dashboard';
