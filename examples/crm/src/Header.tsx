import SettingsIcon from '@mui/icons-material/Settings';
import {
    AppBar,
    Box,
    ListItemIcon,
    ListItemText,
    MenuItem,
    MenuList,
    Tab,
    Tabs,
    Toolbar,
    Typography,
} from '@mui/material';
import {
    LoadingIndicator,
    Logout,
    usePermissions,
    UserMenu,
    useUserMenu,
} from 'react-admin';
import { Link, matchPath, useLocation } from 'react-router-dom';
<<<<<<< HEAD
=======
import { UserMenu, Logout, LoadingIndicator, useUserMenu } from 'react-admin';
import SettingsIcon from '@mui/icons-material/Settings';
import { useConfigurationContext } from './root/ConfigurationContext';
>>>>>>> 4fedfeb1

const Header = () => {
    const { logo, title } = useConfigurationContext();

    const location = useLocation();
    const { permissions } = usePermissions();

    let currentPath = '/';
    if (!!matchPath('/contacts/*', location.pathname)) {
        currentPath = '/contacts';
    } else if (!!matchPath('/companies/*', location.pathname)) {
        currentPath = '/companies';
    } else if (!!matchPath('/deals/*', location.pathname)) {
        currentPath = '/deals';
    } else if (!!matchPath('/settings', location.pathname)) {
        currentPath = '/settings';
    } else if (!!matchPath('/sales/*', location.pathname)) {
        currentPath = '/sales';
    }

    return (
        <Box component="nav" sx={{ flexGrow: 1 }}>
            <AppBar position="static" color="primary">
                <Toolbar variant="dense">
                    <Box flex={1} display="flex" justifyContent="space-between">
                        <Box display="flex" alignItems="center">
                            <Box
                                component="img"
                                sx={{ marginRight: '1em', height: 30 }}
                                src={logo}
                                alt="CRM Logo"
                            />
                            <Typography component="span" variant="h5">
                                {title}
                            </Typography>
                        </Box>
                        <Box>
                            <Tabs
                                value={currentPath}
                                aria-label="Navigation Tabs"
                                indicatorColor="secondary"
                                textColor="inherit"
                            >
                                <Tab
                                    label={'Dashboard'}
                                    component={Link}
                                    to="/"
                                    value="/"
                                />
                                <Tab
                                    label={'Contacts'}
                                    component={Link}
                                    to="/contacts"
                                    value="/contacts"
                                />
                                <Tab
                                    label={'Companies'}
                                    component={Link}
                                    to="/companies"
                                    value="/companies"
                                />
                                <Tab
                                    label={'Deals'}
                                    component={Link}
                                    to="/deals"
                                    value="/deals"
                                />
                                {permissions === 'admin' && (
                                    <Tab
                                        label={'Sales'}
                                        component={Link}
                                        to="/sales"
                                        value="/sales"
                                    />
                                )}
                            </Tabs>
                        </Box>
                        <Box display="flex" alignItems="center">
                            <LoadingIndicator />
                            <UserMenu>
                                <MenuList>
                                    <ConfigurationMenu />
                                    <Logout />
                                </MenuList>
                            </UserMenu>
                        </Box>
                    </Box>
                </Toolbar>
            </AppBar>
        </Box>
    );
};

const ConfigurationMenu = () => {
    const { onClose } = useUserMenu() ?? {};
    return (
        <MenuItem component={Link} to="/settings" onClick={onClose}>
            <ListItemIcon>
                <SettingsIcon fontSize="small" />
            </ListItemIcon>
            <ListItemText>My info</ListItemText>
        </MenuItem>
    );
};
export default Header;<|MERGE_RESOLUTION|>--- conflicted
+++ resolved
@@ -19,12 +19,7 @@
     useUserMenu,
 } from 'react-admin';
 import { Link, matchPath, useLocation } from 'react-router-dom';
-<<<<<<< HEAD
-=======
-import { UserMenu, Logout, LoadingIndicator, useUserMenu } from 'react-admin';
-import SettingsIcon from '@mui/icons-material/Settings';
 import { useConfigurationContext } from './root/ConfigurationContext';
->>>>>>> 4fedfeb1
 
 const Header = () => {
     const { logo, title } = useConfigurationContext();
