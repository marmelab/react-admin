--- conflicted
+++ resolved
@@ -1,9 +1,5 @@
 import Typography from '@mui/material/Typography';
-<<<<<<< HEAD
-import { Link, RecordContextProvider } from 'react-admin';
-=======
 import { Link } from 'react-admin';
->>>>>>> 453ea8df
 
 import { CompanyAvatar } from '../companies/CompanyAvatar';
 import type { ActivityDealNoteCreated } from '../types';
