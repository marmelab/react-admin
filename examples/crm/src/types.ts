--- conflicted
+++ resolved
@@ -117,12 +117,11 @@
     date: string;
 } & RaRecord;
 
-<<<<<<< HEAD
 export interface AttachmentNote {
     src: string;
     title: string;
     rawFile: File;
-=======
+}
 export interface DealStage {
     value: string;
     label: string;
@@ -137,5 +136,4 @@
 export interface ContactGender {
     value: string;
     label: string;
->>>>>>> 831181c0
 }