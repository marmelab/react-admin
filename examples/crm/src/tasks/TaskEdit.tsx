--- conflicted
+++ resolved
@@ -18,12 +18,7 @@
     Toolbar,
     useNotify,
 } from 'react-admin';
-<<<<<<< HEAD
-import { taskTypes } from './task.const';
-=======
-import { Dialog, Stack } from '@mui/material';
 import { useConfigurationContext } from '../root/ConfigurationContext';
->>>>>>> 831181c0
 
 export const TaskEdit = ({
     open,
