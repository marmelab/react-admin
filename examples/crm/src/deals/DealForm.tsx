import {
    AutocompleteArrayInput,
    AutocompleteInput,
    DateInput,
    NumberInput,
    ReferenceArrayInput,
    ReferenceInput,
    required,
    SelectInput,
    TextInput,
    useCreate,
    useGetIdentity,
    useNotify,
    useRecordContext,
} from 'react-admin';
import { Contact } from '../types';
import { Stack } from '@mui/material';
import { Avatar } from '../contacts/Avatar';
import { useConfigurationContext } from '../root/ConfigurationContext';

const validateRequired = required();

const dateInPresentOrFuture = (value: string) => {
    const valueDate = new Date(value).setHours(0, 0, 0, 0);
    const presentDate = new Date().setHours(0, 0, 0, 0);
    if (valueDate < presentDate) {
        return 'The date must be in the present or the future';
    }
    return undefined;
};

export const DealForm = () => {
    const { dealStages, dealCategories } = useConfigurationContext();
    const [create] = useCreate();
    const notify = useNotify();
    const { identity } = useGetIdentity();

    const handleCreateCompany = async (name?: string) => {
        if (!name) return;
        try {
            const newCompany = await create(
                'companies',
                {
                    data: {
                        name,
                        sales_id: identity?.id,
                        created_at: new Date().toISOString(),
                    },
                },
                { returnPromise: true }
            );
            return newCompany;
        } catch (error) {
            notify('An error occurred while creating the company', {
                type: 'error',
            });
        }
    };
    return (
        <>
            <TextInput
                source="name"
                label="Deal name"
                validate={validateRequired}
            />
            <TextInput source="description" multiline rows={3} />
            <ReferenceInput source="company_id" reference="companies">
                <AutocompleteInput
                    optionText="name"
                    onCreate={handleCreateCompany}
                    validate={validateRequired}
                />
            </ReferenceInput>

            <ReferenceArrayInput source="contact_ids" reference="contacts">
                <AutocompleteArrayInput
                    label="Contacts"
                    optionText={contactOptionText}
                    inputText={contactInputText}
                />
            </ReferenceArrayInput>

            <SelectInput
                source="stage"
                choices={dealStages.map(stage => ({
                    id: stage.value,
                    name: stage.label,
                }))}
                validate={validateRequired}
                defaultValue="opportunity"
            />
<<<<<<< HEAD
            <SelectInput source="type" label="Category" choices={typeChoices} />
            <NumberInput
                source="amount"
                defaultValue={0}
                validate={validateRequired}
            />
=======
            <SelectInput
                source="category"
                label="Category"
                choices={dealCategories.map(type => ({
                    id: type,
                    name: type,
                }))}
            />
            <NumberInput source="amount" defaultValue={0} />
>>>>>>> 831181c0
            <DateInput
                source="expecting_closing_date"
                fullWidth
                validate={[validateRequired, dateInPresentOrFuture]}
                inputProps={{
                    min: new Date().toISOString().split('T')[0],
                }}
            />
            <DateInput
                source="start_at"
                defaultValue={new Date()}
                fullWidth
                label="Starting date"
                readOnly
            />
        </>
    );
};

const ContactOptionRender = () => {
    const record: Contact | undefined = useRecordContext();
    if (!record) return null;
    return (
        <Stack direction="row" gap={1} alignItems="center">
            <Avatar record={record} />
            {record.first_name} {record.last_name}
        </Stack>
    );
};
const contactOptionText = <ContactOptionRender />;
const contactInputText = (choice: { first_name: string; last_name: string }) =>
    `${choice.first_name} ${choice.last_name}`;<|MERGE_RESOLUTION|>--- conflicted
+++ resolved
@@ -89,14 +89,6 @@
                 validate={validateRequired}
                 defaultValue="opportunity"
             />
-<<<<<<< HEAD
-            <SelectInput source="type" label="Category" choices={typeChoices} />
-            <NumberInput
-                source="amount"
-                defaultValue={0}
-                validate={validateRequired}
-            />
-=======
             <SelectInput
                 source="category"
                 label="Category"
@@ -105,8 +97,11 @@
                     name: type,
                 }))}
             />
-            <NumberInput source="amount" defaultValue={0} />
->>>>>>> 831181c0
+            <NumberInput
+                source="amount"
+                defaultValue={0}
+                validate={validateRequired}
+            />
             <DateInput
                 source="expecting_closing_date"
                 fullWidth
