--- conflicted
+++ resolved
@@ -12,12 +12,7 @@
         "@nivo/core": "^0.80.0",
         "clsx": "^2.1.1",
         "date-fns": "^3.6.0",
-<<<<<<< HEAD
-        "fakerest": "4.1.3",
-=======
-        "faker": "~5.4.0",
         "fakerest": "^4.1.3",
->>>>>>> b77dc156
         "lodash": "~4.17.5",
         "papaparse": "^5.4.1",
         "ra-data-simple-rest": "^5.3.0",
