--- conflicted
+++ resolved
@@ -66,20 +66,19 @@
                 'ra-input-rich-text',
                 'src'
             ),
-<<<<<<< HEAD
             'ra-editable-datagrid': path.join(
-=======
-            'ra-tree-core': path.join(
->>>>>>> 43ee6350
                 __dirname,
                 '..',
                 '..',
                 'packages',
-<<<<<<< HEAD
                 'ra-editable-datagrid',
                 'src'
             ),
-=======
+            'ra-tree-core': path.join(
+                __dirname,
+                '..',
+                '..',
+                'packages',
                 'ra-tree-core',
                 'src'
             ),
@@ -105,7 +104,6 @@
                 'packages',
                 'ra-tree-language-french'
             ),
->>>>>>> 43ee6350
         },
     },
     devServer: {
