import React, { Children, cloneElement } from 'react';
import {
    ArrayField,
    ArrayInput,
    BulkActions,
    BulkDeleteAction,
    BooleanField,
    BooleanInput,
    CheckboxGroupInput,
    ChipField,
    Create,
    Datagrid,
    DateField,
    DateInput,
    FormDataConsumer,
    DisabledInput,
    Edit,
    EditButton,
    Filter,
    FormTab,
    ImageField,
    ImageInput,
    List,
    LongTextInput,
    NumberField,
    NumberInput,
    ReferenceArrayField,
    ReferenceArrayInput,
    ReferenceManyField,
    Responsive,
    RichTextField,
    SaveButton,
    SelectField,
    SelectArrayInput,
    SelectInput,
    ShowView,
    ShowButton,
    SimpleForm,
    SimpleFormIterator,
    SimpleList,
    SingleFieldList,
    Tab,
    TabbedForm,
    TabbedShowLayout,
    TextField,
    TextInput,
    Toolbar,
    UrlField,
    minValue,
    number,
    required,
    translate,
<<<<<<< HEAD
} from '@yeutech/react-admin'; // eslint-disable-line import/no-unresolved
import RichTextInput from '@yeutech/ra-input-rich-text';
=======
} from 'react-admin'; // eslint-disable-line import/no-unresolved
import { ShowController } from 'ra-core';
import RichTextInput from 'ra-input-rich-text';
>>>>>>> e7d9fb05
import Chip from 'material-ui/Chip';
import { InputAdornment } from 'material-ui/Input';
import { withStyles } from 'material-ui/styles';
import BookIcon from '@material-ui/icons/Book';
import SearchIcon from '@material-ui/icons/Search';
export const PostIcon = BookIcon;
import ResetViewsAction from './ResetViewsAction';

const QuickFilter = translate(({ label, translate }) => (
    <Chip style={{ marginBottom: 8 }} label={translate(label)} />
));

const PostFilter = props => (
    <Filter {...props}>
        <TextInput
            label="post.list.search"
            source="q"
            alwaysOn
            InputProps={{
                endAdornment: (
                    <InputAdornment position="end">
                        <SearchIcon color="disabled" />
                    </InputAdornment>
                ),
            }}
        />
        <TextInput
            source="title"
            defaultValue="Qui tempore rerum et voluptates"
        />
        <QuickFilter
            label="resources.posts.fields.commentable"
            source="commentable"
            defaultValue
        />
    </Filter>
);

const styles = {
    title: {
        maxWidth: '20em',
        overflow: 'hidden',
        textOverflow: 'ellipsis',
        whiteSpace: 'nowrap',
    },
    publishedAt: { fontStyle: 'italic' },
};

const PostListBulkActions = props => (
    <BulkActions {...props}>
        <ResetViewsAction label="simple.action.resetViews" />
        <BulkDeleteAction />
    </BulkActions>
);

const PostListActionToolbar = withStyles({
    toolbar: {
        alignItems: 'center',
        display: 'flex',
    },
})(({ classes, children, ...props }) => (
    <div className={classes.toolbar}>
        {Children.map(children, button => cloneElement(button, props))}
    </div>
));

export const PostList = withStyles(styles)(({ classes, ...props }) => (
    <List
        {...props}
        bulkActions={<PostListBulkActions />}
        filters={<PostFilter />}
        sort={{ field: 'published_at', order: 'DESC' }}
    >
        <Responsive
            small={
                <SimpleList
                    primaryText={record => record.title}
                    secondaryText={record => `${record.views} views`}
                    tertiaryText={record =>
                        new Date(record.published_at).toLocaleDateString()}
                />
            }
            medium={
                <Datagrid>
                    <TextField source="id" />
                    <TextField source="title" cellClassName={classes.title} />
                    <DateField
                        source="published_at"
                        cellClassName={classes.publishedAt}
                    />

                    <BooleanField
                        source="commentable"
                        label="resources.posts.fields.commentable_short"
                        sortable={false}
                    />
                    <NumberField source="views" />
                    <ReferenceArrayField
                        label="Tags"
                        reference="tags"
                        source="tags"
                    >
                        <SingleFieldList>
                            <ChipField source="name" />
                        </SingleFieldList>
                    </ReferenceArrayField>
                    <PostListActionToolbar>
                        <EditButton />
                        <ShowButton />
                    </PostListActionToolbar>
                </Datagrid>
            }
        />
    </List>
));

const PostTitle = translate(({ record, translate }) => (
    <span>
        {record ? translate('post.edit.title', { title: record.title }) : ''}
    </span>
));

const PostCreateToolbar = props => (
    <Toolbar {...props}>
        <SaveButton
            label="post.action.save_and_show"
            redirect="show"
            submitOnEnter={true}
        />
        <SaveButton
            label="post.action.save_and_add"
            redirect={false}
            submitOnEnter={false}
            variant="flat"
        />
    </Toolbar>
);

const getDefaultDate = () => new Date();

export const PostCreate = props => (
    <Create {...props}>
        <SimpleForm
            toolbar={<PostCreateToolbar />}
            defaultValue={{ average_note: 0 }}
            validate={values => {
                const errors = {};
                ['title', 'teaser'].forEach(field => {
                    if (!values[field]) {
                        errors[field] = ['Required field'];
                    }
                });

                if (values.average_note < 0 || values.average_note > 5) {
                    errors.average_note = ['Should be between 0 and 5'];
                }

                return errors;
            }}
        >
            <TextInput source="title" />
            <LongTextInput source="teaser" />
            <RichTextInput source="body" />
            <FormDataConsumer>
                {({ formData, ...rest }) =>
                    formData.title && (
                        <NumberInput source="average_note" {...rest} />
                    )
                }
            </FormDataConsumer>
            <DateInput source="published_at" defaultValue={getDefaultDate} />
            <BooleanInput source="commentable" defaultValue />
        </SimpleForm>
    </Create>
);

export const PostEdit = props => (
    <Edit title={<PostTitle />} {...props}>
        <TabbedForm defaultValue={{ average_note: 0 }}>
            <FormTab label="post.form.summary">
                <DisabledInput source="id" />
                <TextInput source="title" validate={required()} />
                <LongTextInput source="teaser" validate={required()} />
                <CheckboxGroupInput
                    source="notifications"
                    choices={[
                        { id: 12, name: 'Ray Hakt' },
                        { id: 31, name: 'Ann Gullar' },
                        { id: 42, name: 'Sean Phonee' },
                    ]}
                />
                <ImageInput multiple source="pictures" accept="image/*">
                    <ImageField source="src" title="title" />
                </ImageInput>
            </FormTab>
            <FormTab label="post.form.body">
                <RichTextInput
                    source="body"
                    label=""
                    validate={required()}
                    addLabel={false}
                />
            </FormTab>
            <FormTab label="post.form.miscellaneous">
                <ReferenceArrayInput reference="tags" source="tags">
                    <SelectArrayInput optionText="name" />
                </ReferenceArrayInput>
                <ArrayInput source="backlinks">
                    <SimpleFormIterator>
                        <DateInput source="date" />
                        <TextInput source="url" />
                    </SimpleFormIterator>
                </ArrayInput>
                <DateInput source="published_at" options={{ locale: 'pt' }} />
                <SelectInput
                    source="category"
                    choices={[
                        { name: 'Tech', id: 'tech' },
                        { name: 'Lifestyle', id: 'lifestyle' },
                    ]}
                />
                <NumberInput
                    source="average_note"
                    validate={[required(), number(), minValue(0)]}
                />
                <BooleanInput source="commentable" defaultValue />
                <DisabledInput source="views" />
            </FormTab>
            <FormTab label="post.form.comments">
                <ReferenceManyField
                    reference="comments"
                    target="post_id"
                    addLabel={false}
                >
                    <Datagrid>
                        <DateField source="created_at" />
                        <TextField source="author.name" />
                        <TextField source="body" />
                        <EditButton />
                    </Datagrid>
                </ReferenceManyField>
            </FormTab>
        </TabbedForm>
    </Edit>
);

export const PostShow = props => (
<<<<<<< HEAD
    <Show title={<PostTitle />} {...props}>
        <TabbedShowLayout>
            <Tab label="post.form.summary">
                <TextField source="id" />
                <TextField source="title" />
                <TextField source="teaser" />
                <ArrayField source="backlinks">
                    <Datagrid>
                        <DateField source="date" />
                        <UrlField source="url" />
                    </Datagrid>
                </ArrayField>
            </Tab>
            <Tab label="post.form.body">
                <RichTextField
                    source="body"
                    stripTags={false}
                    label=""
                    addLabel={false}
                />
            </Tab>
            <Tab label="post.form.miscellaneous">
                <ReferenceArrayField reference="tags" source="tags">
                    <SingleFieldList>
                        <ChipField source="name" />
                    </SingleFieldList>
                </ReferenceArrayField>
                <DateField source="published_at" />
                <SelectField
                    source="category"
                    choices={[
                        { name: 'Tech', id: 'tech' },
                        { name: 'Lifestyle', id: 'lifestyle' },
                    ]}
                />
                <NumberField source="average_note" />
                <BooleanField source="commentable" />
                <TextField source="views" />
            </Tab>
            <Tab label="post.form.comments">
                <ReferenceManyField
                    addLabel={false}
                    reference="comments"
                    target="post_id"
                    sort={{ field: 'created_at', order: 'DESC' }}
                >
                    <Datagrid>
                        <DateField source="created_at" />
                        <TextField source="author.name" />
                        <TextField source="body" />
                        <EditButton />
                    </Datagrid>
                </ReferenceManyField>
            </Tab>
        </TabbedShowLayout>
    </Show>
=======
    <ShowController title={<PostTitle />} {...props}>
        {controllerProps => (
            <ShowView {...props} {...controllerProps}>
                <TabbedShowLayout>
                    <Tab label="post.form.summary">
                        <TextField source="id" />
                        <TextField source="title" />
                        {controllerProps.record &&
                            controllerProps.record.title ==
                                'Fusce massa lorem, pulvinar a posuere ut, accumsan ac nisi' && (
                                <TextField source="teaser" />
                            )}
                        <ArrayField source="backlinks">
                            <Datagrid>
                                <DateField source="date" />
                                <UrlField source="url" />
                            </Datagrid>
                        </ArrayField>
                    </Tab>
                    <Tab label="post.form.body">
                        <RichTextField
                            source="body"
                            stripTags={false}
                            label=""
                            addLabel={false}
                        />
                    </Tab>
                    <Tab label="post.form.miscellaneous">
                        <ReferenceArrayField reference="tags" source="tags">
                            <SingleFieldList>
                                <ChipField source="name" />
                            </SingleFieldList>
                        </ReferenceArrayField>
                        <DateField source="published_at" />
                        <SelectField
                            source="category"
                            choices={[
                                { name: 'Tech', id: 'tech' },
                                { name: 'Lifestyle', id: 'lifestyle' },
                            ]}
                        />
                        <NumberField source="average_note" />
                        <BooleanField source="commentable" />
                        <TextField source="views" />
                    </Tab>
                    <Tab label="post.form.comments">
                        <ReferenceManyField
                            addLabel={false}
                            reference="comments"
                            target="post_id"
                            sort={{ field: 'created_at', order: 'DESC' }}
                        >
                            <Datagrid>
                                <DateField source="created_at" />
                                <TextField source="author.name" />
                                <TextField source="body" />
                                <EditButton />
                            </Datagrid>
                        </ReferenceManyField>
                    </Tab>
                </TabbedShowLayout>
            </ShowView>
        )}
    </ShowController>
>>>>>>> e7d9fb05
);<|MERGE_RESOLUTION|>--- conflicted
+++ resolved
@@ -50,14 +50,8 @@
     number,
     required,
     translate,
-<<<<<<< HEAD
 } from '@yeutech/react-admin'; // eslint-disable-line import/no-unresolved
 import RichTextInput from '@yeutech/ra-input-rich-text';
-=======
-} from 'react-admin'; // eslint-disable-line import/no-unresolved
-import { ShowController } from 'ra-core';
-import RichTextInput from 'ra-input-rich-text';
->>>>>>> e7d9fb05
 import Chip from 'material-ui/Chip';
 import { InputAdornment } from 'material-ui/Input';
 import { withStyles } from 'material-ui/styles';
@@ -305,64 +299,6 @@
 );
 
 export const PostShow = props => (
-<<<<<<< HEAD
-    <Show title={<PostTitle />} {...props}>
-        <TabbedShowLayout>
-            <Tab label="post.form.summary">
-                <TextField source="id" />
-                <TextField source="title" />
-                <TextField source="teaser" />
-                <ArrayField source="backlinks">
-                    <Datagrid>
-                        <DateField source="date" />
-                        <UrlField source="url" />
-                    </Datagrid>
-                </ArrayField>
-            </Tab>
-            <Tab label="post.form.body">
-                <RichTextField
-                    source="body"
-                    stripTags={false}
-                    label=""
-                    addLabel={false}
-                />
-            </Tab>
-            <Tab label="post.form.miscellaneous">
-                <ReferenceArrayField reference="tags" source="tags">
-                    <SingleFieldList>
-                        <ChipField source="name" />
-                    </SingleFieldList>
-                </ReferenceArrayField>
-                <DateField source="published_at" />
-                <SelectField
-                    source="category"
-                    choices={[
-                        { name: 'Tech', id: 'tech' },
-                        { name: 'Lifestyle', id: 'lifestyle' },
-                    ]}
-                />
-                <NumberField source="average_note" />
-                <BooleanField source="commentable" />
-                <TextField source="views" />
-            </Tab>
-            <Tab label="post.form.comments">
-                <ReferenceManyField
-                    addLabel={false}
-                    reference="comments"
-                    target="post_id"
-                    sort={{ field: 'created_at', order: 'DESC' }}
-                >
-                    <Datagrid>
-                        <DateField source="created_at" />
-                        <TextField source="author.name" />
-                        <TextField source="body" />
-                        <EditButton />
-                    </Datagrid>
-                </ReferenceManyField>
-            </Tab>
-        </TabbedShowLayout>
-    </Show>
-=======
     <ShowController title={<PostTitle />} {...props}>
         {controllerProps => (
             <ShowView {...props} {...controllerProps}>
@@ -427,5 +363,4 @@
             </ShowView>
         )}
     </ShowController>
->>>>>>> e7d9fb05
 );