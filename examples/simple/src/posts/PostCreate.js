<<<<<<< HEAD
import React, { useMemo } from 'react';
=======
import * as React from 'react';
import { useCallback, useMemo } from 'react';
>>>>>>> 781bd619
import RichTextInput from 'ra-input-rich-text';
import {
    ArrayInput,
    AutocompleteInput,
    BooleanInput,
    Create,
    DateInput,
    FormDataConsumer,
    NumberInput,
    ReferenceInput,
    SaveButton,
    SelectInput,
    SimpleForm,
    SimpleFormIterator,
    TextInput,
    Toolbar,
    required,
} from 'react-admin'; // eslint-disable-line import/no-unresolved
import { FormSpy } from 'react-final-form';

const PostCreateToolbar = props => (
    <Toolbar {...props}>
        <SaveButton
            label="post.action.save_and_edit"
            redirect="edit"
            submitOnEnter={true}
        />
        <SaveButton
            label="post.action.save_and_show"
            redirect="show"
            submitOnEnter={false}
            variant="text"
        />
        <SaveButton
            label="post.action.save_and_add"
            redirect={false}
            submitOnEnter={false}
            variant="text"
        />
        <SaveButton
            label="post.action.save_with_average_note"
            transform={data => ({ ...data, average_note: 10 })}
            redirect="show"
            submitOnEnter={false}
            variant="text"
        />
    </Toolbar>
);

const backlinksDefaultValue = [
    {
        date: new Date(),
        url: 'http://google.com',
    },
];
const PostCreate = ({ permissions, ...props }) => {
    const initialValues = useMemo(
        () => ({
            average_note: 0,
        }),
        []
    );

    const dateDefaultValue = useMemo(() => new Date(), []);

    return (
        <Create {...props}>
            <SimpleForm
                toolbar={<PostCreateToolbar />}
                initialValues={initialValues}
                validate={values => {
                    const errors = {};
                    ['title', 'teaser'].forEach(field => {
                        if (!values[field]) {
                            errors[field] = 'Required field';
                        }
                    });

                    if (values.average_note < 0 || values.average_note > 5) {
                        errors.average_note = 'Should be between 0 and 5';
                    }

                    return errors;
                }}
            >
                <TextInput autoFocus source="title" />
                <TextInput source="teaser" fullWidth={true} multiline={true} />
                <RichTextInput source="body" validate={required()} />
                <FormSpy subscription={{ values: true }}>
                    {({ values }) =>
                        values.title ? (
                            <NumberInput source="average_note" />
                        ) : null
                    }
                </FormSpy>

                <DateInput
                    source="published_at"
                    defaultValue={dateDefaultValue}
                />
                <BooleanInput source="commentable" defaultValue />
                <ArrayInput
                    source="backlinks"
                    defaultValue={backlinksDefaultValue}
                    validate={[required()]}
                >
                    <SimpleFormIterator>
                        <DateInput source="date" />
                        <TextInput source="url" />
                    </SimpleFormIterator>
                </ArrayInput>
                {permissions === 'admin' && (
                    <ArrayInput source="authors">
                        <SimpleFormIterator>
                            <ReferenceInput
                                label="User"
                                source="user_id"
                                reference="users"
                            >
                                <AutocompleteInput />
                            </ReferenceInput>
                            <FormDataConsumer>
                                {({
                                    formData,
                                    scopedFormData,
                                    getSource,
                                    ...rest
                                }) =>
                                    scopedFormData && scopedFormData.user_id ? (
                                        <SelectInput
                                            label="Role"
                                            source={getSource('role')}
                                            choices={[
                                                {
                                                    id: 'headwriter',
                                                    name: 'Head Writer',
                                                },
                                                {
                                                    id: 'proofreader',
                                                    name: 'Proof reader',
                                                },
                                                {
                                                    id: 'cowriter',
                                                    name: 'Co-Writer',
                                                },
                                            ]}
                                            {...rest}
                                        />
                                    ) : null
                                }
                            </FormDataConsumer>
                        </SimpleFormIterator>
                    </ArrayInput>
                )}
            </SimpleForm>
        </Create>
    );
};

export default PostCreate;<|MERGE_RESOLUTION|>--- conflicted
+++ resolved
@@ -1,9 +1,5 @@
-<<<<<<< HEAD
-import React, { useMemo } from 'react';
-=======
 import * as React from 'react';
-import { useCallback, useMemo } from 'react';
->>>>>>> 781bd619
+import { useMemo } from 'react';
 import RichTextInput from 'ra-input-rich-text';
 import {
     ArrayInput,
