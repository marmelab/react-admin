/* eslint react/jsx-key: off */
import PeopleIcon from '@material-ui/icons/People';
import SearchIcon from '@material-ui/icons/Search';
import InputAdornment from '@material-ui/core/InputAdornment';
import React from 'react';
import {
    Filter,
    List,
    Pagination,
    Responsive,
<<<<<<< HEAD
=======
    SearchInput,
    ShowButton,
>>>>>>> 43ee6350
    SimpleList,
    TextInput,
} from 'react-admin';
import EditableDatagrid from 'ra-editable-datagrid';
export const UserIcon = PeopleIcon;

const UserFilter = ({ permissions, ...props }) => (
    <Filter {...props}>
        <SearchInput source="q" alwaysOn />
        <TextInput source="name" />
        {permissions === 'admin' ? <TextInput source="role" /> : null}
    </Filter>
);

const columns = [
    { key: 'id', name: 'ID', resizable: true, locked: true, sortable: true },
    {
        key: 'name',
        name: 'Name',
        editable: true,
        resizable: true,
        sortable: true,
    },
];
const UserList = ({ permissions, ...props }) => (
    <List
        {...props}
        filters={<UserFilter permissions={permissions} />}
        sort={{ field: 'name', order: 'ASC' }}
        perPage={5}
        pagination={<Responsive small={<Pagination />} medium={null} />}
    >
        <Responsive
            small={
                <SimpleList
                    primaryText={record => record.name}
                    secondaryText={record =>
                        permissions === 'admin' ? record.role : null
                    }
                />
            }
            medium={<EditableDatagrid columns={columns} pageSize={5} />}
        />
    </List>
);

export default UserList;<|MERGE_RESOLUTION|>--- conflicted
+++ resolved
@@ -8,11 +8,8 @@
     List,
     Pagination,
     Responsive,
-<<<<<<< HEAD
-=======
     SearchInput,
     ShowButton,
->>>>>>> 43ee6350
     SimpleList,
     TextInput,
 } from 'react-admin';
