import React from 'react';
import {
    translate,
    AutocompleteInput,
    BooleanField,
    BooleanInput,
    Datagrid,
    DateField,
    DateInput,
    Edit,
    EditButton,
    Filter,
    List,
    NullableBooleanInput,
    NumberField,
    ReferenceInput,
    Responsive,
    SelectInput,
    SimpleForm,
    TextField,
    TextInput,
<<<<<<< HEAD
} from '@yeutech/react-admin';
import Icon from 'material-ui-icons/AttachMoney';
=======
} from 'react-admin';
>>>>>>> e7d9fb05
import withStyles from 'material-ui/styles/withStyles';
import Icon from '@material-ui/icons/AttachMoney';

import Basket from './Basket';
import NbItemsField from './NbItemsField';
import CustomerReferenceField from '../visitors/CustomerReferenceField';
import MobileGrid from './MobileGrid';

export const CommandIcon = Icon;

const filterStyles = {
    status: { width: 150 },
};

const CommandFilter = withStyles(filterStyles)(({ classes, ...props }) => (
    <Filter {...props}>
        <TextInput label="pos.search" source="q" alwaysOn />
        <ReferenceInput source="customer_id" reference="customers">
            <AutocompleteInput
                optionText={choice =>
                    `${choice.first_name} ${choice.last_name}`}
            />
        </ReferenceInput>
        <SelectInput
            source="status"
            choices={[
                { id: 'delivered', name: 'delivered' },
                { id: 'ordered', name: 'ordered' },
                { id: 'cancelled', name: 'cancelled' },
            ]}
            className={classes.status}
        />
        <DateInput source="date_gte" />
        <DateInput source="date_lte" />
        <TextInput source="total_gte" />
        <NullableBooleanInput source="returned" />
    </Filter>
));

const listStyles = {
    total: { fontWeight: 'bold' },
};

export const CommandList = withStyles(listStyles)(({ classes, ...props }) => (
    <List
        {...props}
        filters={<CommandFilter />}
        sort={{ field: 'date', order: 'DESC' }}
        perPage={25}
    >
        <Responsive
            xsmall={<MobileGrid />}
            medium={
                <Datagrid>
                    <DateField source="date" showTime />
                    <TextField source="reference" />
                    <CustomerReferenceField />
                    <NbItemsField />
                    <NumberField
                        source="total"
                        options={{ style: 'currency', currency: 'USD' }}
                        className={classes.total}
                    />
                    <TextField source="status" />
                    <BooleanField source="returned" />
                    <EditButton />
                </Datagrid>
            }
        />
    </List>
));

const CommandTitle = translate(({ record, translate }) => (
    <span>
        {translate('resources.commands.name', { smart_count: 1 })} #{record.reference}
    </span>
));

const editStyles = {
    clear: { clear: 'both' },
};

export const CommandEdit = withStyles(editStyles)(({ classes, ...props }) => (
    <Edit title={<CommandTitle />} {...props}>
        <SimpleForm>
            <Basket />
            <DateInput source="date" />
            <ReferenceInput source="customer_id" reference="customers">
                <AutocompleteInput
                    optionText={choice =>
                        `${choice.first_name} ${choice.last_name}`}
                />
            </ReferenceInput>
            <SelectInput
                source="status"
                choices={[
                    { id: 'delivered', name: 'delivered' },
                    { id: 'ordered', name: 'ordered' },
                    { id: 'cancelled', name: 'cancelled' },
                ]}
            />
            <BooleanInput source="returned" />
        </SimpleForm>
    </Edit>
));<|MERGE_RESOLUTION|>--- conflicted
+++ resolved
@@ -19,12 +19,7 @@
     SimpleForm,
     TextField,
     TextInput,
-<<<<<<< HEAD
-} from '@yeutech/react-admin';
-import Icon from 'material-ui-icons/AttachMoney';
-=======
 } from 'react-admin';
->>>>>>> e7d9fb05
 import withStyles from 'material-ui/styles/withStyles';
 import Icon from '@material-ui/icons/AttachMoney';
 
