--- conflicted
+++ resolved
@@ -18,12 +18,7 @@
     SimpleForm,
     TextField,
     TextInput,
-<<<<<<< HEAD
 } from '@yeutech/react-admin';
-import Icon from 'material-ui-icons/Comment';
-=======
-} from 'react-admin';
->>>>>>> e7d9fb05
 import withStyles from 'material-ui/styles/withStyles';
 import Icon from '@material-ui/icons/Comment';
 
