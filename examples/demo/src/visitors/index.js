import React from 'react';
import {
    BooleanField,
    Create,
    Datagrid,
    DateField,
    DateInput,
    Edit,
    EditButton,
    Filter,
    FormTab,
    List,
    LongTextInput,
    NullableBooleanInput,
    NumberField,
    ReferenceManyField,
    Responsive,
    TabbedForm,
    TextField,
    TextInput,
<<<<<<< HEAD
} from '@yeutech/react-admin';
import Icon from 'material-ui-icons/Person';
=======
} from 'react-admin';
>>>>>>> e7d9fb05
import withStyles from 'material-ui/styles/withStyles';
import Icon from '@material-ui/icons/Person';

import NbItemsField from '../commands/NbItemsField';
import ProductReferenceField from '../products/ProductReferenceField';
import StarRatingField from '../reviews/StarRatingField';
import FullNameField from './FullNameField';
import SegmentsField from './SegmentsField';
import SegmentInput from './SegmentInput';
import SegmentsInput from './SegmentsInput';
import CustomerLinkField from './CustomerLinkField';
import MobileGrid from './MobileGrid';

export const VisitorIcon = Icon;

const VisitorFilter = props => (
    <Filter {...props}>
        <TextInput label="pos.search" source="q" alwaysOn />
        <DateInput source="last_seen_gte" />
        <NullableBooleanInput source="has_ordered" />
        <NullableBooleanInput source="has_newsletter" defaultValue />
        <SegmentInput />
    </Filter>
);

const colored = WrappedComponent => {
    const Colored = props =>
        props.record[props.source] > 500 ? (
            <span style={{ color: 'red' }}>
                <WrappedComponent {...props} />
            </span>
        ) : (
            <WrappedComponent {...props} />
        );

    Colored.displayName = `Colored(${WrappedComponent.displayName})`;

    return Colored;
};

export const ColoredNumberField = colored(NumberField);
ColoredNumberField.defaultProps = NumberField.defaultProps;

const listStyles = {
    nb_commands: { color: 'purple' },
};

export const VisitorList = withStyles(listStyles)(({ classes, ...props }) => (
    <List
        {...props}
        filters={<VisitorFilter />}
        sort={{ field: 'last_seen', order: 'DESC' }}
        perPage={25}
    >
        <Responsive
            xsmall={<MobileGrid />}
            medium={
                <Datagrid>
                    <CustomerLinkField />
                    <DateField source="last_seen" type="date" />
                    <NumberField
                        source="nb_commands"
                        label="resources.customers.fields.commands"
                        className={classes.nb_commands}
                    />
                    <ColoredNumberField
                        source="total_spent"
                        options={{ style: 'currency', currency: 'USD' }}
                    />
                    <DateField source="latest_purchase" showTime />
                    <BooleanField source="has_newsletter" label="News." />
                    <SegmentsField />
                    <EditButton />
                </Datagrid>
            }
        />
    </List>
));

const VisitorTitle = ({ record }) =>
    record ? <FullNameField record={record} size={32} /> : null;

const editStyles = {
    first_name: { display: 'inline-block' },
    last_name: { display: 'inline-block', marginLeft: 32 },
    email: { width: 544 },
    address: { maxWidth: 544 },
    zipcode: { display: 'inline-block' },
    city: { display: 'inline-block', marginLeft: 32 },
    comment: {
        maxWidth: '20em',
        overflow: 'hidden',
        textOverflow: 'ellipsis',
        whiteSpace: 'nowrap',
    },
};

export const VisitorEdit = withStyles(editStyles)(({ classes, ...props }) => (
    <Edit title={<VisitorTitle />} {...props}>
        <TabbedForm>
            <FormTab label="resources.customers.tabs.identity">
                <TextInput
                    source="first_name"
                    formClassName={classes.first_name}
                />
                <TextInput
                    source="last_name"
                    formClassName={classes.last_name}
                />
                <TextInput
                    type="email"
                    source="email"
                    validation={{ email: true }}
                    options={{ fullWidth: true }}
                    formClassName={classes.email}
                />
                <DateInput source="birthday" />
            </FormTab>
            <FormTab label="resources.customers.tabs.address">
                <LongTextInput
                    source="address"
                    formClassName={classes.address}
                />
                <TextInput source="zipcode" formClassName={classes.zipcode} />
                <TextInput source="city" formClassName={classes.city} />
            </FormTab>
            <FormTab label="resources.customers.tabs.orders">
                <ReferenceManyField
                    addLabel={false}
                    reference="commands"
                    target="customer_id"
                >
                    <Datagrid>
                        <DateField source="date" />
                        <TextField source="reference" />
                        <NbItemsField />
                        <NumberField
                            source="total"
                            options={{ style: 'currency', currency: 'USD' }}
                        />
                        <TextField source="status" />
                        <EditButton />
                    </Datagrid>
                </ReferenceManyField>
            </FormTab>
            <FormTab label="resources.customers.tabs.reviews">
                <ReferenceManyField
                    addLabel={false}
                    reference="reviews"
                    target="customer_id"
                >
                    <Datagrid filter={{ status: 'approved' }}>
                        <DateField source="date" />
                        <ProductReferenceField />
                        <StarRatingField />
                        <TextField
                            source="comment"
                            cellClassName={classes.comment}
                        />
                        <EditButton style={{ padding: 0 }} />
                    </Datagrid>
                </ReferenceManyField>
            </FormTab>
            <FormTab label="resources.customers.tabs.stats">
                <SegmentsInput />
                <NullableBooleanInput source="has_newsletter" />
                <DateField
                    source="first_seen"
                    style={{ width: 128, display: 'inline-block' }}
                />
                <DateField
                    source="latest_purchase"
                    style={{ width: 128, display: 'inline-block' }}
                />
                <DateField
                    source="last_seen"
                    style={{ width: 128, display: 'inline-block' }}
                />
            </FormTab>
        </TabbedForm>
    </Edit>
));

export const VisitorCreate = withStyles(editStyles)(({ classes, ...props }) => (
    <Create {...props}>
        <TabbedForm>
            <FormTab label="resources.customers.tabs.identity">
                <TextInput
                    source="first_name"
                    formClassName={classes.first_name}
                />
                <TextInput
                    source="last_name"
                    formClassName={classes.last_name}
                />
                <TextInput
                    type="email"
                    source="email"
                    validation={{ email: true }}
                    options={{ fullWidth: true }}
                    formClassName={classes.email}
                />
                <DateInput source="birthday" />
            </FormTab>
            <FormTab label="resources.customers.tabs.address">
                <LongTextInput
                    source="address"
                    formClassName={classes.address}
                />
                <TextInput source="zipcode" formClassName={classes.zipcode} />
                <TextInput source="city" formClassName={classes.city} />
            </FormTab>
        </TabbedForm>
    </Create>
));<|MERGE_RESOLUTION|>--- conflicted
+++ resolved
@@ -18,12 +18,7 @@
     TabbedForm,
     TextField,
     TextInput,
-<<<<<<< HEAD
 } from '@yeutech/react-admin';
-import Icon from 'material-ui-icons/Person';
-=======
-} from 'react-admin';
->>>>>>> e7d9fb05
 import withStyles from 'material-ui/styles/withStyles';
 import Icon from '@material-ui/icons/Person';
 
