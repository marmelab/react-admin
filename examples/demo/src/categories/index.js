--- conflicted
+++ resolved
@@ -10,14 +10,9 @@
     SimpleForm,
     TextField,
     TextInput,
-<<<<<<< HEAD
-} from '@yeutech/react-admin';
-import Icon from 'material-ui-icons/Bookmark';
-=======
 } from 'react-admin';
->>>>>>> e7d9fb05
 import withStyles from 'material-ui/styles/withStyles';
-import Icon from '@material-ui/icons/Bookmark';
+import Icon from '@material-ui-icons/Bookmark';
 
 import ThumbnailField from '../products/ThumbnailField';
 import ProductRefField from '../products/ProductRefField';
