{
<<<<<<< HEAD
    "lerna": "2.5.1",
    "packages": ["examples/data-generator", "packages/*"],
    "version": "4.0.0-alpha.0"
=======
  "lerna": "2.5.1",
  "packages": [
    "examples/data-generator",
    "examples/simple",
    "packages/*"
  ],
  "version": "3.19.3"
>>>>>>> 14c8a62e
}<|MERGE_RESOLUTION|>--- conflicted
+++ resolved
@@ -1,15 +1,9 @@
 {
-<<<<<<< HEAD
     "lerna": "2.5.1",
-    "packages": ["examples/data-generator", "packages/*"],
+    "packages": [
+        "examples/data-generator",
+        "examples/simple",
+        "packages/*"
+    ],
     "version": "4.0.0-alpha.0"
-=======
-  "lerna": "2.5.1",
-  "packages": [
-    "examples/data-generator",
-    "examples/simple",
-    "packages/*"
-  ],
-  "version": "3.19.3"
->>>>>>> 14c8a62e
 }