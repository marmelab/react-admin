{
  "lerna": "2.9.1",
  "packages": [
    "packages/*"
  ],
<<<<<<< HEAD
  "version": "2.0.0-beta4-yeutech.4"
=======
  "version": "2.0.0-RC2"
>>>>>>> e7d9fb05
}<|MERGE_RESOLUTION|>--- conflicted
+++ resolved
@@ -3,9 +3,5 @@
   "packages": [
     "packages/*"
   ],
-<<<<<<< HEAD
-  "version": "2.0.0-beta4-yeutech.4"
-=======
-  "version": "2.0.0-RC2"
->>>>>>> e7d9fb05
+  "version": "2.0.0-RC2-yeutech.1"
 }