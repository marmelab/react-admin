--- conflicted
+++ resolved
@@ -1,9 +1,9 @@
 {
     "lerna": "2.5.1",
-    "packages": ["examples/data-generator", "examples/simple", "packages/*"],
-<<<<<<< HEAD
-    "version": "4.16.11"
-=======
+    "packages": [
+        "examples/data-generator",
+        "examples/simple",
+        "packages/*"
+    ],
     "version": "4.16.12"
->>>>>>> c9f60b22
 }