require('raf/polyfill');

/**
 * As jsDom do not support mutationobserver and
 * quill requires mutationobserver, thus a shim is needed
 */
require('mutationobserver-shim');

var enzyme = require('enzyme');
var Adapter = require('enzyme-adapter-react-16');

enzyme.configure({ adapter: new Adapter() });

/**
 * Mock PopperJS
 *
 * When using mount(), material-ui calls Popper.js, which is not compatible with JSDom
 * And causes UnhandledPromiseRejectionWarning: TypeError: document.createRange is not a function
 *
 * @see https://github.com/FezVrasta/popper.js/issues/478
 */
jest.mock('popper.js', () => {
    class Popper {
        constructor() {
            return {
                destroy: () => {},
                scheduleUpdate: () => {},
            };
        }
    }
    Popper.placements = [
        'auto',
        'auto-end',
        'auto-start',
        'bottom',
        'bottom-end',
        'bottom-start',
        'left',
        'left-end',
        'left-start',
        'right',
        'right-end',
        'right-start',
        'top',
        'top-end',
        'top-start',
    ];
    return Popper;
});

<<<<<<< HEAD
// Ignore warnings about act()
// See https://github.com/testing-library/react-testing-library/issues/281,
// https://github.com/facebook/react/issues/14769
const originalError = console.error;
jest.spyOn(console, 'error').mockImplementation((...args) => {
    if (/Warning.*not wrapped in act/.test(args[0])) {
        return;
    }
    originalError.call(console, ...args);
});
=======
/**
 * Mock fetch objects Response, Request and Headers
 */

const { Response, Headers, Request } = require('whatwg-fetch');

global.Response = Response;
global.Headers = Headers;
global.Request = Request;
>>>>>>> a0f243cf
<|MERGE_RESOLUTION|>--- conflicted
+++ resolved
@@ -48,7 +48,6 @@
     return Popper;
 });
 
-<<<<<<< HEAD
 // Ignore warnings about act()
 // See https://github.com/testing-library/react-testing-library/issues/281,
 // https://github.com/facebook/react/issues/14769
@@ -59,14 +58,12 @@
     }
     originalError.call(console, ...args);
 });
-=======
+
 /**
  * Mock fetch objects Response, Request and Headers
  */
-
 const { Response, Headers, Request } = require('whatwg-fetch');
 
 global.Response = Response;
 global.Headers = Headers;
-global.Request = Request;
->>>>>>> a0f243cf
+global.Request = Request;