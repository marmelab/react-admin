---
title: "<ReferenceManyFieldBase>"
---


`<ReferenceManyFieldBase>` is useful for displaying a list of related records via a one-to-many relationship, when the foreign key is carried by the referenced resource. 

This component fetches a list of referenced records by a reverse lookup of the current `record.id` in the `target` field of another resource (using the `dataProvider.getManyReference()` REST method), and puts them in a [`ListContext`](./useListContext.md). 

This component is headless. It relies on its `children` or a `render` prop to render the desired ui.

**Tip**: If the relationship is materialized by an array of ids in the initial record, use [the `<ReferenceArrayFieldBase>` component](./ReferenceArrayFieldBase.md) instead.

## Usage

For instance, if an `author` has many `books`, and each book resource exposes an `author_id` field:

```
┌────────────────┐       ┌──────────────┐
│ authors        │       │ books        │
│----------------│       │--------------│
│ id             │───┐   │ id           │
│ first_name     │   └──╼│ author_id    │
│ last_name      │       │ title        │
│ date_of_birth  │       │ published_at │
└────────────────┘       └──────────────┘
```

`<ReferenceManyFieldBase>` can render the titles of all the books by a given author.

```jsx
import { ShowBase, ReferenceManyFieldBase } from 'ra-core';

const AuthorShow = () => (
    <ShowBase>
        <ReferenceManyFieldBase reference="books" target="author_id" >
            <BookList source="title" />
        </ReferenceManyFieldBase>
    </ShowBase>
);

const BookList = ({
    source,
    children,
}: {
    source: string;
}) => {
    const context = useListContext();

    if (context.isPending) {
        return <p>Loading...</p>;
    }

    if (context.error) {
        return <p className="error">{context.error.toString()}</p>;
    }
    return (
        <p>
            {listContext.data?.map((book, index) => (
                <li key={index}>{book[source]}</li>
            ))}
        </p>
    );
};
```

`<ReferenceManyFieldBase>` accepts a `reference` attribute, which specifies the resource to fetch for the related record. It also accepts a `source` attribute which defines the field containing the value to look for in the `target` field of the referenced resource. By default, this is the `id` of the resource (`authors.id` in the previous example).

You can also use `<ReferenceManyFieldBase>` in a list, e.g. to display the authors of the comments related to each post in a list by matching `post.id` to `comment.post_id`:

```jsx
import { ListBase, RecordsIterator, ReferenceManyFieldBase } from 'ra-core';

export const PostList = () => (
    <ListBase>
        <RecordsIterator>
            <ReferenceManyFieldBase reference="comments" target="post_id">
                <CustomAuthorView source="name"/>
            </ReferenceManyFieldBase>
        </RecordsIterator>
    </ListBase>
);
```

## Props

| Prop           | Required | Type                                                                              | Default                          | Description                                                                         |
| -------------- | -------- | --------------------------------------------------------------------------------- | -------------------------------- | ----------------------------------------------------------------------------------- |
<<<<<<< HEAD
=======
| `reference`    | Required | `string`                                                                          | -                                | The name of the resource for the referenced records, e.g. 'books'                   |
| `target`       | Required | `string`                                                                          | -                                | Target field carrying the relationship on the referenced resource, e.g. 'user_id'   |
>>>>>>> 14afce6b
| `children`     | Optional\* | `Element`                                                                         | -                                | One or several elements that render a list of records based on a `ListContext`      |
| `render`     | Optional\* | `(ListContext) => Element`                                                                         | -                                | Function that receives a `ListContext` and returns an element      |
| `debounce`     | Optional | `number`                                                                          | 500                              | debounce time in ms for the `setFilters` callbacks                                  |
| `empty`        | Optional | `ReactNode`                                                                       | -                                | Element to display when there are no related records.                                |
| `error`        | Optional | `ReactNode`                                                                       | -                                | The component to render when an error occurs while fetching the related records     |
| `filter`       | Optional | `Object`                                                                          | -                                | Filters to use when fetching the related records, passed to `getManyReference()`    |
| `loading`      | Optional | `ReactNode`                                                                       | -                                | The component to render while fetching the related records                          |
| `offline`      | Optional | `ReactNode`                                                                       | -                                | Element to display when there are no related records because of lack of network connectivity. |
| `perPage`      | Optional | `number`                                                                          | 25                               | Maximum number of referenced records to fetch                                       |
| `queryOptions` | Optional | [`UseQuery Options`](https://tanstack.com/query/v3/docs/react/reference/useQuery) | `{}`                             | `react-query` options for the `getMany` query                                       |
| `sort`         | Optional | `{ field, order }`                                                                | `{ field: 'id', order: 'DESC' }` | Sort order to use when fetching the related records, passed to `getManyReference()` |
| `source`       | Optional | `string`                                                                          | `id`                             | Target field carrying the relationship on the source record (usually 'id')          |
| `storeKey`     | Optional | `string`                                                                          | -                                | The key to use to store the records selection state                                 |

\* Either one of children or render is required.

## `children`

`<ReferenceManyFieldBase>` renders its children inside a [`ListContext`](./useListContext.md). This means you can use any list iterator component as child.

For instance, use a `<RecordsIterator>` to render the related records:

```jsx
import { ShowBase, ReferenceManyFieldBase, RecordsIterator } from 'ra-core';

export const AuthorShow = () => (
    <ShowBase>
        <ReferenceManyFieldBase
            label="Books"
            reference="books"
            target="author_id"
        >
            <ul>
                <RecordsIterator
                    render={book => (
                        <li key={book.id}>
                            <i>{book.title}</i>, published on
                            {book.published_at}
                        </li>
                    )}
                />
            </ul>
        </ReferenceManyFieldBase>
    </ShowBase>
);
```

## `debounce`

By default, `<ReferenceManyFieldBase>` does not refresh the data as soon as the user enters data in the filter form. Instead, it waits for half a second of user inactivity (via `lodash.debounce`) before calling the `dataProvider` on filter change. This is to prevent repeated (and useless) calls to the API.

You can customize the debounce duration in milliseconds - or disable it completely - by passing a `debounce` prop to the `<ReferenceManyFieldBase>` component:

```jsx
// wait 1 seconds instead of 500 milliseconds before calling the dataProvider
const PostCommentsField = () => (
    <ReferenceManyFieldBase debounce={1000}>
        ...
    </ReferenceManyFieldBase>
);
```

## `empty`

Use `empty` to customize the text displayed when there are no related records.

```jsx
<ReferenceManyFieldBase
    reference="books"
    target="author_id"
    empty="no books"
>
    ...
</ReferenceManyFieldBase>
```

`empty` also accepts a `ReactNode`.

```jsx
<ReferenceManyFieldBase
    reference="books"
    target="author_id"
    empty={<button onClick={...}>Create</button>}
>
    ...
</ReferenceManyFieldBase>
```

## `error`

By default, `<ReferenceManyFieldBase>` renders its children when an error occurs while fetching the related records. You can customize what is rendered by providing your own component via the `error` prop:

```jsx
import { ReferenceManyFieldBase, ShowBase } from 'ra-core';

export const AuthorShow = () => (
    <ShowBase>
        <ReferenceManyFieldBase
            reference="books"
            target="author_id"
            error={<p>Error loading books. Please try again.</p>}
        >
            ...
        </ReferenceManyFieldBase>
    </ShowBase>
);
```

You can also have `<ReferenceManyFieldBase>` render nothing in that case by setting the prop to `null`:

```jsx
<ReferenceManyFieldBase
    reference="books"
    target="author_id"
    error={null}
>
    ...
</ReferenceManyFieldBase>
```

## `filter`: Permanent Filter

You can filter the query used to populate the possible values. Use the `filter` prop for that.


```jsx
<ReferenceManyFieldBase
  reference="comments"
  target="post_id"
  filter={{ is_published: true }}
>
   ...
</ReferenceManyFieldBase>
```


## `loading`

By default, `<ReferenceManyFieldBase>` renders its children while fetching the related records. You can customize what is rendered by providing your own component via the `loading` prop:

```jsx
import { ReferenceManyFieldBase, ShowBase } from 'ra-core';

export const AuthorShow = () => (
    <ShowBase>
        <ReferenceManyFieldBase
            reference="books"
            target="author_id"
            loading={<p>Loading books...</p>}
        >
            ...
        </ReferenceManyFieldBase>
    </ShowBase>
);
```

You can also have `<ReferenceManyFieldBase>` render nothing in that case by setting the prop to `null`:

```jsx
<ReferenceManyFieldBase
    reference="books"
    target="author_id"
    loading={null}
>
    ...
</ReferenceManyFieldBase>
```

## `offline`

Use `offline` to customize the text displayed when there are no related records because of lack of network connectivity.

```jsx
<ReferenceManyFieldBase
    reference="books"
    target="author_id"
    offline="Offline, could not load data"
>
    ...
</ReferenceManyFieldBase>
```

`offline` also accepts a `ReactNode`.

```jsx
<ReferenceManyFieldBase
    reference="books"
    target="author_id"
    empty={<p>Offline, could not load data</p>}
>
    ...
</ReferenceManyFieldBase>
```

## `perPage`

By default, ra-core restricts the possible values to 25 and displays no pagination control. You can change the limit by setting the `perPage` prop:

```jsx
<ReferenceManyFieldBase perPage={10} reference="comments" target="post_id">
   ...
</ReferenceManyFieldBase>
```

## `queryOptions`

Use the `queryOptions` prop to pass options to [the `dataProvider.getMany()` query](./useGetOne.md#aggregating-getone-calls) that fetches the referenced record.

For instance, to pass [a custom `meta`](./Actions.md#meta-parameter):

```jsx
<ReferenceManyFieldBase queryOptions={{ meta: { foo: 'bar' } }}>
    ...
</ReferenceManyFieldBase>
```

## `reference`

The name of the resource to fetch for the related records.

For instance, if you want to display the `books` of a given `author`, the `reference` name should be `books`:

```jsx
<ReferenceManyFieldBase label="Books" reference="books" target="author_id">
    ...
</ReferenceManyFieldBase>
```

## `render`

Alternatively, you can pass a `render` function prop instead of children. The `render` prop will receive the `ListContext` as arguments, allowing to inline the render logic.
When receiving a `render` function prop the `<ReferenceManyFieldBase>` component will ignore the children property.

```jsx
import { ShowBase, ReferenceManyFieldBase } from 'react-admin';

const AuthorShow = () => (
    <ShowBase>
        <ReferenceManyFieldBase
            reference="books"
            target="author_id"
            render={
                ({ isPending, error, data }) => {

                    if (isPending) {
                        return <p>Loading...</p>;
                    }

                    if (error) {
                        return <p className="error">{error.toString()}</p>;
                    }
                    return (
                        <ul>
                            {data.map((book, index) => (
                                <li key={index}>
                                    <i>{book.title}</i>, published on{' '}{book.published_at}
                                </li>
                            ))}
                        </ul>
                    );
                }
            }
        />
    </ShowBase>
);
```

## `sort`

By default, it orders the possible values by id desc. You can change this order by setting the `sort` prop (an object with `field` and `order` properties).

```jsx
<ReferenceManyFieldBase
    target="post_id"
    reference="comments"
    sort={{ field: 'created_at', order: 'DESC' }}
>
    ...
</ReferenceManyFieldBase>
```

## `source`

By default, `ReferenceManyFieldBase` uses the `id` field as target for the reference. If the foreign key points to another field of your record, you can select it with the `source` prop.

```jsx
<ReferenceManyFieldBase
    target="post_id"
    reference="comments"
    source="_id"
>
   ...
</ReferenceManyFieldBase>
```

## `storeKey`

By default, ra-core stores the reference list selection state in localStorage so that users can come back to the list and find it in the same state as when they left it. Ra-core uses the main resource, record id and reference resource as the identifier to store the selection state (under the key `${resource}.${record.id}.${reference}.selectedIds`).

If you want to display multiple lists of the same reference and keep distinct selection states for each one, you must give each list a unique `storeKey` property.

In the example below, both lists use the same reference ('books'), but their selection states are stored separately (under the store keys `'authors.1.books.selectedIds'` and `'custom.selectedIds'` respectively). This allows to use both components in the same page, each having its own state.

```jsx
<div>
    <ReferenceManyFieldBase
        reference="books"
        target="author_id"
        queryOptions={{
            meta: { foo: 'bar' },
        }}
    >
        <RecordsIterator render={(book) => (
            <p>{book.title}</p>
        )} />
    </ReferenceManyFieldBase>
    <ReferenceManyFieldBase
        reference="books"
        target="author_id"
        queryOptions={{
            meta: { foo: 'bar' },
        }}
        storeKey="custom"
    >
        <RecordsIterator render={(book) => (
            <p>{book.title}</p>
        )} />
    </ReferenceManyFieldBase>
</div>
```

## `target`

Name of the field carrying the relationship on the referenced resource. For instance, if an `author` has many `books`, and each book resource exposes an `author_id` field, the `target` would be `author_id`.

```jsx
<ReferenceManyFieldBase label="Books" reference="books" target="author_id">
    ...
</ReferenceManyFieldBase>
```<|MERGE_RESOLUTION|>--- conflicted
+++ resolved
@@ -86,11 +86,8 @@
 
 | Prop           | Required | Type                                                                              | Default                          | Description                                                                         |
 | -------------- | -------- | --------------------------------------------------------------------------------- | -------------------------------- | ----------------------------------------------------------------------------------- |
-<<<<<<< HEAD
-=======
 | `reference`    | Required | `string`                                                                          | -                                | The name of the resource for the referenced records, e.g. 'books'                   |
 | `target`       | Required | `string`                                                                          | -                                | Target field carrying the relationship on the referenced resource, e.g. 'user_id'   |
->>>>>>> 14afce6b
 | `children`     | Optional\* | `Element`                                                                         | -                                | One or several elements that render a list of records based on a `ListContext`      |
 | `render`     | Optional\* | `(ListContext) => Element`                                                                         | -                                | Function that receives a `ListContext` and returns an element      |
 | `debounce`     | Optional | `number`                                                                          | 500                              | debounce time in ms for the `setFilters` callbacks                                  |
