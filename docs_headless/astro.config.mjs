--- conflicted
+++ resolved
@@ -184,12 +184,10 @@
                         'arrayinputbase',
                         'referenceinputbase',
                         'referencearrayinputbase',
-<<<<<<< HEAD
                         'referencemanyinputbase',
                         'referencemanytomanyinputbase',
                         'referenceoneinputbase',
                         'simpleformiteratorbase',
-=======
                         enterpriseEntry(
                             'referencemanyinputbase',
                             '<ReferenceManyInputBase>'
@@ -203,7 +201,6 @@
                             '<ReferenceOneInputBase>'
                         ),
                         'formdataconsumer',
->>>>>>> 75f9601b
                         'usechoicescontext',
                         'useinput',
                         'usesourcecontext',
