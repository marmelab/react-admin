--- conflicted
+++ resolved
@@ -176,17 +176,11 @@
                     label: 'Inputs',
                     items: [
                         'inputs',
-<<<<<<< HEAD
-                        'useinput',
-                        'usechoicescontext',
-                        'referenceinputbase',
-                        'referencearrayinputbase',
-=======
                         'referencemanyinputbase',
                         'referencemanytomanyinputbase',
                         'referenceoneinputbase',
+                        'usechoicescontext',
                         'useinput',
->>>>>>> 622449bd
                     ],
                 },
                 {
